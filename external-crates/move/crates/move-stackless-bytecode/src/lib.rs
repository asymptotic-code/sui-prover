--- conflicted
+++ resolved
@@ -53,11 +53,8 @@
 pub mod usage_analysis;
 pub mod verification_analysis;
 pub mod well_formed_instrumentation;
-<<<<<<< HEAD
 pub mod spec_purity_analysis;
-=======
 pub mod spec_well_formed_analysis;
->>>>>>> a62c3e26
 
 /// Print function targets for testing and debugging.
 pub fn print_targets_for_test(
