// Copyright (c) The Diem Core Contributors
// Copyright (c) The Move Contributors
// SPDX-License-Identifier: Apache-2.0

use bimap::btree::BiBTreeMap;
use codespan_reporting::diagnostic::Severity;
use core::fmt;
use std::{
    collections::{BTreeMap, BTreeSet},
    fmt::Formatter,
    fs,
};

use itertools::{Either, Itertools};
use log::debug;
use petgraph::graph::DiGraph;

use move_compiler::{
    expansion::ast::ModuleAccess_,
    shared::known_attributes::{KnownAttribute::Verification, VerificationAttribute},
};
use move_compiler::{
    expansion::ast::{AttributeName_, AttributeValue_, Attribute_},
    shared::unique_map::UniqueMap,
};
use move_symbol_pool::Symbol;

use move_model::{
    ast::ModuleName,
    model::{DatatypeId, FunId, FunctionEnv, GlobalEnv, QualifiedId},
};

use crate::{
    function_target::{FunctionData, FunctionTarget},
    print_targets_for_test,
    stackless_bytecode_generator::StacklessBytecodeGenerator,
    stackless_control_flow_graph::generate_cfg_in_dot_format,
};

/// A data structure which holds data for multiple function targets, and allows to
/// manipulate them as part of a transformation pipeline.
#[derive(Debug)]
pub struct FunctionTargetsHolder {
    targets: BTreeMap<QualifiedId<FunId>, BTreeMap<FunctionVariant, FunctionData>>,
    function_specs: BiBTreeMap<QualifiedId<FunId>, QualifiedId<FunId>>,
    no_verify_specs: BTreeSet<QualifiedId<FunId>>,
    no_focus_specs: BTreeSet<QualifiedId<FunId>>,
    focus_specs: BTreeSet<QualifiedId<FunId>>,
    ignore_aborts: BTreeSet<QualifiedId<FunId>>,
    scenario_specs: BTreeSet<QualifiedId<FunId>>,
    datatype_invs: BiBTreeMap<QualifiedId<DatatypeId>, QualifiedId<FunId>>,
}

/// Describes a function verification flavor.
#[derive(Debug, Clone, PartialEq, Eq, PartialOrd, Ord)]
pub enum VerificationFlavor {
    Regular,
    Instantiated(usize),
    Inconsistency(Box<VerificationFlavor>),
}

impl std::fmt::Display for VerificationFlavor {
    fn fmt(&self, f: &mut Formatter<'_>) -> std::fmt::Result {
        match self {
            VerificationFlavor::Regular => write!(f, ""),
            VerificationFlavor::Instantiated(index) => {
                write!(f, "instantiated_{}", index)
            }
            VerificationFlavor::Inconsistency(flavor) => write!(f, "inconsistency_{}", flavor),
        }
    }
}

/// Describes a function target variant.
#[derive(Debug, Clone, PartialEq, Eq, PartialOrd, Ord)]
pub enum FunctionVariant {
    /// The baseline variant which was created from the original Move bytecode and is then
    /// subject of multiple transformations.
    Baseline,
    /// A variant which is instrumented for verification. Only functions which are target
    /// of verification have one of those. There can be multiple verification variants,
    /// each identified by a unique flavor.
    Verification(VerificationFlavor),
}

impl FunctionVariant {
    pub fn is_verified(&self) -> bool {
        matches!(self, FunctionVariant::Verification(..))
    }
}

impl std::fmt::Display for FunctionVariant {
    fn fmt(&self, f: &mut Formatter<'_>) -> std::fmt::Result {
        use FunctionVariant::*;
        match self {
            Baseline => write!(f, "baseline"),
            Verification(VerificationFlavor::Regular) => write!(f, "verification"),
            Verification(v) => write!(f, "verification[{}]", v),
        }
    }
}

/// A trait describing a function target processor.
pub trait FunctionTargetProcessor {
    /// Processes a function variant. Takes as parameter a target holder which can be mutated, the
    /// env of the function being processed, and the target data. During the time the processor is
    /// called, the target data is removed from the holder, and added back once transformation
    /// has finished. This allows the processor to take ownership on the target data.
    fn process(
        &self,
        _targets: &mut FunctionTargetsHolder,
        _fun_env: &FunctionEnv,
        _data: FunctionData,
        _scc_opt: Option<&[FunctionEnv]>,
    ) -> FunctionData {
        unimplemented!()
    }

    /// Same as `process` but can return None to indicate that the function variant is
    /// removed. By default, this maps to `Some(self.process(..))`. One needs to implement
    /// either this function or `process`.
    fn process_and_maybe_remove(
        &self,
        targets: &mut FunctionTargetsHolder,
        func_env: &FunctionEnv,
        data: FunctionData,
        scc_opt: Option<&[FunctionEnv]>,
    ) -> Option<FunctionData> {
        Some(self.process(targets, func_env, data, scc_opt))
    }

    /// Returns a name for this processor. This should be suitable as a file suffix.
    fn name(&self) -> String;

    /// A function which is called once before any `process` call is issued.
    fn initialize(&self, _env: &GlobalEnv, _targets: &mut FunctionTargetsHolder) {}

    /// A function which is called once after the last `process` call.
    fn finalize(&self, _env: &GlobalEnv, _targets: &mut FunctionTargetsHolder) {}

    /// A function which can be implemented to indicate that instead of a sequence of initialize,
    /// process, and finalize, this processor has a single `run` function for the analysis of the
    /// whole set of functions.
    fn is_single_run(&self) -> bool {
        false
    }

    /// To be implemented if `is_single_run()` is true.
    fn run(&self, _env: &GlobalEnv, _targets: &mut FunctionTargetsHolder) {
        unimplemented!()
    }

    /// A function which creates a dump of the processors results, for debugging.
    fn dump_result(
        &self,
        _f: &mut Formatter<'_>,
        _env: &GlobalEnv,
        _targets: &FunctionTargetsHolder,
    ) -> fmt::Result {
        Ok(())
    }
}

pub struct ProcessorResultDisplay<'a> {
    pub env: &'a GlobalEnv,
    pub targets: &'a FunctionTargetsHolder,
    pub processor: &'a dyn FunctionTargetProcessor,
}

impl fmt::Display for ProcessorResultDisplay<'_> {
    fn fmt(&self, f: &mut Formatter<'_>) -> fmt::Result {
        self.processor.dump_result(f, self.env, self.targets)
    }
}

/// A processing pipeline for function targets.
#[derive(Default)]
pub struct FunctionTargetPipeline {
    processors: Vec<Box<dyn FunctionTargetProcessor>>,
}

impl FunctionTargetsHolder {
    pub fn new() -> Self {
        Self {
            targets: BTreeMap::new(),
            function_specs: BiBTreeMap::new(),
            no_verify_specs: BTreeSet::new(),
            no_focus_specs: BTreeSet::new(),
            focus_specs: BTreeSet::new(),
            ignore_aborts: BTreeSet::new(),
            scenario_specs: BTreeSet::new(),
            datatype_invs: BiBTreeMap::new(),
        }
    }

    /// Get an iterator for all functions this holder.
    pub fn get_funs(&self) -> impl Iterator<Item = QualifiedId<FunId>> + '_ {
        self.targets.keys().cloned()
    }

    /// Gets an iterator for all functions and variants in this holder.
    pub fn get_funs_and_variants(
        &self,
    ) -> impl Iterator<Item = (QualifiedId<FunId>, FunctionVariant)> + '_ {
        self.targets
            .iter()
            .flat_map(|(id, vs)| vs.keys().map(move |v| (*id, v.clone())))
    }

    pub fn function_specs(&self) -> &BiBTreeMap<QualifiedId<FunId>, QualifiedId<FunId>> {
        &self.function_specs
    }

    pub fn get_fun_by_spec(&self, id: &QualifiedId<FunId>) -> Option<&QualifiedId<FunId>> {
        self.function_specs.get_by_left(id)
    }

    pub fn get_spec_by_fun(&self, id: &QualifiedId<FunId>) -> Option<&QualifiedId<FunId>> {
        self.function_specs.get_by_right(id)
    }

    pub fn no_verify_specs(&self) -> &BTreeSet<QualifiedId<FunId>> {
        if self.focus_specs.is_empty() {
            &self.no_verify_specs
        } else {
            &self.no_focus_specs
        }
    }

    pub fn no_focus_specs(&self) -> &BTreeSet<QualifiedId<FunId>> {
        &self.no_focus_specs
    }

    pub fn focus_specs(&self) -> &BTreeSet<QualifiedId<FunId>> {
        &self.focus_specs
    }

    pub fn ignore_aborts(&self) -> &BTreeSet<QualifiedId<FunId>> {
        &self.ignore_aborts
    }

    pub fn scenario_specs(&self) -> &BTreeSet<QualifiedId<FunId>> {
        &self.scenario_specs
    }

    pub fn is_spec(&self, id: &QualifiedId<FunId>) -> bool {
        self.get_fun_by_spec(id).is_some() || self.scenario_specs.contains(id)
    }

    pub fn is_verified_spec(&self, id: &QualifiedId<FunId>) -> bool {
        self.is_spec(id) && !self.no_verify_specs().contains(id)
    }

    pub fn is_focus_spec(&self, id: &QualifiedId<FunId>) -> bool {
        self.is_spec(id) && !self.no_focus_specs.contains(id)
    }

    pub fn specs(&self) -> impl Iterator<Item = &QualifiedId<FunId>> {
        self.function_specs
            .left_values()
            .chain(self.scenario_specs.iter())
    }

    pub fn has_no_verify_spec(&self, id: &QualifiedId<FunId>) -> bool {
        match self.get_spec_by_fun(id) {
            Some(spec_id) => self.no_verify_specs().contains(spec_id),
            None => false,
        }
    }

    pub fn get_inv_by_datatype(&self, id: &QualifiedId<DatatypeId>) -> Option<&QualifiedId<FunId>> {
        self.datatype_invs.get_by_left(id)
    }

    pub fn get_datatype_by_inv(&self, id: &QualifiedId<FunId>) -> Option<&QualifiedId<DatatypeId>> {
        self.datatype_invs.get_by_right(id)
    }

    /// Adds a new function target. The target will be initialized from the Move byte code.
    pub fn add_target(&mut self, func_env: &FunctionEnv<'_>) {
        let generator = StacklessBytecodeGenerator::new(func_env);
        let data = generator.generate_function();
        self.targets
            .entry(func_env.get_qualified_id())
            .or_default()
            .insert(FunctionVariant::Baseline, data);

<<<<<<< HEAD
        if !func_env.module_env.is_target() {
            return;
        }

=======
>>>>>>> 4e98047d
        if let Some(spec_attr) = func_env
            .get_toplevel_attributes()
            .get_(&Verification(VerificationAttribute::Spec))
        {
            let inner_attrs = match &spec_attr.value {
                Attribute_::Parameterized(_, inner_attrs) => inner_attrs,
                _ => &UniqueMap::new(),
            };
            let is_focus_spec =
                inner_attrs.contains_key_(&AttributeName_::Unknown(Symbol::from("focus")));
            let is_verify_spec =
                inner_attrs.contains_key_(&AttributeName_::Unknown(Symbol::from("prove")));
            let is_path_spec: bool =
                inner_attrs.contains_key_(&AttributeName_::Unknown(Symbol::from("target")));

            if !is_verify_spec && !is_focus_spec {
                self.no_verify_specs.insert(func_env.get_qualified_id());
            }

            if is_focus_spec {
                self.focus_specs.insert(func_env.get_qualified_id());
            } else {
                self.no_focus_specs.insert(func_env.get_qualified_id());
            }

            if inner_attrs.contains_key_(&AttributeName_::Unknown(Symbol::from("ignore_abort"))) {
                self.ignore_aborts.insert(func_env.get_qualified_id());
            }

            if is_path_spec {
                let function_spec = inner_attrs
                    .get_(&AttributeName_::Unknown(Symbol::from("target")))
                    .unwrap();

                if let Attribute_::Assigned(_, boxed_value) = &function_spec.value {
                    if let AttributeValue_::ModuleAccess(spanned) = &boxed_value.value {
                        if let ModuleAccess_::ModuleAccess(module_ident, function_name) =
                            &spanned.value
                        {
                            let address = module_ident.value.address;
                            let module = &module_ident.value.module;

                            let addr_bytes = address.into_addr_bytes();
                            let module_name = ModuleName::from_address_bytes_and_name(
                                addr_bytes,
                                func_env.symbol_pool().make(&module.to_string()),
                            );

                            if let Some(module_env) =
                                func_env.module_env.env.find_module(&module_name)
                            {
                                let func_sym = func_env.symbol_pool().make(&function_name.value);
                                if let Some(target_func_env) = module_env.find_function(func_sym) {
                                    let target_id = target_func_env.get_qualified_id();

                                    if self.function_specs.contains_right(&target_id) {
                                        let env = func_env.module_env.env;
                                        env.diag(
                                            Severity::Error,
                                            &func_env.get_loc(),
                                            &format!("Duplicate target function: {}", function_name.value),
                                        );
                                    } else {
                                        self.function_specs
                                            .insert(func_env.get_qualified_id(), target_id);
                                    }
                                } else {
                                    let env = func_env.module_env.env;
                                    env.diag(
                                        Severity::Error,
                                        &func_env.get_loc(),
                                        &format!("Target function '{}' not found in module '{}'", 
                                            function_name.value,
                                            module.to_string()),
                                    );
                                }
                            }
                        }
                    }
                }
            } else {
                let target_func_env_opt =
                    func_env
                        .get_name_str()
                        .strip_suffix("_spec")
                        .and_then(|name| {
                            func_env
                                .module_env
                                .find_function(func_env.symbol_pool().make(name))
                        });
                match target_func_env_opt {
                    Some(target_func_env) => {
                        self.function_specs.insert(
                            func_env.get_qualified_id(),
                            target_func_env.get_qualified_id(),
                        );
                    }
                    None => {
                        self.scenario_specs.insert(func_env.get_qualified_id());
                    }
                }
            }
        }

        func_env.get_name_str().strip_suffix("_inv").map(|name| {
            if let Some(struct_env) = func_env
                .module_env
                .find_struct(func_env.symbol_pool().make(name))
            {
                self.datatype_invs
                    .insert(struct_env.get_qualified_id(), func_env.get_qualified_id());
            }
        });
    }

    /// Gets a function target for read-only consumption, for the given variant.
    pub fn get_target<'env>(
        &'env self,
        func_env: &'env FunctionEnv<'env>,
        variant: &FunctionVariant,
    ) -> FunctionTarget<'env> {
        let data = self
            .get_data(&func_env.get_qualified_id(), variant)
            .unwrap_or_else(|| {
                panic!(
                    "expected function target: {} ({:?})",
                    func_env.get_full_name_str(),
                    variant
                )
            });
        FunctionTarget::new(func_env, data)
    }

    pub fn has_target(&self, func_env: &FunctionEnv<'_>, variant: &FunctionVariant) -> bool {
        self.get_data(&func_env.get_qualified_id(), variant)
            .is_some()
    }

    /// Gets all available variants for function.
    pub fn get_target_variants(&self, func_env: &FunctionEnv<'_>) -> Vec<FunctionVariant> {
        self.targets
            .get(&func_env.get_qualified_id())
            .expect("function targets exist")
            .keys()
            .cloned()
            .collect_vec()
    }

    /// Gets targets for all available variants.
    pub fn get_targets<'env>(
        &'env self,
        func_env: &'env FunctionEnv<'env>,
    ) -> Vec<(FunctionVariant, FunctionTarget<'env>)> {
        self.targets
            .get(&func_env.get_qualified_id())
            .expect("function targets exist")
            .iter()
            .map(|(v, d)| (v.clone(), FunctionTarget::new(func_env, d)))
            .collect_vec()
    }

    /// Gets function data for a variant.
    pub fn get_data(
        &self,
        id: &QualifiedId<FunId>,
        variant: &FunctionVariant,
    ) -> Option<&FunctionData> {
        self.targets.get(id).and_then(|vs| vs.get(variant))
    }

    /// Gets mutable function data for a variant.
    pub fn get_data_mut(
        &mut self,
        id: &QualifiedId<FunId>,
        variant: &FunctionVariant,
    ) -> Option<&mut FunctionData> {
        self.targets.get_mut(id).and_then(|vs| vs.get_mut(variant))
    }

    /// Removes function data for a variant.
    pub fn remove_target_data(
        &mut self,
        id: &QualifiedId<FunId>,
        variant: &FunctionVariant,
    ) -> FunctionData {
        self.targets
            .get_mut(id)
            .expect("function target exists")
            .remove(variant)
            .expect("variant exists")
    }

    /// Sets function data for a function's variant.
    pub fn insert_target_data(
        &mut self,
        id: &QualifiedId<FunId>,
        variant: FunctionVariant,
        data: FunctionData,
    ) {
        self.targets
            .get_mut(id)
            .expect(&format!(
                "function qualified id {:#?} not found in targets",
                id
            ))
            .insert(variant, data);
    }

    /// Processes the function target data for given function.
    fn process(
        &mut self,
        func_env: &FunctionEnv,
        processor: &dyn FunctionTargetProcessor,
        scc_opt: Option<&[FunctionEnv]>,
    ) {
        let id = func_env.get_qualified_id();
        for variant in self.get_target_variants(func_env) {
            // Remove data so we can own it.
            let data = self.remove_target_data(&id, &variant);
            if let Some(processed_data) =
                processor.process_and_maybe_remove(self, func_env, data, scc_opt)
            {
                // Put back processed data.
                self.insert_target_data(&id, variant, processed_data);
            }
        }
    }

    pub fn dump_spec_info(&self, env: &GlobalEnv, f: &mut fmt::Formatter) -> fmt::Result {
        writeln!(f, "=== function target holder ===")?;
        writeln!(f)?;
        writeln!(f, "Verification specs:")?;
        for spec in self.specs() {
            let fun_env = env.get_function(*spec);
            if self.is_verified_spec(spec)
                && self.has_target(
                    &fun_env,
                    &FunctionVariant::Verification(VerificationFlavor::Regular),
                )
            {
                writeln!(f, "  {}", fun_env.get_full_name_str())?;
            }
        }
        writeln!(f, "Opaque specs:")?;
        for (spec, fun) in self.function_specs.iter() {
            writeln!(
                f,
                "  {} -> {}",
                env.get_function(*spec).get_full_name_str(),
                env.get_function(*fun).get_full_name_str()
            )?;
        }
        writeln!(f, "Focus specs:")?;
        for spec in self.focus_specs.iter() {
            writeln!(f, "  {}", env.get_function(*spec).get_full_name_str())?;
        }
        writeln!(f, "No verify specs:")?;
        for spec in self.no_verify_specs.iter() {
            writeln!(f, "  {}", env.get_function(*spec).get_full_name_str())?;
        }
        writeln!(f, "No asserts specs:")?;
        for spec in self.ignore_aborts.iter() {
            writeln!(f, "  {}", env.get_function(*spec).get_full_name_str())?;
        }
        writeln!(f, "Scenario specs:")?;
        for spec in self.scenario_specs.iter() {
            writeln!(f, "  {}", env.get_function(*spec).get_full_name_str())?;
        }
        writeln!(f, "Datatype invariants:")?;
        for (datatype, inv) in self.datatype_invs.iter() {
            writeln!(
                f,
                "  {} -> {}",
                env.get_struct(*datatype).get_full_name_str(),
                env.get_function(*inv).get_full_name_str(),
            )?;
        }
        Ok(())
    }
}

pub struct FunctionTargetsHolderDisplay<'a> {
    pub targets: &'a FunctionTargetsHolder,
    pub env: &'a GlobalEnv,
}

impl<'a> fmt::Display for FunctionTargetsHolderDisplay<'a> {
    fn fmt(&self, f: &mut Formatter<'_>) -> fmt::Result {
        self.targets.dump_spec_info(self.env, f)
    }
}

impl FunctionTargetPipeline {
    /// Adds a processor to this pipeline. Processor will be called in the order they have been
    /// added.
    pub fn add_processor(&mut self, processor: Box<dyn FunctionTargetProcessor>) {
        self.processors.push(processor)
    }

    /// Gets the last processor in the pipeline, for testing.
    pub fn last_processor(&self) -> &dyn FunctionTargetProcessor {
        self.processors
            .iter()
            .last()
            .expect("pipeline not empty")
            .as_ref()
    }

    /// Build the call graph
    fn build_call_graph(
        env: &GlobalEnv,
        targets: &FunctionTargetsHolder,
    ) -> DiGraph<QualifiedId<FunId>, ()> {
        let mut graph = DiGraph::new();
        let mut nodes = BTreeMap::new();
        for fun_id in targets.get_funs() {
            let node_idx = graph.add_node(fun_id);
            nodes.insert(fun_id, node_idx);
        }
        for fun_id in targets.get_funs() {
            let src_idx = nodes.get(&fun_id).unwrap();
            let fun_env = env.get_function(fun_id);
            for callee in fun_env.get_called_functions() {
                let dst_idx = nodes
                    .get(&callee)
                    .expect("callee is not in function targets");
                graph.add_edge(*src_idx, *dst_idx, ());
            }
        }
        graph
    }

    /// Sort the call graph in topological order with strongly connected components (SCCs)
    /// to represent recursive calls.
    pub fn sort_targets_in_topological_order(
        env: &GlobalEnv,
        targets: &FunctionTargetsHolder,
    ) -> Vec<Either<QualifiedId<FunId>, Vec<QualifiedId<FunId>>>> {
        let graph = Self::build_call_graph(env, targets);
        let sccs = petgraph::algo::kosaraju_scc(&graph);
        sccs.iter()
            .map(|scc| scc.iter().map(|node_idx| graph[*node_idx]).collect_vec())
            .map(|scc| {
                if scc.len() == 1 {
                    // single node, no cycle
                    Either::Left(scc[0])
                } else {
                    // multiple nodes, a strongly connected component
                    Either::Right(scc)
                }
            })
            .collect_vec()
    }

    /// Runs the pipeline on all functions in the targets holder. Processors are run on each
    /// individual function in breadth-first fashion; i.e. a processor can expect that processors
    /// preceding it in the pipeline have been executed for all functions before it is called.
    pub fn run_with_hook<H1, H2>(
        &self,
        env: &GlobalEnv,
        targets: &mut FunctionTargetsHolder,
        hook_before_pipeline: H1,
        hook_after_each_processor: H2,
    ) where
        H1: Fn(&FunctionTargetsHolder),
        H2: Fn(usize, &dyn FunctionTargetProcessor, &FunctionTargetsHolder),
    {
        let topological_order = Self::sort_targets_in_topological_order(env, targets);
        hook_before_pipeline(targets);
        for (step_count, processor) in self.processors.iter().enumerate() {
            if processor.is_single_run() {
                processor.run(env, targets);
            } else {
                processor.initialize(env, targets);
                for item in &topological_order {
                    match item {
                        Either::Left(fid) => {
                            let func_env = env.get_function(*fid);
                            targets.process(&func_env, processor.as_ref(), None);
                        }
                        Either::Right(scc) => 'fixedpoint: loop {
                            let scc_env: Vec<_> =
                                scc.iter().map(|fid| env.get_function(*fid)).collect();
                            for fid in scc {
                                let func_env = env.get_function(*fid);
                                targets.process(&func_env, processor.as_ref(), Some(&scc_env));
                            }

                            // check for fixedpoint in summaries
                            for fid in scc {
                                let func_env = env.get_function(*fid);
                                for (_, target) in targets.get_targets(&func_env) {
                                    if !target.data.annotations.reached_fixedpoint() {
                                        continue 'fixedpoint;
                                    }
                                }
                            }
                            // fixedpoint reached when execution hits this line
                            break 'fixedpoint;
                        },
                    }
                }
                processor.finalize(env, targets);
            }
            hook_after_each_processor(step_count + 1, processor.as_ref(), targets);
        }
    }

    /// Run the pipeline on all functions in the targets holder, with no hooks in effect
    pub fn run(&self, env: &GlobalEnv, targets: &mut FunctionTargetsHolder) {
        self.run_with_hook(env, targets, |_| {}, |_, _, _| {})
    }

    /// Runs the pipeline on all functions in the targets holder, dump the bytecode before the
    /// pipeline as well as after each processor pass. If `dump_cfg` is set, dump the per-function
    /// control-flow graph (in dot format) too.
    pub fn run_with_dump(
        &self,
        env: &GlobalEnv,
        targets: &mut FunctionTargetsHolder,
        dump_base_name: &str,
        dump_cfg: bool,
    ) {
        self.run_with_hook(
            env,
            targets,
            |holders| {
                Self::dump_to_file(
                    dump_base_name,
                    0,
                    "stackless",
                    &Self::get_pre_pipeline_dump(env, holders),
                )
            },
            |step_count, processor, holders| {
                let suffix = processor.name();
                Self::dump_to_file(
                    dump_base_name,
                    step_count,
                    &suffix,
                    &Self::get_per_processor_dump(env, holders, processor),
                );
                if dump_cfg {
                    Self::dump_cfg(env, holders, dump_base_name, step_count, &suffix);
                }
            },
        );
    }

    fn print_targets(env: &GlobalEnv, name: &str, targets: &FunctionTargetsHolder) -> String {
        print_targets_for_test(env, &format!("after processor `{}`", name), targets)
    }

    fn get_pre_pipeline_dump(env: &GlobalEnv, targets: &FunctionTargetsHolder) -> String {
        Self::print_targets(env, "stackless", targets)
    }

    fn get_per_processor_dump(
        env: &GlobalEnv,
        targets: &FunctionTargetsHolder,
        processor: &dyn FunctionTargetProcessor,
    ) -> String {
        let mut dump = format!(
            "{}",
            ProcessorResultDisplay {
                env,
                targets,
                processor,
            }
        );
        if !processor.is_single_run() {
            if !dump.is_empty() {
                dump = format!("\n\n{}", dump);
            }
            dump.push_str(&Self::print_targets(env, &processor.name(), targets));
        }
        dump
    }

    fn dump_to_file(base_name: &str, step_count: usize, suffix: &str, content: &str) {
        let dump = format!("{}\n", content.trim());
        let file_name = format!("{}_{}_{}.bytecode", base_name, step_count, suffix);
        debug!("dumping bytecode to `{}`", file_name);
        fs::write(&file_name, dump).expect("dumping bytecode");
    }

    /// Generate dot files for control-flow graphs.
    fn dump_cfg(
        env: &GlobalEnv,
        targets: &FunctionTargetsHolder,
        base_name: &str,
        step_count: usize,
        suffix: &str,
    ) {
        for (fun_id, variants) in &targets.targets {
            let func_env = env.get_function(*fun_id);
            let func_name = func_env.get_full_name_str();
            let func_name = func_name.replace("::", "__");
            for (variant, data) in variants {
                if !data.code.is_empty() {
                    let dot_file = format!(
                        "{}_{}_{}_{}_{}_cfg.dot",
                        base_name, step_count, suffix, func_name, variant
                    );
                    debug!("generating dot graph for cfg in `{}`", dot_file);
                    let func_target = FunctionTarget::new(&func_env, data);
                    let dot_graph = generate_cfg_in_dot_format(&func_target);
                    fs::write(&dot_file, &dot_graph).expect("generating dot file for CFG");
                }
            }
        }
    }
}<|MERGE_RESOLUTION|>--- conflicted
+++ resolved
@@ -285,13 +285,6 @@
             .or_default()
             .insert(FunctionVariant::Baseline, data);
 
-<<<<<<< HEAD
-        if !func_env.module_env.is_target() {
-            return;
-        }
-
-=======
->>>>>>> 4e98047d
         if let Some(spec_attr) = func_env
             .get_toplevel_attributes()
             .get_(&Verification(VerificationAttribute::Spec))
