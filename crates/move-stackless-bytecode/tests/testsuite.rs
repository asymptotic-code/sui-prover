// Copyright (c) The Diem Core Contributors
// Copyright (c) The Move Contributors
// SPDX-License-Identifier: Apache-2.0

use anyhow::anyhow;
use codespan_reporting::{diagnostic::Severity, term::termcolor::Buffer};
use move_command_line_common::insta_assert;
use move_compiler::{diagnostics::warning_filters::WarningFiltersBuilder, shared::PackagePaths};
use move_model::{model::GlobalEnv, run_model_builder_with_options};
use move_stackless_bytecode::{
    borrow_analysis::BorrowAnalysisProcessor,
    clean_and_optimize::CleanAndOptimizeProcessor,
    control_flow_reconstruction::reconstruct_control_flow,
    eliminate_imm_refs::EliminateImmRefsProcessor,
    escape_analysis::EscapeAnalysisProcessor,
    function_target_pipeline::{
        FunctionHolderTarget, FunctionTargetPipeline, FunctionTargetsHolder, ProcessorResultDisplay,
    },
    livevar_analysis::LiveVarAnalysisProcessor,
    memory_instrumentation::MemoryInstrumentationProcessor,
    mut_ref_instrumentation::MutRefInstrumenter,
    options::ProverOptions,
    reaching_def_analysis::ReachingDefProcessor,
};
use regex::Regex;
use std::{fs::File, io::Read, path::Path};

// Extracts lines out of some text file where each line starts with `start` which can be a regular
// expressions. Returns the list of such lines with `start` stripped. Use as in
// `extract_test_directives(file, "// dep:")`.
fn extract_test_directives(path: &Path, start: &str) -> anyhow::Result<Vec<String>> {
    let rex = Regex::new(&format!("(?m)^{}(?P<ann>.*?)$", start)).unwrap();
    let mut content = String::new();
    let mut file = File::open(path)?;
    file.read_to_string(&mut content)?;
    let mut at = 0;
    let mut res = vec![];
    while let Some(cap) = rex.captures(&content[at..]) {
        res.push(cap.name("ann").unwrap().as_str().trim().to_string());
        at += cap.get(0).unwrap().end();
    }
    Ok(res)
}

fn get_tested_transformation_pipeline(
    dir_name: &str,
) -> anyhow::Result<Option<FunctionTargetPipeline>> {
    match dir_name {
        "from_move" => Ok(None),
        "eliminate_imm_refs" => {
            let mut pipeline = FunctionTargetPipeline::default();
            pipeline.add_processor(EliminateImmRefsProcessor::new());
            Ok(Some(pipeline))
        }
        "mut_ref_instrumentation" => {
            let mut pipeline = FunctionTargetPipeline::default();
            pipeline.add_processor(EliminateImmRefsProcessor::new());
            pipeline.add_processor(MutRefInstrumenter::new());
            Ok(Some(pipeline))
        }
        "reaching_def" => {
            let mut pipeline = FunctionTargetPipeline::default();
            pipeline.add_processor(EliminateImmRefsProcessor::new());
            pipeline.add_processor(MutRefInstrumenter::new());
            pipeline.add_processor(ReachingDefProcessor::new());
            Ok(Some(pipeline))
        }
        "conditional_merge_insertion" => {
            use move_stackless_bytecode::conditional_merge_insertion::ConditionalMergeInsertionProcessor;
            let mut pipeline = FunctionTargetPipeline::default();
            pipeline.add_processor(EliminateImmRefsProcessor::new());
            pipeline.add_processor(MutRefInstrumenter::new());
            pipeline.add_processor(ReachingDefProcessor::new());
            pipeline.add_processor(LiveVarAnalysisProcessor::new());
            pipeline.add_processor(ConditionalMergeInsertionProcessor::new_with_debug());
            Ok(Some(pipeline))
        }
        "livevar" => {
            let mut pipeline = FunctionTargetPipeline::default();
            pipeline.add_processor(EliminateImmRefsProcessor::new());
            pipeline.add_processor(MutRefInstrumenter::new());
            pipeline.add_processor(ReachingDefProcessor::new());
            pipeline.add_processor(LiveVarAnalysisProcessor::new());
            Ok(Some(pipeline))
        }
        "borrow" => {
            let mut pipeline = FunctionTargetPipeline::default();
            pipeline.add_processor(EliminateImmRefsProcessor::new());
            pipeline.add_processor(MutRefInstrumenter::new());
            pipeline.add_processor(ReachingDefProcessor::new());
            pipeline.add_processor(LiveVarAnalysisProcessor::new());
            pipeline.add_processor(BorrowAnalysisProcessor::new());
            Ok(Some(pipeline))
        }
        "borrow_strong" => {
            let mut pipeline = FunctionTargetPipeline::default();
            pipeline.add_processor(EliminateImmRefsProcessor::new());
            pipeline.add_processor(MutRefInstrumenter::new());
            pipeline.add_processor(ReachingDefProcessor::new());
            pipeline.add_processor(LiveVarAnalysisProcessor::new());
            pipeline.add_processor(BorrowAnalysisProcessor::new());
            Ok(Some(pipeline))
        }
        "escape_analysis" => {
            let mut pipeline = FunctionTargetPipeline::default();
            pipeline.add_processor(Box::new(EscapeAnalysisProcessor {}));
            Ok(Some(pipeline))
        }
        "memory_instr" => {
            let mut pipeline = FunctionTargetPipeline::default();
            pipeline.add_processor(EliminateImmRefsProcessor::new());
            pipeline.add_processor(MutRefInstrumenter::new());
            pipeline.add_processor(ReachingDefProcessor::new());
            pipeline.add_processor(LiveVarAnalysisProcessor::new());
            pipeline.add_processor(BorrowAnalysisProcessor::new());
            pipeline.add_processor(MemoryInstrumentationProcessor::new());
            Ok(Some(pipeline))
        }
        "clean_and_optimize" => {
            let mut pipeline = FunctionTargetPipeline::default();
            pipeline.add_processor(EliminateImmRefsProcessor::new());
            pipeline.add_processor(MutRefInstrumenter::new());
            pipeline.add_processor(ReachingDefProcessor::new());
            pipeline.add_processor(LiveVarAnalysisProcessor::new());
            pipeline.add_processor(BorrowAnalysisProcessor::new());
            pipeline.add_processor(MemoryInstrumentationProcessor::new());
            pipeline.add_processor(CleanAndOptimizeProcessor::new());
            Ok(Some(pipeline))
        }
        "control_flow_reconstruction" => {
            // Run the same pipeline as the Lean backend to match its behavior
            let mut pipeline = FunctionTargetPipeline::default();
            pipeline.add_processor(EliminateImmRefsProcessor::new());
            pipeline.add_processor(MutRefInstrumenter::new());
            pipeline.add_processor(ReachingDefProcessor::new());
            pipeline.add_processor(LiveVarAnalysisProcessor::new());
            pipeline.add_processor(BorrowAnalysisProcessor::new());
            pipeline.add_processor(MemoryInstrumentationProcessor::new());
            pipeline.add_processor(CleanAndOptimizeProcessor::new());
            Ok(Some(pipeline))
        }
        _ => Err(anyhow!(
            "the sub-directory `{}` has no associated pipeline to test",
            dir_name
        )),
    }
}

fn test_runner(path: &Path) -> datatest_stable::Result<()> {
    // Allow opting out of external deps (e.g., move-stdlib) so isolated tests can run
    // without requiring a local stdlib checkout. Set env var `STACKLESS_TEST_IGNORE_DEPS=1`.
    let ignore_deps = std::env::var("STACKLESS_TEST_IGNORE_DEPS").is_ok();
    let sources = if ignore_deps {
        vec![path.to_string_lossy().to_string()]
    } else {
        let mut deps = extract_test_directives(path, "// dep:")?;
        // Keep only deps that exist on disk to avoid hard failures on missing stdlib
        deps.retain(|p| std::path::Path::new(p).exists());
        deps.push(path.to_string_lossy().to_string());
        deps
    };
    let env: GlobalEnv = run_model_builder_with_options(
        vec![PackagePaths {
            name: None,
            paths: sources,
            named_address_map: move_stdlib::named_addresses(),
        }],
        vec![],
        Some(WarningFiltersBuilder::unused_warnings_filter_for_test()),
    )?;
    let out = if env.has_errors() {
        let mut error_writer = Buffer::no_color();
        env.report_diag(&mut error_writer, Severity::Error);
        String::from_utf8_lossy(&error_writer.into_inner()).to_string()
    } else {
        let options = ProverOptions {
            stable_test_output: true,
            ..Default::default()
        };
        let dir_name = path
            .parent()
            .and_then(|p| p.file_name())
            .and_then(|p| p.to_str())
            .ok_or_else(|| anyhow!("bad file name"))?;
        let pipeline_opt = get_tested_transformation_pipeline(dir_name)?;

        // Initialize and print function targets
        let mut text = String::new();
        let mut targets =
            FunctionTargetsHolder::new(options, Default::default(), FunctionHolderTarget::None);
        for module_env in env.get_modules() {
            for func_env in module_env.get_functions() {
                targets.add_target(&func_env);
            }
        }
        let show_livevars = std::env::var("STACKLESS_TEST_SHOW_LIVENESS").is_ok();
        let show_borrow = true;
        let show_reach = std::env::var("STACKLESS_TEST_SHOW_REACHING_DEFS").is_ok();
        text += &move_stackless_bytecode::print_targets_for_test_with_flags(
            &env,
            "initial translation from Move",
            &targets,
            show_livevars,
            show_borrow,
            show_reach,
        );

        // Run pipeline if any
        if let Some(pipeline) = pipeline_opt {
            let _ = pipeline.run(&env, &mut targets);
            let processor = pipeline.last_processor();
            if !processor.is_single_run() {
                text += &move_stackless_bytecode::print_targets_for_test_with_flags(
                    &env,
                    &format!("after pipeline `{}`", dir_name),
                    &targets,
                    show_livevars,
                    show_borrow,
                    show_reach,
                );
            }
            text += &ProcessorResultDisplay {
                env: &env,
                targets: &targets,
                processor,
            }
            .to_string();
<<<<<<< HEAD
<<<<<<< HEAD
            
=======

>>>>>>> origin/main
=======

>>>>>>> 61d53deb
            // For control_flow_reconstruction tests, add reconstruction output after pipeline
            if dir_name == "control_flow_reconstruction" {
                text += "\n============ Control Flow Reconstruction ================\n";
                for module_env in env.get_modules() {
                    for func_env in module_env.get_functions() {
                        for (variant, target) in targets.get_targets(&func_env) {
                            if !target.data.code.is_empty() {
<<<<<<< HEAD
<<<<<<< HEAD
                                text += &format!("\n[variant {}]\nfun {}::{}\n", 
=======
                                text += &format!(
                                    "\n[variant {}]\nfun {}::{}\n",
>>>>>>> origin/main
=======
                                text += &format!(
                                    "\n[variant {}]\nfun {}::{}\n",
>>>>>>> 61d53deb
                                    variant,
                                    func_env.module_env.get_name().display(env.symbol_pool()),
                                    func_env.get_name().display(func_env.symbol_pool())
                                );
                                let blocks = reconstruct_control_flow(&target.data.code);
                                text += &format!("{:#?}\n", blocks);
                            }
                        }
                    }
                }
            }
        }
        // add Warning and Error diagnostics to output
        let mut error_writer = Buffer::no_color();
        if env.has_errors() || env.has_warnings() {
            env.report_diag(&mut error_writer, Severity::Warning);
            text += "============ Diagnostics ================\n";
            text += &String::from_utf8_lossy(&error_writer.into_inner());
        }
        text
    };
    insta_assert! {
        input_path: path,
        contents: out,
    };
    Ok(())
}

datatest_stable::harness! {
    { test = test_runner, root = "tests", pattern = r".*\.move" },
}<|MERGE_RESOLUTION|>--- conflicted
+++ resolved
@@ -225,15 +225,7 @@
                 processor,
             }
             .to_string();
-<<<<<<< HEAD
-<<<<<<< HEAD
-            
-=======
-
->>>>>>> origin/main
-=======
-
->>>>>>> 61d53deb
+
             // For control_flow_reconstruction tests, add reconstruction output after pipeline
             if dir_name == "control_flow_reconstruction" {
                 text += "\n============ Control Flow Reconstruction ================\n";
@@ -241,17 +233,8 @@
                     for func_env in module_env.get_functions() {
                         for (variant, target) in targets.get_targets(&func_env) {
                             if !target.data.code.is_empty() {
-<<<<<<< HEAD
-<<<<<<< HEAD
-                                text += &format!("\n[variant {}]\nfun {}::{}\n", 
-=======
                                 text += &format!(
                                     "\n[variant {}]\nfun {}::{}\n",
->>>>>>> origin/main
-=======
-                                text += &format!(
-                                    "\n[variant {}]\nfun {}::{}\n",
->>>>>>> 61d53deb
                                     variant,
                                     func_env.module_env.get_name().display(env.symbol_pool()),
                                     func_env.get_name().display(func_env.symbol_pool())
