use crate::target_filter::TargetFilterOptions;
use bimap::BiBTreeMap;
use codespan_reporting::diagnostic::Severity;
use move_binary_format::file_format::FunctionHandleIndex;
use move_compiler::{
    expansion::ast::{ModuleAccess, ModuleAccess_},
    shared::known_attributes::{
        AttributeKind_, ExternalAttribute, KnownAttribute, VerificationAttribute,
    },
};
use move_model::{
    ast::ModuleName,
    model::{DatatypeId, FunId, FunctionEnv, GlobalEnv, ModuleEnv, ModuleId, QualifiedId},
};
use std::collections::{BTreeMap, BTreeSet};

#[derive(Debug, Clone, PartialEq, Eq, PartialOrd, Ord)]
pub enum ModuleExternalSpecAttribute {
    Function(QualifiedId<FunId>),
    Module(ModuleId),
}

#[derive(Debug, Clone)]
pub struct PackageTargets {
    target_specs: BTreeSet<QualifiedId<FunId>>,
    no_verify_specs: BTreeSet<QualifiedId<FunId>>,
    abort_check_functions: BTreeSet<QualifiedId<FunId>>,
    pure_functions: BTreeSet<QualifiedId<FunId>>,
    skipped_specs: BTreeMap<QualifiedId<FunId>, String>,
    ignore_aborts: BTreeSet<QualifiedId<FunId>>,
    omit_opaque_specs: BTreeSet<QualifiedId<FunId>>,
    focus_specs: BTreeSet<QualifiedId<FunId>>,
    scenario_specs: BTreeSet<QualifiedId<FunId>>,
    spec_boogie_options: BTreeMap<QualifiedId<FunId>, String>,
    spec_timeouts: BTreeMap<QualifiedId<FunId>, u64>,
    loop_invariants: BTreeMap<QualifiedId<FunId>, BiBTreeMap<QualifiedId<FunId>, usize>>,
    module_external_attributes: BTreeMap<ModuleId, BTreeSet<ModuleExternalSpecAttribute>>,
    all_specs: BTreeMap<QualifiedId<FunId>, BTreeSet<QualifiedId<FunId>>>,
    all_datatypes_invs: BTreeMap<QualifiedId<DatatypeId>, BTreeSet<QualifiedId<FunId>>>,
    system_specs: BTreeSet<QualifiedId<FunId>>,
    allow_focus_attr: bool,
}

impl PackageTargets {
    pub fn new(env: &GlobalEnv, filter: TargetFilterOptions, allow_focus_attr: bool) -> Self {
        let mut s = Self {
            target_specs: BTreeSet::new(),
            abort_check_functions: BTreeSet::new(),
            pure_functions: BTreeSet::new(),
            skipped_specs: BTreeMap::new(),
            no_verify_specs: BTreeSet::new(),
            ignore_aborts: BTreeSet::new(),
            omit_opaque_specs: BTreeSet::new(),
            focus_specs: BTreeSet::new(),
            scenario_specs: BTreeSet::new(),
            spec_boogie_options: BTreeMap::new(),
            spec_timeouts: BTreeMap::new(),
            loop_invariants: BTreeMap::new(),
            module_external_attributes: BTreeMap::new(),
            all_specs: BTreeMap::new(),
            all_datatypes_invs: BTreeMap::new(),
            system_specs: BTreeSet::new(),
            allow_focus_attr,
        };
        s.collect_targets(env, filter);
        s
    }

    fn process_spec(&mut self, spec_func_env: &FunctionEnv<'_>, target_func_env: &FunctionEnv<'_>) {
        if self
            .all_specs
            .get(&target_func_env.get_qualified_id())
            .is_none()
        {
            self.all_specs
                .insert(target_func_env.get_qualified_id(), BTreeSet::new());
        }

        if !self
            .all_specs
            .get_mut(&target_func_env.get_qualified_id())
            .unwrap()
            .insert(spec_func_env.get_qualified_id())
        {
            let env = spec_func_env.module_env.env;
            env.diag(
                Severity::Error,
                &target_func_env.get_loc(),
                &format!(
                    "Duplicate spec function: {}",
                    target_func_env.get_name_str()
                ),
            );
        }
    }

    fn parse_module_access(
        ms: &ModuleAccess,
        current_module: &ModuleEnv,
    ) -> Option<(ModuleName, String)> {
        match &ms.value {
            ModuleAccess_::Name(name) => {
                // TODO: Still will not work with other instances, like types or structs (for spec_only edge cases)
                let function_name = name.value.to_string();
                let function_symbol = current_module.env.symbol_pool().make(&function_name);

                // First try to find the function in the current module
                if current_module.find_function(function_symbol).is_some() {
                    return Some((current_module.get_name().clone(), function_name));
                }

                let handle_index = current_module
                    .data
                    .module
                    .function_handles()
                    .iter()
                    .enumerate()
                    .find_map(|(h_index, handle)| {
                        if function_name
                            == current_module
                                .data
                                .module
                                .identifier_at(handle.name)
                                .to_string()
                        {
                            Some(FunctionHandleIndex(h_index.try_into().unwrap()))
                        } else {
                            None
                        }
                    });

                if handle_index.is_some() {
                    let func_env = current_module.get_used_function(handle_index.unwrap());
                    Some((func_env.module_env.get_name().clone(), function_name))
                } else {
                    None
                }
            }
            ModuleAccess_::ModuleAccess(module_ident, name) => {
                let address = module_ident.value.address;
                let module = &module_ident.value.module;

                let addr_bytes = address.into_addr_bytes();
                let module_name = ModuleName::from_address_bytes_and_name(
                    addr_bytes,
                    current_module.env.symbol_pool().make(&module.to_string()),
                );

                let function_name = name.value.to_string();
                Some((module_name, function_name))
            }
            ModuleAccess_::Variant(_, _) => {
                // Variant access is not supported in this context
                None
            }
        }
    }

    fn process_loop_inv(
        &mut self,
        func_env: &FunctionEnv<'_>,
        module_env: &ModuleEnv<'_>,
        fun_name: String,
        label: usize,
    ) {
        let env = module_env.env;

        if let Some(target_func_env) =
            module_env.find_function(func_env.symbol_pool().make(fun_name.as_str()))
        {
            if let Some(existing) = self
                .loop_invariants
                .get_mut(&target_func_env.get_qualified_id())
            {
                match existing.insert(func_env.get_qualified_id(), label) {
                    bimap::Overwritten::Neither => {}
                    bimap::Overwritten::Left(..) => {
                        env.diag(
                            Severity::Error,
                            &func_env.get_loc(),
                            &format!(
                                "Duplicated Loop Invariant Function {} in {}",
                                func_env.get_full_name_str(),
                                fun_name
                            ),
                        );
                        return;
                    }
                    bimap::Overwritten::Right(..) => {
                        env.diag(
                            Severity::Error,
                            &func_env.get_loc(),
                            &format!("Duplicated Loop Invariant Label {} in {}", label, fun_name),
                        );
                        return;
                    }
                    bimap::Overwritten::Both(..) | bimap::Overwritten::Pair(..) => {
                        env.diag(
                            Severity::Error,
                            &func_env.get_loc(),
                            &format!(
                                "Duplicated Loop Invariant Function {} and Label {} in {}",
                                func_env.get_full_name_str(),
                                label,
                                fun_name
                            ),
                        );
                    }
                }
            } else {
                self.loop_invariants
                    .insert(target_func_env.get_qualified_id(), {
                        let mut map = BiBTreeMap::new();
                        map.insert(func_env.get_qualified_id(), label);
                        map
                    });
            }
        } else {
            env.diag(
                Severity::Error,
                &func_env.get_loc(),
                &format!("Invalid Loop Invariant Function Provided: {}", fun_name),
            );
        }
    }

    fn process_inv(&mut self, func_env: &FunctionEnv, module_env: &ModuleEnv, struct_name: String) {
        let env = module_env.env;
        if let Some(struct_env) =
            module_env.find_struct(env.symbol_pool().make(struct_name.as_str()))
        {
            if self
                .all_datatypes_invs
                .get(&struct_env.get_qualified_id())
                .is_none()
            {
                self.all_datatypes_invs
                    .insert(struct_env.get_qualified_id(), BTreeSet::new());
            }

            if !self
                .all_datatypes_invs
                .get_mut(&struct_env.get_qualified_id())
                .unwrap()
                .insert(func_env.get_qualified_id())
            {
                env.diag(
                    Severity::Error,
                    &func_env.get_loc(),
                    &format!(
                        "Duplicate invariant declaration for struct: {}",
                        struct_name
                    ),
                );
            }
        } else {
            let module_name = func_env.module_env.get_full_name_str();

            env.diag(
                Severity::Error,
                &func_env.get_loc(),
                &format!(
                    "Target struct '{}' not found in module '{}'",
                    struct_name, module_name
                ),
            );
        }
    }

    fn collect_targets(&mut self, env: &GlobalEnv, filter: TargetFilterOptions) {
        for module_env in env.get_modules() {
            for func_env in module_env.get_functions() {
                self.check_spec_scope(&func_env, filter.clone());
                self.check_spec_only_scope(&func_env, filter.clone());
                self.check_abort_check_scope(&func_env, filter.clone());
            }
            self.handle_module_explicit_spec_attributes(&module_env);
        }

        if !self.focus_specs.is_empty() {
            for spec in &self.target_specs {
                if !self.focus_specs.contains(spec) {
                    self.no_verify_specs.insert(*spec);
                }
            }
            self.target_specs = self.focus_specs.clone();
        }
    }

    fn check_spec_only_scope(&mut self, func_env: &FunctionEnv, filter: TargetFilterOptions) {
        if let Some(KnownAttribute::Verification(VerificationAttribute::SpecOnly {
            inv_target,
            loop_inv,
            explicit_spec_modules: _,
            explicit_specs: _,
        })) = func_env
            .get_toplevel_attributes()
            .get_(&AttributeKind_::SpecOnly)
            .map(|attr| &attr.value)
        {
            if func_env.get_name_str().contains("type_inv") {
                return;
            }

            let env = func_env.module_env.env;

            if let Some(loop_inv) = loop_inv {
                match Self::parse_module_access(&loop_inv.target, &func_env.module_env) {
                    Some((module_name, fun_name)) => {
                        let module_env = env.find_module(&module_name).unwrap();
                        self.process_loop_inv(func_env, &module_env, fun_name, loop_inv.label);
                    }
                    None => {
                        let module_name = func_env.module_env.get_full_name_str();

                        env.diag(
                            Severity::Error,
                            &func_env.get_loc(),
                            &format!("Error parsing module path '{}'", module_name),
                        );
                    }
                }
                return;
            }

            if inv_target.is_some() {
                match Self::parse_module_access(inv_target.as_ref().unwrap(), &func_env.module_env)
                {
                    Some((module_name, struct_name)) => {
                        let module_env = env.find_module(&module_name).unwrap();

                        self.process_inv(func_env, &module_env, struct_name);
                    }
                    None => {
                        let module_name = func_env.module_env.get_full_name_str();

                        env.diag(
                            Severity::Error,
                            &func_env.get_loc(),
                            &format!("Error parsing module path '{}'", module_name),
                        );
                    }
                }
            } else {
                func_env
                    .get_name_str()
                    .strip_suffix("_inv")
                    .map(|struct_name: &str| {
                        self.process_inv(func_env, &func_env.module_env, struct_name.to_string());
                    });
            }
        }
    }

    fn check_spec_scope(&mut self, func_env: &FunctionEnv, filter: TargetFilterOptions) {
        let env = func_env.module_env.env;
        if let Some(KnownAttribute::Verification(VerificationAttribute::Spec {
            focus,
            prove,
            skip,
            target,
            no_opaque,
            ignore_abort,
            boogie_opt,
            timeout,
        })) = func_env
            .get_toplevel_attributes()
            .get_(&AttributeKind_::Spec)
            .map(|attr| &attr.value)
        {
            if Self::system_spec(&func_env.get_qualified_id(), env) {
                self.system_specs.insert(func_env.get_qualified_id());
            }

            if let Some(opt) = boogie_opt {
                self.spec_boogie_options
                    .insert(func_env.get_qualified_id(), opt.clone());
            }

            if let Some(timeout) = timeout {
                self.spec_timeouts
                    .insert(func_env.get_qualified_id(), *timeout);
            }

            if *no_opaque {
                self.omit_opaque_specs.insert(func_env.get_qualified_id());
            }

            if *ignore_abort {
                self.ignore_aborts.insert(func_env.get_qualified_id());
            }

            if !func_env.module_env.is_target()
                || skip.is_some()
                || !filter.is_targeted(func_env)
                || (!*prove && !*focus)
            {
                self.no_verify_specs.insert(func_env.get_qualified_id());
            } else {
                if *focus {
                    if !self.allow_focus_attr {
                        env.diag(
                            Severity::Error,
                            &func_env.get_loc(),
                            "The 'focus' attribute is restricted in CI mode.",
                        );
                        return;
                    }
                    self.focus_specs.insert(func_env.get_qualified_id());
                }
                self.target_specs.insert(func_env.get_qualified_id());
            }

            if target.is_some() {
                match Self::parse_module_access(target.as_ref().unwrap(), &func_env.module_env) {
                    Some((module_name, func_name)) => {
                        let module_env = env.find_module(&module_name).unwrap();
                        if let Some(target_func_env) = module_env
                            .find_function(func_env.symbol_pool().make(func_name.as_str()))
                        {
                            self.process_spec(func_env, &target_func_env);
                        } else {
                            env.diag(
                                Severity::Error,
                                &func_env.get_loc(),
                                &format!(
                                    "Target function '{}' not found in module '{}'",
                                    func_name,
                                    module_env.get_full_name_str(),
                                ),
                            );
                        }
                    }
                    None => {
                        let module_name = func_env.module_env.get_full_name_str();

                        env.diag(
                            Severity::Error,
                            &func_env.get_loc(),
                            &format!("Error parsing module path '{}'", module_name),
                        );
                    }
                }
            } else {
                let target_func_env_opt =
                    func_env
                        .get_name_str()
                        .strip_suffix("_spec")
                        .and_then(|name| {
                            func_env
                                .module_env
                                .find_function(func_env.symbol_pool().make(name))
                        });
                match target_func_env_opt {
                    Some(target_func_env) => {
                        self.process_spec(func_env, &target_func_env);
                    }
                    None => {
                        // scenario specs either ignore aborts or do not have any asserts
                        if !*ignore_abort
                            && func_env
                                .get_called_functions()
                                .iter()
                                .any(|f| *f == func_env.module_env.env.asserts_qid())
                        {
                            func_env.module_env.env.diag(
                                Severity::Error,
                                &func_env.get_loc(),
                                "Scenario specs either ignore aborts or do not have any asserts.",
                            );
                            return;
                        }
                        self.scenario_specs.insert(func_env.get_qualified_id());
                    }
                }
            }
        }
    }

    fn check_abort_check_scope(&mut self, func_env: &FunctionEnv, filter: TargetFilterOptions) {
        if let Some(KnownAttribute::External(ExternalAttribute { attrs })) = func_env
            .get_toplevel_attributes()
            .get_(&AttributeKind_::External)
            .map(|attr| &attr.value)
        {
            if attrs
                .into_iter()
                .any(|attr| attr.2.value.name().value.as_str() == "no_abort".to_string())
            {
                self.abort_check_functions
                    .insert(func_env.get_qualified_id());
            }
            if attrs
                .into_iter()
                .any(|attr| attr.2.value.name().value.as_str() == "pure".to_string())
            {
                self.pure_functions.insert(func_env.get_qualified_id());
            }
        }
    }

    pub fn is_spec(&self, func_id: &QualifiedId<FunId>) -> bool {
        self.target_specs.contains(func_id) || self.no_verify_specs.contains(func_id)
    }

    pub fn get_specs(&self, func_id: &QualifiedId<FunId>) -> Option<BTreeSet<QualifiedId<FunId>>> {
        self.all_specs.get(func_id).cloned()
    }

    pub fn find_target_spec(&self, spec_id: &QualifiedId<FunId>) -> Option<QualifiedId<FunId>> {
        for (target_id, specs) in &self.all_specs {
            if specs.contains(spec_id) {
                return Some(*target_id);
            }
        }
        None
    }

    pub fn find_datatype_inv(
        &self,
        fun_id: &QualifiedId<FunId>,
    ) -> Option<QualifiedId<DatatypeId>> {
        for (struct_id, funs) in &self.all_datatypes_invs {
            if funs.contains(fun_id) {
                return Some(*struct_id);
            }
        }
        None
    }

    fn system_spec(qid: &QualifiedId<FunId>, env: &GlobalEnv) -> bool {
        let func_env = env.get_function(*qid);
        let module_env = &func_env.module_env;
        if module_env.get_name().addr() == &0u16.into() {
            let module_name = module_env
                .get_name()
                .name()
                .display(env.symbol_pool())
                .to_string();
            if GlobalEnv::SPECS_MODULES_NAMES.contains(&module_name.as_str()) {
                return true;
            }
        }
        false
    }

    pub fn is_system_spec(&self, qid: &QualifiedId<FunId>) -> bool {
        self.system_specs.contains(qid)
    }

    fn handle_module_explicit_spec_attributes(&mut self, module_env: &ModuleEnv) {
        let mut result: BTreeSet<ModuleExternalSpecAttribute> = BTreeSet::new();

        if let Some(KnownAttribute::Verification(VerificationAttribute::SpecOnly {
            inv_target: _,
            loop_inv: _,
            explicit_spec_modules,
            explicit_specs,
        })) = module_env
            .get_toplevel_attributes()
            .get_(&AttributeKind_::SpecOnly)
            .map(|attr| &attr.value)
        {
            for mi in explicit_spec_modules {
                let name = ModuleName::from_address_bytes_and_name(
                    mi.value.address.into_addr_bytes(),
                    module_env
                        .env
                        .symbol_pool()
                        .make(&mi.value.module.to_string()),
                );
                if let Some(module) = module_env.env.find_module(&name) {
                    result.insert(ModuleExternalSpecAttribute::Module(module.get_id()));
                } else {
                    module_env.env.diag(
                        Severity::Error,
                        &module_env.get_loc(),
                        &format!(
                            "Error parsing module path in explicit_spec_module '{}'",
                            module_env.get_full_name_str()
                        ),
                    );
                    return;
                }
            }

            for ms in explicit_specs {
                match Self::parse_module_access(ms, module_env) {
                    Some((module_name, fun_name)) => {
                        let target_module_env = module_env.env.find_module(&module_name).unwrap();
                        if let Some(func_env) = target_module_env
                            .find_function(module_env.env.symbol_pool().make(&fun_name))
                        {
                            result.insert(ModuleExternalSpecAttribute::Function(
                                func_env.get_qualified_id(),
                            ));
                        } else {
                            module_env.env.diag(
                                Severity::Error,
                                &module_env.get_loc(),
                                &format!(
                                    "Function '{}' not found in module '{}'",
                                    fun_name,
                                    target_module_env.get_full_name_str(),
                                ),
                            );
                            return;
                        }
                    }
                    None => {
                        module_env.env.diag(
                            Severity::Error,
                            &module_env.get_loc(),
                            &format!(
                                "Error parsing module path in explicit_spec_module '{}'",
                                module_env.get_full_name_str()
                            ),
                        );
                        return;
                    }
                }
            }
        }

        self.module_external_attributes
            .insert(module_env.get_id(), result.clone());
    }

    pub fn is_belongs_to_module_explicit_specs(
        &mut self,
        module_env: &ModuleEnv,
        qid: QualifiedId<FunId>,
    ) -> bool {
        if let Some(external_attrs) = self.module_external_attributes.get(&module_env.get_id()) {
            external_attrs.contains(&ModuleExternalSpecAttribute::Module(qid.module_id))
                || external_attrs.contains(&ModuleExternalSpecAttribute::Function(qid))
        } else {
            false
        }
    }

    pub fn has_specs(&self) -> bool {
        (self.target_specs.len() + self.no_verify_specs.len() - self.system_specs.len()) > 0
    }

    pub fn has_function_checks(&self) -> bool {
        !self.abort_check_functions.is_empty() || !self.pure_functions.is_empty()
<<<<<<< HEAD
=======
    }

    pub fn has_focus_specs(&self) -> bool {
        !self.focus_specs.is_empty()
>>>>>>> f20cf20b
    }

    pub fn ignores_aborts(&self, func_id: &QualifiedId<FunId>) -> bool {
        self.ignore_aborts.contains(func_id)
    }

    pub fn is_verified_spec(&self, func_id: &QualifiedId<FunId>) -> bool {
        self.target_specs.contains(func_id)
    }

    pub fn has_spec_boogie_options(&self) -> bool {
        !self.spec_boogie_options.is_empty()
    }

    pub fn target_modules(&self) -> BTreeSet<ModuleId> {
        self.target_specs.iter().map(|qid| qid.module_id).collect()
    }

    pub fn spec_abort_check_verify_modules(&self) -> BTreeSet<ModuleId> {
        self.no_verify_specs
            .iter()
            .filter(|qid| !self.is_system_spec(*qid))
            .map(|qid| qid.module_id)
            .collect()
    }

    pub fn target_specs(&self) -> &BTreeSet<QualifiedId<FunId>> {
        &self.target_specs
    }

    pub fn no_verify_specs(&self) -> &BTreeSet<QualifiedId<FunId>> {
        &self.no_verify_specs
    }

    pub fn abort_check_functions(&self) -> &BTreeSet<QualifiedId<FunId>> {
        &self.abort_check_functions
    }

    pub fn pure_functions(&self) -> &BTreeSet<QualifiedId<FunId>> {
        &self.pure_functions
    }

    pub fn skipped_specs(&self) -> &BTreeMap<QualifiedId<FunId>, String> {
        &self.skipped_specs
    }

    pub fn ignore_aborts(&self) -> &BTreeSet<QualifiedId<FunId>> {
        &self.ignore_aborts
    }

    pub fn omit_opaque_specs(&self) -> &BTreeSet<QualifiedId<FunId>> {
        &self.omit_opaque_specs
    }

    pub fn scenario_specs(&self) -> &BTreeSet<QualifiedId<FunId>> {
        &self.scenario_specs
    }

    pub fn spec_boogie_options(&self) -> &BTreeMap<QualifiedId<FunId>, String> {
        &self.spec_boogie_options
    }

    pub fn spec_timeouts(&self) -> &BTreeMap<QualifiedId<FunId>, u64> {
        &self.spec_timeouts
    }

    pub fn loop_invariants(
        &self,
    ) -> &BTreeMap<QualifiedId<FunId>, BiBTreeMap<QualifiedId<FunId>, usize>> {
        &self.loop_invariants
    }
}<|MERGE_RESOLUTION|>--- conflicted
+++ resolved
@@ -645,13 +645,10 @@
 
     pub fn has_function_checks(&self) -> bool {
         !self.abort_check_functions.is_empty() || !self.pure_functions.is_empty()
-<<<<<<< HEAD
-=======
     }
 
     pub fn has_focus_specs(&self) -> bool {
         !self.focus_specs.is_empty()
->>>>>>> f20cf20b
     }
 
     pub fn ignores_aborts(&self, func_id: &QualifiedId<FunId>) -> bool {
