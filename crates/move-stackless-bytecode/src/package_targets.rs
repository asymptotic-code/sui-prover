use crate::target_filter::TargetFilterOptions;
use bimap::BiBTreeMap;
use codespan_reporting::diagnostic::Severity;
use move_binary_format::file_format::FunctionHandleIndex;
use move_compiler::{
    expansion::ast::{ModuleAccess, ModuleAccess_, ModuleIdent_},
    shared::known_attributes::{
        AttributeKind_, ExternalAttribute, KnownAttribute, VerificationAttribute,
    },
};
use move_ir_types::location::Spanned;
use move_model::{
    ast::ModuleName,
    model::{DatatypeId, FunId, FunctionEnv, GlobalEnv, ModuleEnv, ModuleId, QualifiedId},
};
use std::collections::{BTreeMap, BTreeSet};

#[derive(Debug, Clone, PartialEq, Eq, PartialOrd, Ord)]
pub enum ModuleExternalSpecAttribute {
    Function(QualifiedId<FunId>),
    Module(ModuleId),
}

#[derive(Debug, Clone)]
pub struct PackageTargets {
    target_specs: BTreeSet<QualifiedId<FunId>>,
    no_verify_specs: BTreeSet<QualifiedId<FunId>>,
    abort_check_functions: BTreeSet<QualifiedId<FunId>>,
    pure_functions: BTreeSet<QualifiedId<FunId>>,
    axiom_functions: BTreeSet<QualifiedId<FunId>>,
    target_no_abort_check_functions: BTreeSet<QualifiedId<FunId>>,
    skipped_specs: BTreeMap<QualifiedId<FunId>, String>,
    ignore_aborts: BTreeSet<QualifiedId<FunId>>,
    omit_opaque_specs: BTreeSet<QualifiedId<FunId>>,
    focus_specs: BTreeSet<QualifiedId<FunId>>,
    scenario_specs: BTreeSet<QualifiedId<FunId>>,
    spec_boogie_options: BTreeMap<QualifiedId<FunId>, String>,
    spec_timeouts: BTreeMap<QualifiedId<FunId>, u64>,
    loop_invariants: BTreeMap<QualifiedId<FunId>, BiBTreeMap<QualifiedId<FunId>, usize>>,
    module_external_attributes: BTreeMap<ModuleId, BTreeSet<ModuleExternalSpecAttribute>>,
    function_external_attributes:
        BTreeMap<QualifiedId<FunId>, BTreeSet<ModuleExternalSpecAttribute>>,
    all_specs: BTreeMap<QualifiedId<FunId>, BTreeSet<QualifiedId<FunId>>>,
    all_datatypes_invs: BTreeMap<QualifiedId<DatatypeId>, BTreeSet<QualifiedId<FunId>>>,
    system_specs: BTreeSet<QualifiedId<FunId>>,
    filter: TargetFilterOptions,
    allow_focus_attr: bool,
}

impl PackageTargets {
    pub fn new(env: &GlobalEnv, filter: TargetFilterOptions, allow_focus_attr: bool) -> Self {
        let mut s = Self {
            target_specs: BTreeSet::new(),
            abort_check_functions: BTreeSet::new(),
            pure_functions: BTreeSet::new(),
            axiom_functions: BTreeSet::new(),
            target_no_abort_check_functions: BTreeSet::new(),
            skipped_specs: BTreeMap::new(),
            no_verify_specs: BTreeSet::new(),
            ignore_aborts: BTreeSet::new(),
            omit_opaque_specs: BTreeSet::new(),
            focus_specs: BTreeSet::new(),
            scenario_specs: BTreeSet::new(),
            spec_boogie_options: BTreeMap::new(),
            spec_timeouts: BTreeMap::new(),
            loop_invariants: BTreeMap::new(),
            module_external_attributes: BTreeMap::new(),
            function_external_attributes: BTreeMap::new(),
            all_specs: BTreeMap::new(),
            all_datatypes_invs: BTreeMap::new(),
            system_specs: BTreeSet::new(),
            filter,
            allow_focus_attr,
        };
        s.collect_targets(env);
        s
    }

    fn process_spec(&mut self, spec_func_env: &FunctionEnv<'_>, target_func_env: &FunctionEnv<'_>) {
        if self
            .all_specs
            .get(&target_func_env.get_qualified_id())
            .is_none()
        {
            self.all_specs
                .insert(target_func_env.get_qualified_id(), BTreeSet::new());
        }

        if !self
            .all_specs
            .get_mut(&target_func_env.get_qualified_id())
            .unwrap()
            .insert(spec_func_env.get_qualified_id())
        {
            let env = spec_func_env.module_env.env;
            env.diag(
                Severity::Error,
                &target_func_env.get_loc(),
                &format!(
                    "Duplicate spec function: {}",
                    target_func_env.get_name_str()
                ),
            );
        }
    }

    fn parse_module_access(
        ms: &ModuleAccess,
        current_module: &ModuleEnv,
    ) -> Option<(ModuleName, String)> {
        match &ms.value {
            ModuleAccess_::Name(name) => {
                // TODO: Still will not work with other instances, like types or structs (for spec_only edge cases)
                let function_name = name.value.to_string();
                let function_symbol = current_module.env.symbol_pool().make(&function_name);

                // First try to find the function in the current module
                if current_module.find_function(function_symbol).is_some() {
                    return Some((current_module.get_name().clone(), function_name));
                }

                let handle_index = current_module
                    .data
                    .module
                    .function_handles()
                    .iter()
                    .enumerate()
                    .find_map(|(h_index, handle)| {
                        if function_name
                            == current_module
                                .data
                                .module
                                .identifier_at(handle.name)
                                .to_string()
                        {
                            Some(FunctionHandleIndex(h_index.try_into().unwrap()))
                        } else {
                            None
                        }
                    });

                if handle_index.is_some() {
                    let func_env = current_module.get_used_function(handle_index.unwrap());
                    Some((func_env.module_env.get_name().clone(), function_name))
                } else {
                    None
                }
            }
            ModuleAccess_::ModuleAccess(module_ident, name) => {
                let address = module_ident.value.address;
                let module = &module_ident.value.module;

                let addr_bytes = address.into_addr_bytes();
                let module_name = ModuleName::from_address_bytes_and_name(
                    addr_bytes,
                    current_module.env.symbol_pool().make(&module.to_string()),
                );

                let function_name = name.value.to_string();
                Some((module_name, function_name))
            }
            ModuleAccess_::Variant(_, _) => {
                // Variant access is not supported in this context
                None
            }
        }
    }

    fn process_loop_inv(
        &mut self,
        func_env: &FunctionEnv<'_>,
        module_env: &ModuleEnv<'_>,
        fun_name: String,
        label: usize,
    ) {
        let env = module_env.env;

        if let Some(target_func_env) =
            module_env.find_function(func_env.symbol_pool().make(fun_name.as_str()))
        {
            if let Some(existing) = self
                .loop_invariants
                .get_mut(&target_func_env.get_qualified_id())
            {
                match existing.insert(func_env.get_qualified_id(), label) {
                    bimap::Overwritten::Neither => {}
                    bimap::Overwritten::Left(..) => {
                        env.diag(
                            Severity::Error,
                            &func_env.get_loc(),
                            &format!(
                                "Duplicated Loop Invariant Function {} in {}",
                                func_env.get_full_name_str(),
                                fun_name
                            ),
                        );
                        return;
                    }
                    bimap::Overwritten::Right(..) => {
                        env.diag(
                            Severity::Error,
                            &func_env.get_loc(),
                            &format!("Duplicated Loop Invariant Label {} in {}", label, fun_name),
                        );
                        return;
                    }
                    bimap::Overwritten::Both(..) | bimap::Overwritten::Pair(..) => {
                        env.diag(
                            Severity::Error,
                            &func_env.get_loc(),
                            &format!(
                                "Duplicated Loop Invariant Function {} and Label {} in {}",
                                func_env.get_full_name_str(),
                                label,
                                fun_name
                            ),
                        );
                    }
                }
            } else {
                self.loop_invariants
                    .insert(target_func_env.get_qualified_id(), {
                        let mut map = BiBTreeMap::new();
                        map.insert(func_env.get_qualified_id(), label);
                        map
                    });
            }
        } else {
            env.diag(
                Severity::Error,
                &func_env.get_loc(),
                &format!("Invalid Loop Invariant Function Provided: {}", fun_name),
            );
        }
    }

    fn process_inv(&mut self, func_env: &FunctionEnv, module_env: &ModuleEnv, struct_name: String) {
        let env = module_env.env;
        if let Some(struct_env) =
            module_env.find_struct(env.symbol_pool().make(struct_name.as_str()))
        {
            if self
                .all_datatypes_invs
                .get(&struct_env.get_qualified_id())
                .is_none()
            {
                self.all_datatypes_invs
                    .insert(struct_env.get_qualified_id(), BTreeSet::new());
            }

            if !self
                .all_datatypes_invs
                .get_mut(&struct_env.get_qualified_id())
                .unwrap()
                .insert(func_env.get_qualified_id())
            {
                env.diag(
                    Severity::Error,
                    &func_env.get_loc(),
                    &format!(
                        "Duplicate invariant declaration for struct: {}",
                        struct_name
                    ),
                );
            }
        } else {
            let module_name = func_env.module_env.get_full_name_str();

            env.diag(
                Severity::Error,
                &func_env.get_loc(),
                &format!(
                    "Target struct '{}' not found in module '{}'",
                    struct_name, module_name
                ),
            );
        }
    }

    fn collect_targets(&mut self, env: &GlobalEnv) {
        for module_env in env.get_modules() {
            for func_env in module_env.get_functions() {
                self.check_spec_scope(&func_env);
                self.check_spec_only_scope(&func_env);
                self.check_abort_check_scope(&func_env);
            }
            self.handle_module_explicit_spec_attributes(&module_env);
        }

        if !self.focus_specs.is_empty() {
            for spec in &self.target_specs {
                if !self.focus_specs.contains(spec) {
                    self.no_verify_specs.insert(*spec);
                }
            }
            self.target_specs = self.focus_specs.clone();
        }
    }

    fn check_spec_only_scope(&mut self, func_env: &FunctionEnv) {
        if let Some(KnownAttribute::Verification(VerificationAttribute::SpecOnly {
            inv_target,
            loop_inv,
            explicit_spec_modules: _,
            explicit_specs: _,
            axiom,
        })) = func_env
            .get_toplevel_attributes()
            .get_(&AttributeKind_::SpecOnly)
            .map(|attr| &attr.value)
        {
            if func_env.get_name_str().contains("type_inv") {
                return;
            }

            let env = func_env.module_env.env;

            if *axiom {
                self.axiom_functions.insert(func_env.get_qualified_id());
            }

            if let Some(loop_inv) = loop_inv {
                match Self::parse_module_access(&loop_inv.target, &func_env.module_env) {
                    Some((module_name, fun_name)) => {
                        let module_env = env.find_module(&module_name).unwrap();
                        self.process_loop_inv(func_env, &module_env, fun_name, loop_inv.label);
                    }
                    None => {
                        let module_name = func_env.module_env.get_full_name_str();

                        env.diag(
                            Severity::Error,
                            &func_env.get_loc(),
                            &format!("Error parsing module path '{}'", module_name),
                        );
                    }
                }
                return;
            }

            if inv_target.is_some() {
                match Self::parse_module_access(inv_target.as_ref().unwrap(), &func_env.module_env)
                {
                    Some((module_name, struct_name)) => {
                        let module_env = env.find_module(&module_name).unwrap();

                        self.process_inv(func_env, &module_env, struct_name);
                    }
                    None => {
                        let module_name = func_env.module_env.get_full_name_str();

                        env.diag(
                            Severity::Error,
                            &func_env.get_loc(),
                            &format!("Error parsing module path '{}'", module_name),
                        );
                    }
                }
            } else {
                func_env
                    .get_name_str()
                    .strip_suffix("_inv")
                    .map(|struct_name: &str| {
                        self.process_inv(func_env, &func_env.module_env, struct_name.to_string());
                    });
            }
        }
    }

    fn check_spec_scope(&mut self, func_env: &FunctionEnv) {
        let env = func_env.module_env.env;
        if let Some(KnownAttribute::Verification(VerificationAttribute::Spec {
            focus,
            prove,
            skip,
            target,
            no_opaque,
            ignore_abort,
            boogie_opt,
            timeout,
            explicit_spec_modules,
            explicit_specs,
        })) = func_env
            .get_toplevel_attributes()
            .get_(&AttributeKind_::Spec)
            .map(|attr| &attr.value)
        {
            if let Some(attrs) = Self::handle_explicit_spec_attributes(
                &func_env.module_env,
                explicit_spec_modules,
                explicit_specs,
            ) {
                self.function_external_attributes
                    .insert(func_env.get_qualified_id(), attrs);
            }

            if Self::system_spec(&func_env.get_qualified_id(), env) {
                self.system_specs.insert(func_env.get_qualified_id());
            }

            if let Some(opt) = boogie_opt {
                self.spec_boogie_options
                    .insert(func_env.get_qualified_id(), opt.clone());
            }

            if let Some(timeout) = timeout {
                self.spec_timeouts
                    .insert(func_env.get_qualified_id(), *timeout);
            }

            if *no_opaque {
                self.omit_opaque_specs.insert(func_env.get_qualified_id());
            }

            if *ignore_abort {
                self.ignore_aborts.insert(func_env.get_qualified_id());
            }

            if let Some(skip_reason) = skip {
                if self.is_target(func_env) {
                    self.skipped_specs
                        .insert(func_env.get_qualified_id(), skip_reason.clone());
                }
            }

            if !self.is_target(func_env) || skip.is_some() || (!*prove && !*focus) {
                self.no_verify_specs.insert(func_env.get_qualified_id());
            } else {
                if *focus {
                    if !self.allow_focus_attr {
                        env.diag(
                            Severity::Error,
                            &func_env.get_loc(),
                            "The 'focus' attribute is restricted in CI mode.",
                        );
                        return;
                    }
                    self.focus_specs.insert(func_env.get_qualified_id());
                }
                self.target_specs.insert(func_env.get_qualified_id());
            }

            if target.is_some() {
                match Self::parse_module_access(target.as_ref().unwrap(), &func_env.module_env) {
                    Some((module_name, func_name)) => {
                        let module_env = env.find_module(&module_name).unwrap();
                        if let Some(target_func_env) = module_env
                            .find_function(func_env.symbol_pool().make(func_name.as_str()))
                        {
                            self.process_spec(func_env, &target_func_env);
                        } else {
                            env.diag(
                                Severity::Error,
                                &func_env.get_loc(),
                                &format!(
                                    "Target function '{}' not found in module '{}'",
                                    func_name,
                                    module_env.get_full_name_str(),
                                ),
                            );
                        }
                    }
                    None => {
                        let module_name = func_env.module_env.get_full_name_str();

                        env.diag(
                            Severity::Error,
                            &func_env.get_loc(),
                            &format!("Error parsing module path '{}'", module_name),
                        );
                    }
                }
            } else {
                let target_func_env_opt =
                    func_env
                        .get_name_str()
                        .strip_suffix("_spec")
                        .and_then(|name| {
                            func_env
                                .module_env
                                .find_function(func_env.symbol_pool().make(name))
                        });
                match target_func_env_opt {
                    Some(target_func_env) => {
                        self.process_spec(func_env, &target_func_env);
                    }
                    None => {
                        // scenario specs either ignore aborts or do not have any asserts
                        if !*ignore_abort
                            && func_env
                                .get_called_functions()
                                .iter()
                                .any(|f| *f == func_env.module_env.env.asserts_qid())
                        {
                            func_env.module_env.env.diag(
                                Severity::Error,
                                &func_env.get_loc(),
                                "Scenario specs either ignore aborts or do not have any asserts.",
                            );
                            return;
                        }
                        self.scenario_specs.insert(func_env.get_qualified_id());
                    }
                }
            }
        }
    }

    fn check_abort_check_scope(&mut self, func_env: &FunctionEnv) {
        if let Some(KnownAttribute::External(ExternalAttribute { attrs })) = func_env
            .get_toplevel_attributes()
            .get_(&AttributeKind_::External)
            .map(|attr| &attr.value)
        {
            if attrs
                .into_iter()
                .any(|attr| attr.2.value.name().value.as_str() == "no_abort")
            {
                self.abort_check_functions
                    .insert(func_env.get_qualified_id());
                if self.is_target(func_env) {
                    self.target_no_abort_check_functions
                        .insert(func_env.get_qualified_id());
                }
            }
            if attrs
                .into_iter()
                .any(|attr| attr.2.value.name().value.as_str() == "pure")
            {
                self.pure_functions.insert(func_env.get_qualified_id());
                if self.is_target(func_env) {
                    self.target_no_abort_check_functions
                        .insert(func_env.get_qualified_id());
                }
            }
        }
    }

    pub fn is_spec(&self, func_id: &QualifiedId<FunId>) -> bool {
        self.target_specs.contains(func_id) || self.no_verify_specs.contains(func_id)
    }

    pub fn get_specs(&self, func_id: &QualifiedId<FunId>) -> Option<BTreeSet<QualifiedId<FunId>>> {
        self.all_specs.get(func_id).cloned()
    }

    pub fn find_target_spec(&self, spec_id: &QualifiedId<FunId>) -> Option<QualifiedId<FunId>> {
        for (target_id, specs) in &self.all_specs {
            if specs.contains(spec_id) {
                return Some(*target_id);
            }
        }
        None
    }

    pub fn find_datatype_inv(
        &self,
        fun_id: &QualifiedId<FunId>,
    ) -> Option<QualifiedId<DatatypeId>> {
        for (struct_id, funs) in &self.all_datatypes_invs {
            if funs.contains(fun_id) {
                return Some(*struct_id);
            }
        }
        None
    }

    fn system_spec(qid: &QualifiedId<FunId>, env: &GlobalEnv) -> bool {
        let func_env = env.get_function(*qid);
        let module_env = &func_env.module_env;
        if module_env.get_name().addr() == &0u16.into() {
            let module_name = module_env
                .get_name()
                .name()
                .display(env.symbol_pool())
                .to_string();
            if GlobalEnv::SPECS_MODULES_NAMES.contains(&module_name.as_str()) {
                return true;
            }
        }
        false
    }

    pub fn is_system_spec(&self, qid: &QualifiedId<FunId>) -> bool {
        self.system_specs.contains(qid)
    }

    pub fn is_target(&self, func_env: &FunctionEnv) -> bool {
        func_env.module_env.is_target() && self.filter.is_targeted(func_env)
    }

    fn handle_explicit_spec_attributes(
        module_env: &ModuleEnv,
        explicit_spec_modules: &Vec<Spanned<ModuleIdent_>>,
        explicit_specs: &Vec<Spanned<ModuleAccess_>>,
    ) -> Option<BTreeSet<ModuleExternalSpecAttribute>> {
        let mut result: BTreeSet<ModuleExternalSpecAttribute> = BTreeSet::new();

<<<<<<< HEAD
        if let Some(KnownAttribute::Verification(VerificationAttribute::SpecOnly {
            inv_target: _,
            loop_inv: _,
            axiom: _,
            explicit_spec_modules,
            explicit_specs,
        })) = module_env
            .get_toplevel_attributes()
            .get_(&AttributeKind_::SpecOnly)
            .map(|attr| &attr.value)
        {
            for mi in explicit_spec_modules {
                let name = ModuleName::from_address_bytes_and_name(
                    mi.value.address.into_addr_bytes(),
                    module_env
                        .env
                        .symbol_pool()
                        .make(&mi.value.module.to_string()),
=======
        for mi in explicit_spec_modules {
            let name = ModuleName::from_address_bytes_and_name(
                mi.value.address.into_addr_bytes(),
                module_env
                    .env
                    .symbol_pool()
                    .make(&mi.value.module.to_string()),
            );
            if let Some(module) = module_env.env.find_module(&name) {
                result.insert(ModuleExternalSpecAttribute::Module(module.get_id()));
            } else {
                module_env.env.diag(
                    Severity::Error,
                    &module_env.get_loc(),
                    &format!(
                        "Error parsing module path in explicit_spec_module '{}'",
                        module_env.get_full_name_str()
                    ),
>>>>>>> 63557c5a
                );
                return None;
            }
        }

        for ms in explicit_specs {
            match Self::parse_module_access(ms, module_env) {
                Some((module_name, fun_name)) => {
                    let target_module_env = module_env.env.find_module(&module_name).unwrap();
                    if let Some(func_env) = target_module_env
                        .find_function(module_env.env.symbol_pool().make(&fun_name))
                    {
                        result.insert(ModuleExternalSpecAttribute::Function(
                            func_env.get_qualified_id(),
                        ));
                    } else {
                        module_env.env.diag(
                            Severity::Error,
                            &module_env.get_loc(),
                            &format!(
                                "Function '{}' not found in module '{}'",
                                fun_name,
                                target_module_env.get_full_name_str(),
                            ),
                        );
                        return None;
                    }
                }
                None => {
                    module_env.env.diag(
                        Severity::Error,
                        &module_env.get_loc(),
                        &format!(
                            "Error parsing module path in explicit_spec '{}'",
                            module_env.get_full_name_str()
                        ),
                    );
                    return None;
                }
            }
        }

        Some(result)
    }

    fn handle_module_explicit_spec_attributes(&mut self, module_env: &ModuleEnv) {
        if let Some(KnownAttribute::Verification(VerificationAttribute::SpecOnly {
            inv_target: _,
            loop_inv: _,
            explicit_spec_modules,
            explicit_specs,
        })) = module_env
            .get_toplevel_attributes()
            .get_(&AttributeKind_::SpecOnly)
            .map(|attr| &attr.value)
        {
            if let Some(attrs) = Self::handle_explicit_spec_attributes(
                module_env,
                explicit_spec_modules,
                explicit_specs,
            ) {
                self.module_external_attributes
                    .insert(module_env.get_id(), attrs);
            }
        }
    }

    pub fn is_belongs_to_module_explicit_specs(
        &mut self,
        module_env: &ModuleEnv,
        qid: QualifiedId<FunId>,
    ) -> bool {
        if let Some(external_attrs) = self.module_external_attributes.get(&module_env.get_id()) {
            external_attrs.contains(&ModuleExternalSpecAttribute::Module(qid.module_id))
                || external_attrs.contains(&ModuleExternalSpecAttribute::Function(qid))
        } else {
            false
        }
    }

    pub fn is_belongs_to_function_explicit_specs(
        &mut self,
        func_env: &FunctionEnv,
        qid: QualifiedId<FunId>,
    ) -> bool {
        if let Some(external_attrs) = self
            .function_external_attributes
            .get(&func_env.get_qualified_id())
        {
            external_attrs.contains(&ModuleExternalSpecAttribute::Module(qid.module_id))
                || external_attrs.contains(&ModuleExternalSpecAttribute::Function(qid))
        } else {
            false
        }
    }

    pub fn has_specs(&self) -> bool {
        (self.target_specs.len() + self.no_verify_specs.len() - self.system_specs.len()) > 0
    }

    pub fn target_no_abort_check_functions(&self) -> &BTreeSet<QualifiedId<FunId>> {
        &self.target_no_abort_check_functions
    }

    pub fn has_focus_specs(&self) -> bool {
        !self.focus_specs.is_empty()
    }

    pub fn ignores_aborts(&self, func_id: &QualifiedId<FunId>) -> bool {
        self.ignore_aborts.contains(func_id)
    }

    pub fn is_verified_spec(&self, func_id: &QualifiedId<FunId>) -> bool {
        self.target_specs.contains(func_id)
    }

    pub fn has_spec_boogie_options(&self) -> bool {
        !self.spec_boogie_options.is_empty()
    }

    pub fn target_modules(&self) -> BTreeSet<ModuleId> {
        self.target_specs.iter().map(|qid| qid.module_id).collect()
    }

    pub fn spec_abort_check_verify_modules(&self) -> BTreeSet<ModuleId> {
        self.no_verify_specs
            .iter()
            .filter(|qid| !self.is_system_spec(*qid))
            .map(|qid| qid.module_id)
            .collect()
    }

    pub fn target_specs(&self) -> &BTreeSet<QualifiedId<FunId>> {
        &self.target_specs
    }

    pub fn no_verify_specs(&self) -> &BTreeSet<QualifiedId<FunId>> {
        &self.no_verify_specs
    }

    pub fn abort_check_functions(&self) -> &BTreeSet<QualifiedId<FunId>> {
        &self.abort_check_functions
    }

    pub fn pure_functions(&self) -> &BTreeSet<QualifiedId<FunId>> {
        &self.pure_functions
    }

    pub fn axiom_functions(&self) -> &BTreeSet<QualifiedId<FunId>> {
        &self.axiom_functions
    }

    pub fn skipped_specs(&self) -> &BTreeMap<QualifiedId<FunId>, String> {
        &self.skipped_specs
    }

    pub fn ignore_aborts(&self) -> &BTreeSet<QualifiedId<FunId>> {
        &self.ignore_aborts
    }

    pub fn omit_opaque_specs(&self) -> &BTreeSet<QualifiedId<FunId>> {
        &self.omit_opaque_specs
    }

    pub fn scenario_specs(&self) -> &BTreeSet<QualifiedId<FunId>> {
        &self.scenario_specs
    }

    pub fn spec_boogie_options(&self) -> &BTreeMap<QualifiedId<FunId>, String> {
        &self.spec_boogie_options
    }

    pub fn spec_timeouts(&self) -> &BTreeMap<QualifiedId<FunId>, u64> {
        &self.spec_timeouts
    }

    pub fn loop_invariants(
        &self,
    ) -> &BTreeMap<QualifiedId<FunId>, BiBTreeMap<QualifiedId<FunId>, usize>> {
        &self.loop_invariants
    }
}<|MERGE_RESOLUTION|>--- conflicted
+++ resolved
@@ -596,26 +596,6 @@
     ) -> Option<BTreeSet<ModuleExternalSpecAttribute>> {
         let mut result: BTreeSet<ModuleExternalSpecAttribute> = BTreeSet::new();
 
-<<<<<<< HEAD
-        if let Some(KnownAttribute::Verification(VerificationAttribute::SpecOnly {
-            inv_target: _,
-            loop_inv: _,
-            axiom: _,
-            explicit_spec_modules,
-            explicit_specs,
-        })) = module_env
-            .get_toplevel_attributes()
-            .get_(&AttributeKind_::SpecOnly)
-            .map(|attr| &attr.value)
-        {
-            for mi in explicit_spec_modules {
-                let name = ModuleName::from_address_bytes_and_name(
-                    mi.value.address.into_addr_bytes(),
-                    module_env
-                        .env
-                        .symbol_pool()
-                        .make(&mi.value.module.to_string()),
-=======
         for mi in explicit_spec_modules {
             let name = ModuleName::from_address_bytes_and_name(
                 mi.value.address.into_addr_bytes(),
@@ -634,7 +614,6 @@
                         "Error parsing module path in explicit_spec_module '{}'",
                         module_env.get_full_name_str()
                     ),
->>>>>>> 63557c5a
                 );
                 return None;
             }
@@ -684,6 +663,7 @@
         if let Some(KnownAttribute::Verification(VerificationAttribute::SpecOnly {
             inv_target: _,
             loop_inv: _,
+            axiom: _,
             explicit_spec_modules,
             explicit_specs,
         })) = module_env
