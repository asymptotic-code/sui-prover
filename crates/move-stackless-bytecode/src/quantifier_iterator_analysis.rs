--- conflicted
+++ resolved
@@ -227,13 +227,8 @@
         let func_env = env.get_function(qid);
         let data = targets.get_data(&qid, &FunctionVariant::Baseline).unwrap();
 
-<<<<<<< HEAD
-        if !no_abort_analysis::get_info(data).does_not_abort && !targets.is_abort_checked_fun(&qid)
-        {
-=======
         // NOTE: workaround for issue #329: nested quantifiers are not supported yet, so we allow extra bpl with no_abort attribute
         if !targets.is_function_with_abort_check(&qid) {
->>>>>>> f20cf20b
             env.diag(
                 Severity::Error,
                 &func_env.get_loc(),
