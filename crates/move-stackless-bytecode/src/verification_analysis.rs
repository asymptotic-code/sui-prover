// Copyright (c) The Diem Core Contributors
// Copyright (c) The Move Contributors
// SPDX-License-Identifier: Apache-2.0

//! Analysis which computes an annotation for each function on whether this function should be
//! verified or inlined. It also calculates the set of global invariants that are applicable to
//! each function as well as collect information on how these invariants should be handled (i.e.,
//! checked after bytecode, checked at function exit, or deferred to caller).

use move_model::model::{FunctionEnv, GlobalEnv, VerificationScope};
use std::collections::BTreeSet;
use std::fmt::{self, Formatter};

use crate::quantifier_iterator_analysis::QuantifierPattern;
use crate::{
    function_target::{FunctionData, FunctionTarget},
    function_target_pipeline::{FunctionTargetProcessor, FunctionTargetsHolder, FunctionVariant},
};
use move_model::model::{FunId, QualifiedId};

/// The annotation for information about verification.
#[derive(Clone, Default)]
pub struct VerificationInfo {
    /// Whether the function is target of verification.
    pub verified: bool,
    /// Whether the function needs to have an inlined variant since it is called from a verified
    /// function and is not opaque.
    pub inlined: bool,
    /// Whether the function is essential for the verification pipeline (e.g., native functions
    /// needed for compilation) even if not verified or inlined.
    pub essential: bool,
    /// Whether the function is reachable from specs but not necessarily inlined.
    /// These functions are needed by borrow analysis but can be skipped in other analyses.
    pub reachable: bool,
}

/// Get verification information for this function.
pub fn get_info(target: &FunctionTarget<'_>) -> VerificationInfo {
    target
        .get_annotations()
        .get::<VerificationInfo>()
        .cloned()
        .unwrap_or_default()
}

// /// A named tuple for holding the information on how an invariant is relevant to a function.
// pub struct InvariantRelevance {
//     /// Global invariants covering memories that are accessed in a function
//     pub accessed: BTreeSet<GlobalId>,
//     /// Global invariants covering memories that are modified in a function
//     pub modified: BTreeSet<GlobalId>,
//     /// Global invariants covering memories that are directly accessed in a function
//     pub direct_accessed: BTreeSet<GlobalId>,
//     /// Global invariants covering memories that are directly modified in a function
//     pub direct_modified: BTreeSet<GlobalId>,
// }

// /// Analysis info saved for the global_invariant_instrumentation phase
// pub struct InvariantAnalysisData {
//     /// Functions which have invariants checked on return instead of in body
//     pub fun_set_with_inv_check_on_exit: BTreeSet<QualifiedId<FunId>>,
//     /// Functions which invariants checking is turned-off anywhere in the function
//     pub fun_set_with_no_inv_check: BTreeSet<QualifiedId<FunId>>,
//     /// A mapping from function to the set of global invariants used and modified, respectively
//     pub fun_to_inv_map: BTreeMap<QualifiedId<FunId>, InvariantRelevance>,
// }

// The function target processor
pub struct VerificationAnalysisProcessor();

impl VerificationAnalysisProcessor {
    pub fn new() -> Box<Self> {
        Box::new(Self())
    }
}

impl FunctionTargetProcessor for VerificationAnalysisProcessor {
    fn process(
        &self,
        targets: &mut FunctionTargetsHolder,
        fun_env: &FunctionEnv,
        mut data: FunctionData,
        _scc_opt: Option<&[FunctionEnv]>,
    ) -> FunctionData {
        // This function implements the logic to decide whether to verify this function

        // Rule 0a: mark essential functions that are needed for the verification pipeline
        let info = data
            .annotations
            .get_or_default_mut::<VerificationInfo>(true);
        if Self::is_essential_function(fun_env) {
            info.essential = true;
        }

<<<<<<< HEAD
        if targets.is_abort_checked_fun(&fun_env.get_qualified_id()) {
=======
        if targets.is_function_with_abort_check(&fun_env.get_qualified_id()) {
>>>>>>> f20cf20b
            let info = data
                .annotations
                .get_or_default_mut::<VerificationInfo>(true);
            if !info.inlined {
                info.verified = true;
                info.inlined = true;
                Self::mark_callees_inlined(fun_env, targets);
            }
            return data;
        }

        // Rule 0: mark invariant functions as inlined
        if targets
            .get_datatype_by_inv(&fun_env.get_qualified_id())
            .is_some()
        {
            let info = data
                .annotations
                .get_or_default_mut::<VerificationInfo>(true);
            if !info.inlined {
                info.inlined = true;
                Self::mark_callees_inlined(fun_env, targets);
            }
            return data;
        }

        // // Rule 1: never verify if "pragma verify = false;"
        // if !fun_env.is_pragma_true(VERIFY_PRAGMA, || true) {
        //     return data;
        // }

        // Rule 2: verify the function if it is within the target modules
        let env = fun_env.module_env.env;
        let target_modules = env.get_target_modules();

        let is_in_target_module = target_modules
            .iter()
            .any(|menv| menv.get_id() == fun_env.module_env.get_id());
        if is_in_target_module {
            if (targets.is_verified_spec(&fun_env.get_qualified_id())
                || targets.is_spec(&fun_env.get_qualified_id()))
                && Self::is_within_verification_scope(fun_env, &targets)
            {
                Self::mark_verified(fun_env, &mut data, targets);
                // let dynamic_loc = Self::find_dynamics_in_function(&self, fun_env, &data);
                // if dynamic_loc.is_some() {
                //     env.diag(
                //         Severity::Error,
                //         &dynamic_loc.unwrap(),
                //         "Function uses unsupported dynamic fields",
                //     );
                // }
            }
            return data;
        }

        // // Rule 3: verify the function if a global invariant (including update invariant) that is
        // // defined in the target modules (a.k.a. a target invariant) need to be checked in the
        // // function, i.e., the function directly modifies some memory that are covered by at least
        // // one of the target invariants.
        // let inv_analysis = env.get_extension::<InvariantAnalysisData>().unwrap();
        // let target_invs: BTreeSet<_> = target_modules
        //     .iter()
        //     .flat_map(|menv| env.get_global_invariants_by_module(menv.get_id()))
        //     .collect();
        // let inv_relevance = inv_analysis
        //     .fun_to_inv_map
        //     .get(&fun_env.get_qualified_id())
        //     .unwrap();
        // if !inv_relevance.direct_modified.is_disjoint(&target_invs) {
        //     if Self::is_within_verification_scope(fun_env) {
        //         Self::mark_verified(fun_env, &mut data, targets);
        //     }
        //     return data;
        // }

        // we don't verify this function
        data
    }

    fn name(&self) -> String {
        "verification_analysis".to_string()
    }

    fn finalize(&self, env: &GlobalEnv, targets: &mut FunctionTargetsHolder) {
        // Remove functions that aren't used for verification
        // Keep: verified functions, inlined functions, essential functions, reachable functions,
        // datatype invariant functions, loop invariant functions

        let mut functions_to_keep = BTreeSet::new();

        // Keep all datatype invariant functions
        for (_, inv_fun_id) in targets.get_datatype_invs() {
            functions_to_keep.insert(*inv_fun_id);
        }

        // Keep functions that are verified, inlined, or essential
        for fun_id in targets.get_funs() {
            let fun_env = env.get_function(fun_id);
            // Check verification status across all variants
            for variant in targets.get_target_variants(&fun_env) {
                let data = targets.get_data(&fun_id, &variant).unwrap();
                let info = get_info(&FunctionTarget::new(&fun_env, data));
                if info.verified || info.inlined || info.essential {
                    functions_to_keep.insert(fun_id);
                    break;
                }
            }
        }

        // Mark loop invariant functions as inlined
        targets
            .get_loop_inv_with_targets()
            .iter()
            .for_each(|(target_qid, invs)| {
                let target_data = targets.get_data(&target_qid, &FunctionVariant::Baseline);

                if let Some(target_data) = target_data {
                    let target_info = target_data.annotations.get::<VerificationInfo>();
                    if let Some(target_info) = target_info {
                        if target_info.inlined {
                            functions_to_keep.extend(invs);
                        }
                    }
                }
            });

        // Mark functions reachable from verified/inlined/essential functions and collect them
        let reachable_functions = Self::mark_reachable(env, targets, &functions_to_keep);
        functions_to_keep.extend(reachable_functions);

        // Remove functions that are not in the keep set
        let functions_to_remove: Vec<QualifiedId<FunId>> = targets
            .get_funs()
            .filter(|fun_id| !functions_to_keep.contains(fun_id))
            .collect();

        // Remove functions from targets (remove entire function entry, not just variants)
        for fun_id in functions_to_remove {
            targets.remove_target(&fun_id);
        }
    }

    fn dump_result(
        &self,
        f: &mut Formatter<'_>,
        env: &GlobalEnv,
        targets: &FunctionTargetsHolder,
    ) -> fmt::Result {
        writeln!(f, "\n********* Result of verification analysis *********\n")?;

        // let analysis = env
        //     .get_extension::<InvariantAnalysisData>()
        //     .expect("Verification analysis not performed");

        // writeln!(f, "functions that defer invariant checking at return: [")?;
        // for fun_id in &analysis.fun_set_with_inv_check_on_exit {
        //     writeln!(f, "  {}", env.get_function(*fun_id).get_full_name_str())?;
        // }
        // writeln!(f, "]\n")?;

        // writeln!(f, "functions that delegate invariants to its callers: [")?;
        // for fun_id in &analysis.fun_set_with_no_inv_check {
        //     writeln!(f, "  {}", env.get_function(*fun_id).get_full_name_str())?;
        // }
        // writeln!(f, "]\n")?;

        // writeln!(f, "invariant applicability: [")?;
        // let target_invs: BTreeSet<_> = env
        //     .get_target_modules()
        //     .iter()
        //     .flat_map(|menv| env.get_global_invariants_by_module(menv.get_id()))
        //     .collect();

        // let fmt_inv_ids = |ids: &BTreeSet<GlobalId>| -> String {
        //     ids.iter()
        //         .map(|i| {
        //             if target_invs.contains(i) {
        //                 format!("{}*", i)
        //             } else {
        //                 i.to_string()
        //             }
        //         })
        //         .join(", ")
        // };

        // for (fun_id, inv_relevance) in &analysis.fun_to_inv_map {
        //     writeln!(f, "  {}: {{", env.get_function(*fun_id).get_full_name_str())?;
        //     writeln!(
        //         f,
        //         "    accessed: [{}]",
        //         fmt_inv_ids(&inv_relevance.accessed)
        //     )?;
        //     writeln!(
        //         f,
        //         "    modified: [{}]",
        //         fmt_inv_ids(&inv_relevance.modified)
        //     )?;
        //     writeln!(
        //         f,
        //         "    directly accessed: [{}]",
        //         fmt_inv_ids(&inv_relevance.direct_accessed)
        //     )?;
        //     writeln!(
        //         f,
        //         "    directly modified: [{}]",
        //         fmt_inv_ids(&inv_relevance.direct_modified)
        //     )?;
        //     writeln!(f, "  }}")?;
        // }
        // writeln!(f, "]\n")?;

        writeln!(f, "verification analysis: [")?;
        for fun_id in targets.get_funs() {
            let fenv = env.get_function(fun_id);
            for fun_variant in targets.get_target_variants(&fenv) {
                let target = targets.get_target(&fenv, &fun_variant);
                let result = get_info(&target);
                write!(f, "  {}: ", fenv.get_full_name_str())?;
                if result.verified {
                    if result.inlined {
                        writeln!(f, "verified + inlined")?;
                    } else {
                        writeln!(f, "verified")?;
                    }
                } else if result.inlined {
                    writeln!(f, "inlined")?;
                } else {
                    writeln!(f, "not verified and not inlined")?;
                }
            }
        }
        writeln!(f, "]")
    }

    fn initialize(&self, env: &GlobalEnv, targets: &mut FunctionTargetsHolder) {
        let options = targets.prover_options();

        // If we are verifying only one function or module, check that this indeed exists.
        match &options.verify_scope {
            VerificationScope::Only(name) | VerificationScope::OnlyModule(name) => {
                let for_module = matches!(&options.verify_scope, VerificationScope::OnlyModule(_));
                let mut target_exists = false;
                for module in env.get_modules() {
                    if module.is_target() {
                        if for_module {
                            target_exists = module.matches_name(name)
                        } else {
                            target_exists = module.get_functions().any(|f| f.matches_name(name));
                        }
                        if target_exists {
                            break;
                        }
                    }
                }
                if !target_exists {
                    env.error(
                        &env.unknown_loc(),
                        &format!(
                            "{} target {} does not exist in target modules",
                            if for_module { "module" } else { "function" },
                            name
                        ),
                    )
                }
            }
            _ => {}
        }

        // // Collect information for global invariant instrumentation

        // // probe how global invariants will be evaluated in the functions
        // let (fun_set_with_inv_check_on_exit, fun_set_with_no_inv_check) =
        //     Self::probe_invariant_status_in_functions(env);

        // // get a map on how invariants are applicable in functions
        // let fun_to_inv_map = Self::build_function_to_invariants_map(env, targets);

        // // error checking, this needs to be done after the invariant applicability map because some
        // // rules depends on information in that map.
        // for fun_id in &fun_set_with_no_inv_check {
        //     let fun_env = env.get_function(*fun_id);

        //     // Rule 1: external-facing functions are not allowed in the N set (i.e., have invariant
        //     // checking completely turned-off), UNLESS they don't modify any memory that are checked
        //     // in any suspendable invariant.
        //     if fun_env.has_unknown_callers() {
        //         let relevance = fun_to_inv_map.get(fun_id).unwrap();
        //         let num_suspendable_inv_modified = relevance
        //             .modified
        //             .iter()
        //             .filter(|inv_id| is_invariant_suspendable(env, **inv_id))
        //             .count();
        //         if num_suspendable_inv_modified != 0 {
        //             if is_invariant_checking_delegated(&fun_env) {
        //                 let message = "Public or script functions cannot delegate invariants";
        //                 env.error(&fun_env.get_loc(), message);
        //             } else {
        //                 let message = "Public or script functions cannot be transitively \
        //                 called by functions disabling or delegating invariants";
        //                 let trace = Self::compute_non_inv_cause_chain(&fun_env);
        //                 env.error_with_notes(&fun_env.get_loc(), message, trace);
        //             };
        //         }
        //     }

        //     // Rule 2: a function cannot be both on the E set and N set, i.e., a function cannot
        //     // have invariant checking turned-off completely while also checking the invariant at
        //     // the function return.
        //     if fun_set_with_inv_check_on_exit.contains(fun_id) {
        //         let message = format!(
        //             "Functions must not have `pragma {}` when invariant checking is turned-off on \
        //             this function",
        //             DISABLE_INVARIANTS_IN_BODY_PRAGMA,
        //         );
        //         let trace = Self::compute_non_inv_cause_chain(&fun_env);
        //         env.error_with_notes(&fun_env.get_loc(), &message, trace);
        //     }
        // }

        // // prune the function-to-invariants map with the pragma-magic
        // let fun_to_inv_map =
        //     Self::prune_function_to_invariants_map(env, fun_to_inv_map, &fun_set_with_no_inv_check);

        // // check for unused invariants defined in the target module
        // let all_checked_invariants: BTreeSet<_> = fun_to_inv_map
        //     .values()
        //     .flat_map(|rel| rel.direct_modified.iter())
        //     .cloned()
        //     .collect();
        // for module_env in env.get_modules() {
        //     if !module_env.is_target() {
        //         continue;
        //     }
        //     for inv_id in env.get_global_invariants_by_module(module_env.get_id()) {
        //         if !all_checked_invariants.contains(&inv_id) {
        //             let inv = env.get_global_invariant(inv_id).unwrap();
        //             env.diag(
        //                 Severity::Warning,
        //                 &inv.loc,
        //                 "Global invariant is not checked anywhere in the code",
        //             );
        //         }
        //     }
        // }

        // // save the analysis results in the env
        // let result = InvariantAnalysisData {
        //     fun_set_with_inv_check_on_exit,
        //     fun_set_with_no_inv_check,
        //     fun_to_inv_map,
        // };
        // env.set_extension(result);
    }
}

/// This impl block contains functions on marking a function as verified or inlined
impl VerificationAnalysisProcessor {
    pub fn native_check_list(env: &GlobalEnv) -> Vec<QualifiedId<FunId>> {
        [env.prover_vec_sum_qid(), env.prover_vec_sum_range_qid()].to_vec()
    }

    /// Check if a function is essential for the verification pipeline
    pub fn is_essential_function(fun_env: &FunctionEnv) -> bool {
        let name = fun_env.get_full_name_str();

        // Handle ghost functions first (since they're also native)
        if name.contains("ghost::") {
            return true; // Keep all ghost functions
        }

        // All prover functions are essential
        if name.contains("prover::") {
            return true;
        }

        // Essential stdlib functions that are needed for verification
        if name.starts_with("vector::")
            || name.starts_with("option::")
            || name.starts_with("object::")
            || name.starts_with("tx_context::")
            || name.starts_with("integer::")
        {
            return true;
        }

        false
    }

    /// Check whether the function falls within the verification scope given in the options
    fn is_within_verification_scope(
        fun_env: &FunctionEnv,
        targets: &FunctionTargetsHolder,
    ) -> bool {
        match &targets.prover_options().verify_scope {
            VerificationScope::Public => fun_env.is_exposed(),
            VerificationScope::All => true,
            VerificationScope::Only(name) => fun_env.matches_name(name),
            VerificationScope::OnlyModule(name) => fun_env.module_env.matches_name(name),
            VerificationScope::None => false,
        }
    }

    /// Mark that this function should be verified, and as a result, mark that all its callees
    /// should be inlined
    fn mark_verified(
        fun_env: &FunctionEnv,
        data: &mut FunctionData,
        targets: &mut FunctionTargetsHolder,
    ) {
        // TODO(mengxu): re-check the treatment of fixedpoint here
        let info = data
            .annotations
            .get_or_default_mut::<VerificationInfo>(true);
        if !info.verified {
            info.verified = true;
            info.inlined = true;
            Self::mark_callees_inlined(fun_env, targets);
        }
    }

    /// Mark that this function should be inlined because it is called by a function that is marked
    /// as verified, and as a result, mark that all its callees should be inlined as well.
    ///
    /// NOTE: This does not apply to opaque, native, or intrinsic functions.
    fn mark_inlined(fun_env: &FunctionEnv, targets: &mut FunctionTargetsHolder) {
        if fun_env.is_native()
            && !Self::native_check_list(fun_env.module_env.env)
                .contains(&fun_env.get_qualified_id())
        {
            return;
        }

        // at this time, we only have the `baseline` variant in the targets
        let variant = FunctionVariant::Baseline;
        if let Some(data) = targets.get_data_mut(&fun_env.get_qualified_id(), &variant) {
            // TODO(mengxu): re-check the treatment of fixedpoint here
            let info = data
                .annotations
                .get_or_default_mut::<VerificationInfo>(true);
            if !info.inlined {
                info.inlined = true;
                Self::mark_callees_inlined(fun_env, targets);
            }
        } else {
            /*fun_env.module_env.env.error(
                &fun_env.get_loc(),
                &format!(
                    "function `{}` is a recursive function \
                       (or part of a mutually recursive function group) \
                       and should be marked as opaque",
                    fun_env.get_full_name_str()
                ),
            );*/
            // tolerate this since we do not support opaque annotations
        }
    }

    /// Marks all callees of this function to be inlined. Forms a mutual recursion with the
    /// `mark_inlined` function above.
    fn mark_callees_inlined(fun_env: &FunctionEnv, targets: &mut FunctionTargetsHolder) {
        let env = fun_env.module_env.env;
        for callee in fun_env.get_called_functions() {
            let callee_env = env.get_function(callee);
            if let Some(spec_id) = targets.get_spec_by_fun(&callee) {
                let is_verified = targets.is_verified_spec(spec_id);
                let no_opaque = targets.omits_opaque(spec_id);
                Self::mark_inlined(&env.get_function(*spec_id), targets);
                if !is_verified && !no_opaque {
                    continue;
                }
            }
            Self::mark_inlined(&callee_env, targets);
            if let Some(qt) = QuantifierPattern::type_from_qid(callee, env) {
                if qt.requires_sum() {
                    let sum_fun_env = env.get_function(env.prover_vec_sum_qid());
                    Self::mark_inlined(&sum_fun_env, targets);
                }
            }
        }
    }

    /// Marks functions as reachable from verified, inlined, or essential functions.
    /// This includes all transitively called functions that are needed by borrow analysis
    /// but are not necessarily inlined.
    fn mark_reachable(
        env: &GlobalEnv,
        targets: &mut FunctionTargetsHolder,
        initial_functions: &BTreeSet<QualifiedId<FunId>>,
    ) -> BTreeSet<QualifiedId<FunId>> {
        let mut work_queue: Vec<QualifiedId<FunId>> = initial_functions.iter().cloned().collect();
        let mut processed = BTreeSet::new();
        let mut reachable_functions = BTreeSet::new();

        while let Some(fun_id) = work_queue.pop() {
            if processed.contains(&fun_id) {
                continue;
            }
            processed.insert(fun_id);

            let fun_env = env.get_function(fun_id);

            // Mark all callees as reachable
            for callee in fun_env.get_called_functions() {
                if processed.contains(&callee) {
                    continue;
                }

                let callee_env = env.get_function(callee);
                let mut should_mark_reachable = false;

                // Check if this function needs to be marked as reachable
                for variant in targets.get_target_variants(&callee_env) {
                    if let Some(data) = targets.get_data(&callee, &variant) {
                        let info = get_info(&FunctionTarget::new(&callee_env, data));

                        // Skip if already processed (verified, inlined, essential, or reachable)
                        if info.verified || info.inlined || info.essential || info.reachable {
                            break;
                        }

                        should_mark_reachable = true;
                        break;
                    }
                }

                if should_mark_reachable {
                    // Mark as reachable across all variants
                    for variant in targets.get_target_variants(&callee_env) {
                        if let Some(data) = targets.get_data_mut(&callee, &variant) {
                            let info = data
                                .annotations
                                .get_or_default_mut::<VerificationInfo>(true);
                            info.reachable = true;
                        }
                    }
                    work_queue.push(callee);
                    reachable_functions.insert(callee);
                }
            }
        }

        reachable_functions
    }

    // pub fn find_dynamics_in_function(
    //     &self,
    //     func_env: &FunctionEnv,
    //     data: &FunctionData,
    // ) -> Option<Loc> {
    //     let env = func_env.module_env.env;
    //     let target = FunctionTarget::new(func_env, data);

    //     for cp in target.get_bytecode() {
    //         match cp {
    //             Bytecode::Call(attr, _, operation, _, _) => {
    //                 match operation {
    //                     Operation::Function(mod_id, _, _) => {
    //                         let module_name = env
    //                             .symbol_pool()
    //                             .string(env
    //                                 .get_module(*mod_id)
    //                                 .get_name()
    //                                 .name()
    //                             );

    //                         if ["dynamic_field", "dynamic_object_field"].contains(&module_name.as_str()) {
    //                             return Some(target.get_bytecode_loc(*attr));
    //                         }
    //                     },
    //                     _ => {}
    //                 };
    //             },
    //             _ => {},
    //         }
    //     }

    //     None
    // }
}

// /// This impl block contains functions on global invariant applicability analysis
// impl VerificationAnalysisProcessor {
//     /// Build the E set and N set
//     ///
//     /// E set: f in E if declared pragma disable_invariant_in_body for f
//     /// N set: f in N if f is called from a function in E or N
//     ///        can also put f in N by pragma delegate_invariant_to_caller
//     ///
//     /// E set means: a suspendable invariant holds before, after, but NOT during the function body
//     /// N set means: a suspendable invariant doesn't hold at any point in the function
//     fn probe_invariant_status_in_functions(
//         env: &GlobalEnv,
//     ) -> (BTreeSet<QualifiedId<FunId>>, BTreeSet<QualifiedId<FunId>>) {
//         let mut disabled_inv_fun_set = BTreeSet::new(); // the E set
//         let mut non_inv_fun_set = BTreeSet::new(); // the N set

//         // Invariant: if a function is in non_inv_fun_set and not in worklist, then all the
//         // functions it calls are also in non_inv_fun_set or in worklist. As a result, when the
//         // worklist is empty, all callees of a function in non_inv_fun_set will also be in
//         // non_inv_fun_set. Each function is added at most once to the worklist.
//         let mut worklist = vec![];
//         for module_env in env.get_modules() {
//             for fun_env in module_env.get_functions() {
//                 if is_invariant_checking_disabled(&fun_env) {
//                     let fun_id = fun_env.get_qualified_id();
//                     disabled_inv_fun_set.insert(fun_id);
//                     worklist.push(fun_id);
//                 }
//                 if is_invariant_checking_delegated(&fun_env) {
//                     let fun_id = fun_env.get_qualified_id();
//                     // Add to work_list only if fun_id is not in non_inv_fun_set (may have inferred
//                     // this from a caller already).
//                     if non_inv_fun_set.insert(fun_id) {
//                         worklist.push(fun_id);
//                     }
//                 }
//                 // Downward closure of the non_inv_fun_set
//                 while let Some(called_fun_id) = worklist.pop() {
//                     let called_funs = env.get_function(called_fun_id).get_called_functions();
//                     for called_fun_id in called_funs {
//                         if non_inv_fun_set.insert(called_fun_id) {
//                             // Add to work_list only if fun_id is not in fun_set
//                             worklist.push(called_fun_id);
//                         }
//                     }
//                 }
//             }
//         }
//         (disabled_inv_fun_set, non_inv_fun_set)
//     }

//     /// Compute the chain of calls which leads to an implicit non-inv function, i.e., explain why
//     /// a function appears in the N-set.
//     fn compute_non_inv_cause_chain(fun_env: &FunctionEnv<'_>) -> Vec<String> {
//         let global_env = fun_env.module_env.env;
//         let mut worklist: BTreeSet<Vec<QualifiedId<FunId>>> = fun_env
//             .get_calling_functions()
//             .into_iter()
//             .map(|id| vec![id])
//             .collect();
//         let mut done = BTreeSet::new();
//         let mut result = vec![];
//         while let Some(caller_list) = worklist.iter().next().cloned() {
//             worklist.remove(&caller_list);
//             let caller_id = *caller_list.iter().last().unwrap();
//             done.insert(caller_id);
//             let caller_env = global_env.get_function_qid(caller_id);
//             let display_chain = || {
//                 vec![fun_env.get_qualified_id()]
//                     .into_iter()
//                     .chain(caller_list.iter().cloned())
//                     .map(|id| global_env.get_function_qid(id).get_full_name_str())
//                     .join(" <- ")
//             };
//             if is_invariant_checking_disabled(&caller_env) {
//                 result.push(format!("disabled by {}", display_chain()));
//             } else if is_invariant_checking_delegated(&caller_env) {
//                 result.push(format!("delegated by {}", display_chain()));
//             } else {
//                 worklist.extend(
//                     caller_env
//                         .get_calling_functions()
//                         .into_iter()
//                         .filter_map(|id| {
//                             if done.contains(&id) {
//                                 None
//                             } else {
//                                 let mut new_caller_list = caller_list.clone();
//                                 new_caller_list.push(id);
//                                 Some(new_caller_list)
//                             }
//                         }),
//                 );
//             }
//         }
//         if result.is_empty() {
//             result.push("cannot determine disabling reason (bug?)".to_owned())
//         }
//         result
//     }

//     /// Produce a `Map[fun_id -> InvariantRelevance]` ignoring the relevant pragmas on both
//     /// function-side (i.e., `disable_invariants_in_body` and `delegate_invariants_to_caller`) and
//     /// invariant-side (i.e., `suspendable`)
//     fn build_function_to_invariants_map(
//         env: &GlobalEnv,
//         targets: &FunctionTargetsHolder,
//     ) -> BTreeMap<QualifiedId<FunId>, InvariantRelevance> {
//         // collect all global invariants
//         let mut global_invariants = vec![];
//         for menv in env.get_modules() {
//             for inv_id in env.get_global_invariants_by_module(menv.get_id()) {
//                 global_invariants.push(env.get_global_invariant(inv_id).unwrap());
//             }
//         }

//         // go over each function target and check global invariant applicability
//         let mut invariant_relevance = BTreeMap::new();
//         for (fun_id, fun_variant) in targets.get_funs_and_variants() {
//             debug_assert!(matches!(fun_variant, FunctionVariant::Baseline));
//             let fenv = env.get_function(fun_id);
//             let target = targets.get_target(&fenv, &fun_variant);
//             let related =
//                 Self::find_relevant_invariants(&target, global_invariants.clone().into_iter());
//             invariant_relevance.insert(fun_id, related);
//         }

//         // return the collected relevance map
//         invariant_relevance
//     }

//     /// From the iterator of global invariants, find the ones that are relevant to the function as
//     /// well as how/why the invariant is relevant.
//     fn find_relevant_invariants<'a>(
//         target: &FunctionTarget,
//         invariants: impl Iterator<Item = &'a GlobalInvariant>,
//     ) -> InvariantRelevance {
//         let mem_usage = usage_analysis::get_memory_usage(target);
//         let mem_accessed = &mem_usage.accessed.all;
//         let mem_modified = &mem_usage.modified.all;
//         let mem_direct_accessed = &mem_usage.accessed.direct;
//         let mem_direct_modified = &mem_usage.modified.direct;

//         let mut inv_accessed = BTreeSet::new();
//         let mut inv_modified = BTreeSet::new();
//         let mut inv_direct_accessed = BTreeSet::new();
//         let mut inv_direct_modified = BTreeSet::new();
//         for inv in invariants {
//             for fun_mem in mem_accessed.iter() {
//                 for inv_mem in &inv.mem_usage {
//                     if inv_mem.module_id != fun_mem.module_id || inv_mem.id != fun_mem.id {
//                         continue;
//                     }
//                     let adapter =
//                         TypeUnificationAdapter::new_vec(&fun_mem.inst, &inv_mem.inst, true, true);
//                     let rel = adapter.unify(Variance::Allow, /* shallow_subst */ false);
//                     if rel.is_some() {
//                         inv_accessed.insert(inv.id);

//                         // the rest exploits the fact that the `used_memory` set (a read-write set)
//                         // is always a superset of the others.
//                         if mem_modified.contains(fun_mem) {
//                             inv_modified.insert(inv.id);
//                         }
//                         if mem_direct_accessed.contains(fun_mem) {
//                             inv_direct_accessed.insert(inv.id);
//                         }
//                         if mem_direct_modified.contains(fun_mem) {
//                             inv_direct_modified.insert(inv.id);
//                         }
//                     }
//                 }
//             }
//         }
//         InvariantRelevance {
//             accessed: inv_accessed,
//             modified: inv_modified,
//             direct_accessed: inv_direct_accessed,
//             direct_modified: inv_direct_modified,
//         }
//     }

//     /// Prune the `Map[fun_id -> InvariantRelevance]` returned by `build_function_to_invariants_map`
//     /// after considering the invariant-related pragmas.
//     fn prune_function_to_invariants_map(
//         env: &GlobalEnv,
//         original: BTreeMap<QualifiedId<FunId>, InvariantRelevance>,
//         fun_set_with_no_inv_check: &BTreeSet<QualifiedId<FunId>>,
//     ) -> BTreeMap<QualifiedId<FunId>, InvariantRelevance> {
//         // NOTE: All fields in `InvariantRelevance` are derived based on unification of memory
//         // usage/modification of the function and the invariant. In `MemoryUsageAnalysis`, both used
//         // memory and modified memory subsumes the set summarized in the called functions.
//         //
//         // If the called function is NOT a generic function, this means that all the invariants that
//         // are applicable to the called function will be applicable to its caller function as well.
//         //
//         // If the called function IS a generic function, this means that all the invariants that are
//         // applicable to this specific instantiation of the called function (which can be another
//         // type parameter, i.e., a type parameter from the caller function) will be applicable to
//         // this caller function as well.
//         //
//         // This means that if we disable a suspendable invariant `I` in the called function, for all
//         // the callers of this called function, `I` is either
//         // - already marked as relevant to the caller (in the `accessed/modified` set), or
//         // - `I` is not relevant to the caller and we should not instrument `I` in the caller.
//         // This information will be consumed in the invariant instrumentation phase later.

//         // Step 1: remove suspended invariants from the the relevance set. These suspended
//         // invariants themselves forms a relevance set which will be considered as directly
//         // accessed/modified in all callers of this function.
//         let mut pruned = BTreeMap::new();
//         let mut deferred = BTreeMap::new();
//         for (fun_id, mut relevance) in original.into_iter() {
//             if fun_set_with_no_inv_check.contains(&fun_id) {
//                 let suspended = relevance.prune_suspendable(env);
//                 deferred.insert(fun_id, suspended);
//             }
//             pruned.insert(fun_id, relevance);
//         }

//         // Step 2: defer the suspended invariants back to the caller and the caller will accept
//         // them in the directly accessed/modified sets. Later in the instrumentation phase, the
//         // caller should treat the call instruction in the same way as if the instruction modifies
//         // the deferred invariants.
//         let mut result = BTreeMap::new();
//         for (fun_id, mut relevance) in pruned.into_iter() {
//             if !fun_set_with_no_inv_check.contains(&fun_id) {
//                 let fenv = env.get_function(fun_id);
//                 for callee in fenv.get_called_functions() {
//                     if fun_set_with_no_inv_check.contains(&callee) {
//                         // all invariants in the callee side will now be deferred to this function
//                         let suspended = deferred.get(&callee).unwrap();
//                         relevance.subsume_callee(suspended);
//                     }
//                 }
//             }
//             result.insert(fun_id, relevance);
//         }
//         result
//     }
// }

// /// This impl block contains functions that are mostly utilities functions and are only relevant
// /// within this file.
// impl InvariantRelevance {
//     /// Split off `[suspendable]` invariants from the sets and form a new `InvariantRelevance` for
//     /// these suspended ones. This represents the invariants that will be deferred to the caller.
//     fn prune_suspendable(&mut self, env: &GlobalEnv) -> Self {
//         fn separate(holder: &mut BTreeSet<GlobalId>, env: &GlobalEnv) -> BTreeSet<GlobalId> {
//             let mut split = BTreeSet::new();
//             holder.retain(|inv_id| {
//                 if is_invariant_suspendable(env, *inv_id) {
//                     split.insert(*inv_id);
//                     false
//                 } else {
//                     true
//                 }
//             });
//             split
//         }

//         let accessed = separate(&mut self.accessed, env);
//         let modified = separate(&mut self.modified, env);
//         let direct_accessed = separate(&mut self.direct_accessed, env);
//         let direct_modified = separate(&mut self.direct_modified, env);
//         Self {
//             accessed,
//             modified,
//             direct_accessed,
//             direct_modified,
//         }
//     }

//     /// Accept the invariants deferred from the callee and incorporate them into the callers' direct
//     /// accessed/modified set if these invariants are also in the caller's transitive set.
//     ///
//     /// NOTE: it is possible that the deferred invariants are not in the caller's transitive set.
//     /// For example, if the callee (C) is a generic function that modifies memory S<T> while the
//     /// suspended invariant I is about S<bool>. The caller (F) calls a concrete instantiation of C
//     /// which modifies S<u64>. In this case, I is applicable to C but not applicable to F.
//     fn subsume_callee(&mut self, suspended: &InvariantRelevance) {
//         self.direct_accessed
//             .extend(suspended.accessed.intersection(&self.accessed));
//         self.direct_modified
//             .extend(suspended.modified.intersection(&self.modified));
//     }
// }

// // Helper functions
// // ----------------

// pub fn is_invariant_checking_disabled(fun_env: &FunctionEnv) -> bool {
//     fun_env.is_pragma_true(DISABLE_INVARIANTS_IN_BODY_PRAGMA, || false)
// }

// pub fn is_invariant_checking_delegated(fun_env: &FunctionEnv) -> bool {
//     fun_env.is_pragma_true(DELEGATE_INVARIANTS_TO_CALLER_PRAGMA, || false)
// }

// pub fn is_invariant_suspendable(env: &GlobalEnv, inv_id: GlobalId) -> bool {
//     let inv = env.get_global_invariant(inv_id).unwrap();
//     env.is_property_true(&inv.properties, CONDITION_SUSPENDABLE_PROP)
//         .unwrap_or(false)
// }<|MERGE_RESOLUTION|>--- conflicted
+++ resolved
@@ -92,11 +92,7 @@
             info.essential = true;
         }
 
-<<<<<<< HEAD
-        if targets.is_abort_checked_fun(&fun_env.get_qualified_id()) {
-=======
         if targets.is_function_with_abort_check(&fun_env.get_qualified_id()) {
->>>>>>> f20cf20b
             let info = data
                 .annotations
                 .get_or_default_mut::<VerificationInfo>(true);
