--- conflicted
+++ resolved
@@ -89,21 +89,12 @@
         let mut builder = FunctionDataBuilder::new(fun_env, data);
         let code = std::mem::take(&mut builder.data.code);
 
-<<<<<<< HEAD
-        // Emit trace instructions for parameters at entry.
-        builder.set_loc(builder.fun_env.get_loc().at_start());
-        for i in 0..builder.fun_env.get_parameter_count() {
-            builder
-                .emit_with(|id| Call(id, vec![], Operation::TraceLocal(i, false), vec![i], None));
-        }
-=======
         if targets.prover_options().debug_trace {
             // Emit trace instructions for parameters at entry.
             builder.set_loc(builder.fun_env.get_loc().at_start());
             for i in 0..builder.fun_env.get_parameter_count() {
-                builder.emit_with(|id| Call(id, vec![], Operation::TraceLocal(i), vec![i], None));
+                builder.emit_with(|id| Call(id, vec![], Operation::TraceLocal(i, false), vec![i], None));
             }
->>>>>>> 40517ac8
 
             // For spec functions, emit trace instructions for all global variables at entry.
             if targets.is_spec(&fun_env.get_qualified_id()) {
@@ -227,25 +218,6 @@
                 }
                 _ => {
                     let (val_targets, mut_targets) = bc.modifies(&builder.get_target());
-<<<<<<< HEAD
-                    let affected_variables: BTreeSet<_> = val_targets
-                        .into_iter()
-                        .chain(mut_targets.into_iter().map(|(idx, _)| idx))
-                        .collect();
-                    for idx in affected_variables {
-                        // Only emit this for user declared locals, not for ones introduced
-                        // by stack elimination.
-                        if !fun_env.is_temporary(idx) {
-                            builder.emit_with(|id| {
-                                Call(
-                                    id,
-                                    vec![],
-                                    Operation::TraceLocal(idx, false),
-                                    vec![idx],
-                                    None,
-                                )
-                            });
-=======
                     builder.set_loc_from_attr(bc.get_attr_id());
                     builder.emit(bc);
                     if targets.prover_options().debug_trace {
@@ -259,10 +231,9 @@
                             // by stack elimination.
                             if !fun_env.is_temporary(idx) {
                                 builder.emit_with(|id| {
-                                    Call(id, vec![], Operation::TraceLocal(idx), vec![idx], None)
+                                    Call(id, vec![], Operation::TraceLocal(idx, false), vec![idx], None)
                                 });
                             }
->>>>>>> 40517ac8
                         }
                     }
                 }
