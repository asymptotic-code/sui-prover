// Copyright (c) The Diem Core Contributors
// Copyright (c) The Move Contributors
// SPDX-License-Identifier: Apache-2.0

use bimap::btree::BiBTreeMap;
use codespan_reporting::diagnostic::Severity;
use core::fmt;
use move_binary_format::file_format::FunctionHandleIndex;
use std::{
    any::Any,
    collections::{BTreeMap, BTreeSet},
    fmt::Formatter,
    fs,
};

use itertools::{Either, Itertools};
use log::debug;
use petgraph::graph::DiGraph;

use move_compiler::{
    expansion::ast::{ModuleAccess, ModuleAccess_},
    shared::known_attributes::{
        AttributeKind_, ExternalAttribute, KnownAttribute, VerificationAttribute,
    },
};

use move_model::{
    ast::ModuleName,
    model::{DatatypeId, FunId, FunctionEnv, GlobalEnv, ModuleEnv, ModuleId, QualifiedId},
};

use crate::{
    function_target::{FunctionData, FunctionTarget},
    options::ProverOptions,
    print_targets_for_test,
    stackless_bytecode_generator::StacklessBytecodeGenerator,
    stackless_control_flow_graph::generate_cfg_in_dot_format,
    target_filter::TargetFilterOptions,
};

#[derive(Debug, Clone)]
pub enum FunctionHolderTarget {
    None,
    Function(QualifiedId<FunId>),
    Module(ModuleId),
}

/// A data structure which holds data for multiple function targets, and allows to
/// manipulate them as part of a transformation pipeline.
#[derive(Debug, Clone)]
pub struct FunctionTargetsHolder {
    targets: BTreeMap<QualifiedId<FunId>, BTreeMap<FunctionVariant, FunctionData>>,
    function_specs: BiBTreeMap<QualifiedId<FunId>, QualifiedId<FunId>>,
    no_verify_specs: BTreeSet<QualifiedId<FunId>>,
    no_focus_specs: BTreeSet<QualifiedId<FunId>>,
    omit_opaque_specs: BTreeSet<QualifiedId<FunId>>,
    skip_specs: BTreeMap<QualifiedId<FunId>, String>,
    focus_specs: BTreeSet<QualifiedId<FunId>>,
    ignore_aborts: BTreeSet<QualifiedId<FunId>>,
    scenario_specs: BTreeSet<QualifiedId<FunId>>,
    spec_boogie_options: BTreeMap<QualifiedId<FunId>, String>,
    spec_timeouts: BTreeMap<QualifiedId<FunId>, u64>,
    datatype_invs: BiBTreeMap<QualifiedId<DatatypeId>, QualifiedId<FunId>>,
    target_modules: BTreeSet<ModuleId>,
    abort_check_functions: BTreeSet<QualifiedId<FunId>>,
    target: FunctionHolderTarget,
    loop_invariants: BTreeMap<QualifiedId<FunId>, BiBTreeMap<QualifiedId<FunId>, usize>>,
    filter: TargetFilterOptions,
    prover_options: ProverOptions,
}

/// Describes a function verification flavor.
#[derive(Debug, Clone, PartialEq, Eq, PartialOrd, Ord)]
pub enum VerificationFlavor {
    Regular,
    Instantiated(usize),
    Inconsistency(Box<VerificationFlavor>),
}

impl std::fmt::Display for VerificationFlavor {
    fn fmt(&self, f: &mut Formatter<'_>) -> std::fmt::Result {
        match self {
            VerificationFlavor::Regular => write!(f, ""),
            VerificationFlavor::Instantiated(index) => {
                write!(f, "instantiated_{}", index)
            }
            VerificationFlavor::Inconsistency(flavor) => write!(f, "inconsistency_{}", flavor),
        }
    }
}

/// Describes a function target variant.
#[derive(Debug, Clone, PartialEq, Eq, PartialOrd, Ord)]
pub enum FunctionVariant {
    /// The baseline variant which was created from the original Move bytecode and is then
    /// subject of multiple transformations.
    Baseline,
    /// A variant which is instrumented for verification. Only functions which are target
    /// of verification have one of those. There can be multiple verification variants,
    /// each identified by a unique flavor.
    Verification(VerificationFlavor),
}

impl FunctionVariant {
    pub fn is_verified(&self) -> bool {
        matches!(self, FunctionVariant::Verification(..))
    }
}

impl std::fmt::Display for FunctionVariant {
    fn fmt(&self, f: &mut Formatter<'_>) -> std::fmt::Result {
        use FunctionVariant::*;
        match self {
            Baseline => write!(f, "baseline"),
            Verification(VerificationFlavor::Regular) => write!(f, "verification"),
            Verification(v) => write!(f, "verification[{}]", v),
        }
    }
}

/// A trait describing a function target processor.
pub trait FunctionTargetProcessor {
    /// Processes a function variant. Takes as parameter a target holder which can be mutated, the
    /// env of the function being processed, and the target data. During the time the processor is
    /// called, the target data is removed from the holder, and added back once transformation
    /// has finished. This allows the processor to take ownership on the target data.
    fn process(
        &self,
        _targets: &mut FunctionTargetsHolder,
        _fun_env: &FunctionEnv,
        _data: FunctionData,
        _scc_opt: Option<&[FunctionEnv]>,
    ) -> FunctionData {
        unimplemented!()
    }

    /// Same as `process` but can return None to indicate that the function variant is
    /// removed. By default, this maps to `Some(self.process(..))`. One needs to implement
    /// either this function or `process`.
    fn process_and_maybe_remove(
        &self,
        targets: &mut FunctionTargetsHolder,
        func_env: &FunctionEnv,
        data: FunctionData,
        scc_opt: Option<&[FunctionEnv]>,
    ) -> Option<FunctionData> {
        Some(self.process(targets, func_env, data, scc_opt))
    }

    /// Returns a name for this processor. This should be suitable as a file suffix.
    fn name(&self) -> String;

    /// A function which is called once before any `process` call is issued.
    fn initialize(&self, _env: &GlobalEnv, _targets: &mut FunctionTargetsHolder) {}

    /// A function which is called once after the last `process` call.
    fn finalize(&self, _env: &GlobalEnv, _targets: &mut FunctionTargetsHolder) {}

    /// A function which can be implemented to indicate that instead of a sequence of initialize,
    /// process, and finalize, this processor has a single `run` function for the analysis of the
    /// whole set of functions.
    fn is_single_run(&self) -> bool {
        false
    }

    /// To be implemented if `is_single_run()` is true.
    fn run(&self, _env: &GlobalEnv, _targets: &mut FunctionTargetsHolder) {
        unimplemented!()
    }

    /// A function which creates a dump of the processors results, for debugging.
    fn dump_result(
        &self,
        _f: &mut Formatter<'_>,
        _env: &GlobalEnv,
        _targets: &FunctionTargetsHolder,
    ) -> fmt::Result {
        Ok(())
    }
}

pub struct ProcessorResultDisplay<'a> {
    pub env: &'a GlobalEnv,
    pub targets: &'a FunctionTargetsHolder,
    pub processor: &'a dyn FunctionTargetProcessor,
}

impl fmt::Display for ProcessorResultDisplay<'_> {
    fn fmt(&self, f: &mut Formatter<'_>) -> fmt::Result {
        self.processor.dump_result(f, self.env, self.targets)
    }
}

/// A processing pipeline for function targets.
#[derive(Default)]
pub struct FunctionTargetPipeline {
    processors: Vec<Box<dyn FunctionTargetProcessor>>,
}

impl FunctionTargetsHolder {
    pub fn new(
        prover_options: ProverOptions,
        filter: TargetFilterOptions,
        target: FunctionHolderTarget,
    ) -> Self {
        Self {
            targets: BTreeMap::new(),
            function_specs: BiBTreeMap::new(),
            no_verify_specs: BTreeSet::new(),
            no_focus_specs: BTreeSet::new(),
            omit_opaque_specs: BTreeSet::new(),
            skip_specs: BTreeMap::new(),
            focus_specs: BTreeSet::new(),
            ignore_aborts: BTreeSet::new(),
            scenario_specs: BTreeSet::new(),
            spec_boogie_options: BTreeMap::new(),
            spec_timeouts: BTreeMap::new(),
            datatype_invs: BiBTreeMap::new(),
            target_modules: BTreeSet::new(),
            abort_check_functions: BTreeSet::new(),
            prover_options,
            filter,
            target,
            loop_invariants: BTreeMap::new(),
        }
    }

    pub fn new_dummy(&self) -> Self {
        Self::new(
            self.prover_options.clone(),
            TargetFilterOptions::default(),
            FunctionHolderTarget::None,
        )
    }

    pub fn prover_options(&self) -> &ProverOptions {
        &self.prover_options
    }

    /// Counts system specs dynamically based on their module addresses.
    /// System specs are those from modules deployed at address 0x0:
    /// - specs::* modules (sui-framework-specs package)
    /// - prover::* modules (prover package)
    fn count_system_specs(&self, env: &GlobalEnv) -> usize {
        let mut system_specs_count = 0;
        let system_address = &0u16.into(); // Address 0x0 used by system modules

        // Count function specs from system modules
        for spec_id in self
            .function_specs
            .left_values()
            .chain(self.scenario_specs.iter())
        {
            let func_env = env.get_function(*spec_id);
            let module_env = &func_env.module_env;
            if module_env.get_name().addr() == system_address {
                let module_name = module_env
                    .get_name()
                    .name()
                    .display(env.symbol_pool())
                    .to_string();
                if GlobalEnv::SPECS_MODULES_NAMES.contains(&module_name.as_str()) {
                    system_specs_count += 1;
                }
            }
        }

        system_specs_count
    }

    /// Get an iterator for all functions this holder.
    pub fn get_funs(&self) -> impl Iterator<Item = QualifiedId<FunId>> + '_ {
        self.targets.keys().cloned()
    }

    /// Gets an iterator for all functions and variants in this holder.
    pub fn get_funs_and_variants(
        &self,
    ) -> impl Iterator<Item = (QualifiedId<FunId>, FunctionVariant)> + '_ {
        self.targets
            .iter()
            .flat_map(|(id, vs)| vs.keys().map(move |v| (*id, v.clone())))
    }

    pub fn function_specs(&self) -> &BiBTreeMap<QualifiedId<FunId>, QualifiedId<FunId>> {
        &self.function_specs
    }

    pub fn get_fun_by_spec(&self, id: &QualifiedId<FunId>) -> Option<&QualifiedId<FunId>> {
        self.function_specs.get_by_left(id)
    }

    pub fn get_spec_by_fun(&self, id: &QualifiedId<FunId>) -> Option<&QualifiedId<FunId>> {
        self.function_specs.get_by_right(id)
    }

    pub fn no_verify_specs(&self) -> &BTreeSet<QualifiedId<FunId>> {
        if self.focus_specs.is_empty() {
            &self.no_verify_specs
        } else {
            &self.no_focus_specs
        }
    }

    pub fn no_focus_specs(&self) -> &BTreeSet<QualifiedId<FunId>> {
        &self.no_focus_specs
    }

    pub fn focus_specs(&self) -> &BTreeSet<QualifiedId<FunId>> {
        &self.focus_specs
    }

    pub fn ignore_aborts(&self) -> &BTreeSet<QualifiedId<FunId>> {
        &self.ignore_aborts
    }

    pub fn scenario_specs(&self) -> &BTreeSet<QualifiedId<FunId>> {
        &self.scenario_specs
    }

    pub fn target_modules(&self) -> &BTreeSet<ModuleId> {
        &self.target_modules
    }

    pub fn ignores_aborts(&self, id: &QualifiedId<FunId>) -> bool {
        self.ignore_aborts.contains(id)
    }

    pub fn abort_check_funs(&self) -> &BTreeSet<QualifiedId<FunId>> {
        &self.abort_check_functions
    }

    pub fn is_abort_check_fun(&self, id: &QualifiedId<FunId>) -> bool {
        self.abort_check_functions.contains(id)
    }

    pub fn is_spec(&self, id: &QualifiedId<FunId>) -> bool {
        self.get_fun_by_spec(id).is_some() || self.scenario_specs.contains(id)
    }

    pub fn is_function_spec(&self, id: &QualifiedId<FunId>) -> bool {
        self.get_fun_by_spec(id).is_some()
    }

    pub fn is_verified_spec(&self, id: &QualifiedId<FunId>) -> bool {
        self.is_spec(id) && !self.no_verify_specs().contains(id)
    }

    pub fn is_focus_spec(&self, id: &QualifiedId<FunId>) -> bool {
        self.is_spec(id) && !self.no_focus_specs.contains(id)
    }

    pub fn is_scenario_spec(&self, id: &QualifiedId<FunId>) -> bool {
        self.scenario_specs.contains(id)
    }

    pub fn omits_opaque(&self, id: &QualifiedId<FunId>) -> bool {
        self.omit_opaque_specs.contains(id)
    }

    pub fn skip_spec_txt(&self, id: &QualifiedId<FunId>) -> String {
        self.skip_specs.get(id).cloned().unwrap_or_default()
    }

    pub fn skip_specs(&self) -> impl Iterator<Item = &QualifiedId<FunId>> {
        self.skip_specs.keys()
    }

    pub fn specs(&self) -> impl Iterator<Item = &QualifiedId<FunId>> {
        self.function_specs
            .left_values()
            .chain(self.scenario_specs.iter())
    }

    pub fn specs_count(&self, env: &GlobalEnv) -> usize {
        self.function_specs.len() + self.scenario_specs.len() - self.count_system_specs(env)
    }

    pub fn verify_specs_count(&self) -> usize {
        self.function_specs.len() + self.scenario_specs.len() - self.no_verify_specs().len()
    }

    pub fn abort_checks_count(&self) -> usize {
        self.abort_check_functions.len()
    }

    pub fn has_no_verify_spec(&self, id: &QualifiedId<FunId>) -> bool {
        match self.get_spec_by_fun(id) {
            Some(spec_id) => self.no_verify_specs().contains(spec_id),
            None => false,
        }
    }

    pub fn get_inv_by_datatype(&self, id: &QualifiedId<DatatypeId>) -> Option<&QualifiedId<FunId>> {
        self.datatype_invs.get_by_left(id)
    }

    pub fn get_datatype_by_inv(&self, id: &QualifiedId<FunId>) -> Option<&QualifiedId<DatatypeId>> {
        self.datatype_invs.get_by_right(id)
    }

    pub fn get_datatype_invs(&self) -> &BiBTreeMap<QualifiedId<DatatypeId>, QualifiedId<FunId>> {
        &self.datatype_invs
    }

    pub fn get_spec_boogie_options(&self, id: &QualifiedId<FunId>) -> Option<&String> {
        self.spec_boogie_options.get(id)
    }

    pub fn has_spec_boogie_options(&self) -> bool {
        !self.spec_boogie_options.is_empty()
    }

    pub fn get_spec_timeout(&self, id: &QualifiedId<FunId>) -> Option<&u64> {
        self.spec_timeouts.get(id)
    }

    pub fn has_target_mode(&self) -> bool {
        !matches!(self.target, FunctionHolderTarget::None)
    }

    pub fn get_loop_invariants(
        &self,
        id: &QualifiedId<FunId>,
    ) -> Option<&BiBTreeMap<QualifiedId<FunId>, usize>> {
        self.loop_invariants.get(id)
    }

    pub fn get_loop_inv_with_targets(
        &self,
    ) -> BiBTreeMap<QualifiedId<FunId>, BTreeSet<QualifiedId<FunId>>> {
        self.loop_invariants
            .iter()
            .map(|(target_fun_id, invs)| {
                (
                    target_fun_id.clone(),
                    invs.iter().map(|el| el.0.clone()).collect(),
                )
            })
            .collect()
    }

    /// Return the specification of the callee function if the specification can
    /// be used instead of the callee by the caller. This is the case if and
    /// only if
    /// * a specification exists for the callee, and
    /// * the caller is not the specification.
    pub fn get_callee_spec_qid(
        &self,
        caller_qid: &QualifiedId<FunId>,
        callee_qid: &QualifiedId<FunId>,
    ) -> Option<&QualifiedId<FunId>> {
        match self.get_spec_by_fun(callee_qid) {
            Some(spec_qid) if spec_qid != caller_qid => Some(spec_qid),
            _ => None,
        }
    }

    /// Adds a new function target. The target will be initialized from the Move byte code.
    pub fn add_target(&mut self, func_env: &FunctionEnv<'_>) {
        let generator = StacklessBytecodeGenerator::new(func_env);
        let data = generator.generate_function();
        self.targets
            .entry(func_env.get_qualified_id())
            .or_default()
            .insert(FunctionVariant::Baseline, data.clone());

        if let Some(KnownAttribute::External(ExternalAttribute { attrs })) = func_env
            .get_toplevel_attributes()
            .get_(&AttributeKind_::External)
            .map(|attr| &attr.value)
        {
            let abort_check = attrs
                .into_iter()
                .any(|attr| attr.2.value.name().value.as_str() == "no_abort".to_string());
            if abort_check {
                self.abort_check_functions
                    .insert(func_env.get_qualified_id());
                self.target_modules.insert(func_env.module_env.get_id());
            }
        }

        if let Some(KnownAttribute::Verification(VerificationAttribute::Spec {
            focus,
            prove,
            skip,
            target,
            no_opaque,
            ignore_abort,
            boogie_opt,
            timeout,
        })) = func_env
            .get_toplevel_attributes()
            .get_(&AttributeKind_::Spec)
            .map(|attr| &attr.value)
        {
            let targeted = match self.target {
                FunctionHolderTarget::None => self.filter.is_targeted(func_env),
                FunctionHolderTarget::Function(qid) => func_env.get_qualified_id() == qid,
                FunctionHolderTarget::Module(mid) => func_env.module_env.get_id() == mid,
            };

            if let Some(opt) = boogie_opt {
                self.spec_boogie_options
                    .insert(func_env.get_qualified_id(), opt.clone());
            }

            if let Some(timeout) = timeout {
                self.spec_timeouts
                    .insert(func_env.get_qualified_id(), *timeout);
            }

            if *no_opaque {
                self.omit_opaque_specs.insert(func_env.get_qualified_id());
            }

            if skip.is_some() {
                self.skip_specs
                    .insert(func_env.get_qualified_id(), skip.clone().unwrap());
            }

            if *ignore_abort {
                self.ignore_aborts.insert(func_env.get_qualified_id());
            }

<<<<<<< HEAD
            if skip.is_some() || !targeted {
                self.no_verify_specs.insert(func_env.get_qualified_id());
=======
            if *focus {
                if self.prover_options.ci {
                    func_env.module_env.env.diag(
                        Severity::Error,
                        &func_env.get_loc(),
                        "The 'focus' attribute is restricted in CI mode.",
                    );
                    return;
                }
                self.focus_specs.insert(func_env.get_qualified_id());
>>>>>>> e0f9c747
            } else {
                if *focus {
                    self.focus_specs.insert(func_env.get_qualified_id());
                } else if *prove {
                    self.no_focus_specs.insert(func_env.get_qualified_id());
                } else {
                    self.no_verify_specs.insert(func_env.get_qualified_id());
                }
            }

            if target.is_some() {
                let env = func_env.module_env.env;

                match Self::parse_module_access(target.as_ref().unwrap(), env, &func_env.module_env)
                {
                    Some((module_name, fun_name)) => {
                        let module_env = env.find_module(&module_name).unwrap();
                        Self::process_spec(
                            func_env,
                            &module_env,
                            env,
                            &mut self.function_specs,
                            fun_name,
                        );
                    }
                    None => {
                        let module_name = func_env.module_env.get_full_name_str();

                        env.diag(
                            Severity::Error,
                            &func_env.get_loc(),
                            &format!("Error parsing module path '{}'", module_name),
                        );
                    }
                }
            } else {
                let target_func_env_opt =
                    func_env
                        .get_name_str()
                        .strip_suffix("_spec")
                        .and_then(|name| {
                            func_env
                                .module_env
                                .find_function(func_env.symbol_pool().make(name))
                        });
                match target_func_env_opt {
                    Some(target_func_env) => {
                        self.function_specs.insert(
                            func_env.get_qualified_id(),
                            target_func_env.get_qualified_id(),
                        );
                    }
                    None => {
                        self.scenario_specs.insert(func_env.get_qualified_id());
                    }
                }
            }

            self.target_modules.insert(func_env.module_env.get_id());
        }

        if let Some(KnownAttribute::Verification(VerificationAttribute::SpecOnly {
            inv_target,
            loop_inv,
        })) = func_env
            .get_toplevel_attributes()
            .get_(&AttributeKind_::SpecOnly)
            .map(|attr| &attr.value)
        {
            if func_env.get_name_str().contains("type_inv") {
                return;
            }

            let env = func_env.module_env.env;

            if let Some(loop_inv) = loop_inv {
                match Self::parse_module_access(&loop_inv.target, env, &func_env.module_env) {
                    Some((module_name, fun_name)) => {
                        let module_env = env.find_module(&module_name).unwrap();
                        self.process_loop_inv(func_env, &module_env, fun_name, loop_inv.label);
                    }
                    None => {
                        let module_name = func_env.module_env.get_full_name_str();

                        env.diag(
                            Severity::Error,
                            &func_env.get_loc(),
                            &format!("Error parsing module path '{}'", module_name),
                        );
                    }
                }
                return;
            }

            if inv_target.is_some() {
                match Self::parse_module_access(
                    inv_target.as_ref().unwrap(),
                    env,
                    &func_env.module_env,
                ) {
                    Some((module_name, struct_name)) => {
                        let module_env = env.find_module(&module_name).unwrap();

                        Self::process_inv(
                            func_env,
                            &module_env,
                            env,
                            &mut self.datatype_invs,
                            struct_name,
                        );
                    }
                    None => {
                        let module_name = func_env.module_env.get_full_name_str();

                        env.diag(
                            Severity::Error,
                            &func_env.get_loc(),
                            &format!("Error parsing module path '{}'", module_name),
                        );
                    }
                }
            } else {
                func_env
                    .get_name_str()
                    .strip_suffix("_inv")
                    .map(|struct_name: &str| {
                        let module_env = &func_env.module_env;
                        Self::process_inv(
                            func_env,
                            module_env,
                            env,
                            &mut self.datatype_invs,
                            struct_name.to_string(),
                        );
                    });
            }
        }
    }

    fn parse_module_access(
        function_spec: &ModuleAccess,
        env: &GlobalEnv,
        current_module: &ModuleEnv,
    ) -> Option<(ModuleName, String)> {
        match &function_spec.value {
            ModuleAccess_::Name(name) => {
                // TODO: Still will not work with other instances, like types or structs (for spec_only edge cases)
                let function_name = name.value.to_string();
                let function_symbol = env.symbol_pool().make(&function_name);

                // First try to find the function in the current module
                if current_module.find_function(function_symbol).is_some() {
                    return Some((current_module.get_name().clone(), function_name));
                }

                let handle_index = current_module
                    .data
                    .module
                    .function_handles()
                    .iter()
                    .enumerate()
                    .find_map(|(h_index, handle)| {
                        if function_name
                            == current_module
                                .data
                                .module
                                .identifier_at(handle.name)
                                .to_string()
                        {
                            Some(FunctionHandleIndex(h_index.try_into().unwrap()))
                        } else {
                            None
                        }
                    });

                if handle_index.is_some() {
                    let func_env = current_module.get_used_function(handle_index.unwrap());
                    Some((func_env.module_env.get_name().clone(), function_name))
                } else {
                    None
                }
            }
            ModuleAccess_::ModuleAccess(module_ident, name) => {
                let address = module_ident.value.address;
                let module = &module_ident.value.module;

                let addr_bytes = address.into_addr_bytes();
                let module_name = ModuleName::from_address_bytes_and_name(
                    addr_bytes,
                    env.symbol_pool().make(&module.to_string()),
                );

                let function_name = name.value.to_string();
                Some((module_name, function_name))
            }
            ModuleAccess_::Variant(_, _) => {
                // Variant access is not supported in this context
                None
            }
        }
    }

    fn process_spec(
        func_env: &FunctionEnv<'_>,
        module_env: &ModuleEnv<'_>,
        env: &GlobalEnv,
        function_specs: &mut BiBTreeMap<QualifiedId<FunId>, QualifiedId<FunId>>,
        func_name: String,
    ) {
        if let Some(target_func_env) =
            module_env.find_function(func_env.symbol_pool().make(func_name.as_str()))
        {
            let target_id = target_func_env.get_qualified_id();

            if function_specs.contains_right(&target_id) {
                let env = func_env.module_env.env;
                env.diag(
                    Severity::Error,
                    &func_env.get_loc(),
                    &format!("Duplicate target function: {}", func_name),
                );
            } else {
                function_specs.insert(func_env.get_qualified_id(), target_id);
            }
        } else {
            env.diag(
                Severity::Error,
                &func_env.get_loc(),
                &format!(
                    "Target function '{}' not found in module '{}'",
                    func_name,
                    module_env.get_full_name_str()
                ),
            );
        }
    }

    fn process_loop_inv(
        &mut self,
        func_env: &FunctionEnv<'_>,
        module_env: &ModuleEnv<'_>,
        fun_name: String,
        label: usize,
    ) {
        let env = module_env.env;

        if let Some(target_func_env) =
            module_env.find_function(func_env.symbol_pool().make(fun_name.as_str()))
        {
            if let Some(existing) = self
                .loop_invariants
                .get_mut(&target_func_env.get_qualified_id())
            {
                match existing.insert(func_env.get_qualified_id(), label) {
                    bimap::Overwritten::Neither => {}
                    bimap::Overwritten::Left(..) => {
                        env.diag(
                            Severity::Error,
                            &func_env.get_loc(),
                            &format!(
                                "Duplicated Loop Invariant Function {} in {}",
                                func_env.get_full_name_str(),
                                fun_name
                            ),
                        );
                        return;
                    }
                    bimap::Overwritten::Right(..) => {
                        env.diag(
                            Severity::Error,
                            &func_env.get_loc(),
                            &format!("Duplicated Loop Invariant Label {} in {}", label, fun_name),
                        );
                        return;
                    }
                    bimap::Overwritten::Both(..) | bimap::Overwritten::Pair(..) => {
                        env.diag(
                            Severity::Error,
                            &func_env.get_loc(),
                            &format!(
                                "Duplicated Loop Invariant Function {} and Label {} in {}",
                                func_env.get_full_name_str(),
                                label,
                                fun_name
                            ),
                        );
                    }
                }
            } else {
                self.loop_invariants
                    .insert(target_func_env.get_qualified_id(), {
                        let mut map = BiBTreeMap::new();
                        map.insert(func_env.get_qualified_id(), label);
                        map
                    });
            }
        } else {
            env.diag(
                Severity::Error,
                &func_env.get_loc(),
                &format!("Invalid Loop Invariant Function Provided: {}", fun_name),
            );
        }
    }

    fn process_inv(
        func_env: &FunctionEnv<'_>,
        module_env: &ModuleEnv<'_>,
        env: &GlobalEnv,
        datatype_invs: &mut BiBTreeMap<QualifiedId<DatatypeId>, QualifiedId<FunId>>,
        struct_name: String,
    ) {
        if let Some(struct_env) =
            module_env.find_struct(env.symbol_pool().make(struct_name.as_str()))
        {
            if datatype_invs.contains_left(&struct_env.get_qualified_id()) {
                env.diag(
                    Severity::Error,
                    &func_env.get_loc(),
                    &format!(
                        "Duplicate invariant declaration for struct: {}",
                        struct_name
                    ),
                );
            } else {
                datatype_invs.insert(struct_env.get_qualified_id(), func_env.get_qualified_id());
            }
        } else {
            let module_name = func_env.module_env.get_full_name_str();

            env.diag(
                Severity::Error,
                &func_env.get_loc(),
                &format!(
                    "Target struct '{}' not found in module '{}'",
                    struct_name, module_name
                ),
            );
        }
    }

    /// Gets a function target for read-only consumption, for the given variant.
    pub fn get_target<'env>(
        &'env self,
        func_env: &'env FunctionEnv<'env>,
        variant: &FunctionVariant,
    ) -> FunctionTarget<'env> {
        self.get_target_opt(func_env, variant).expect(&format!(
            "expected function target: {} ({:?})",
            func_env.get_full_name_str(),
            variant
        ))
    }

    pub fn get_target_opt<'env>(
        &'env self,
        func_env: &'env FunctionEnv<'env>,
        variant: &FunctionVariant,
    ) -> Option<FunctionTarget<'env>> {
        self.get_data(&func_env.get_qualified_id(), variant)
            .map(|data| FunctionTarget::new(func_env, data))
    }

    pub fn has_target(&self, func_env: &FunctionEnv<'_>, variant: &FunctionVariant) -> bool {
        self.get_data(&func_env.get_qualified_id(), variant)
            .is_some()
    }

    /// Gets all available variants for function.
    pub fn get_target_variants(&self, func_env: &FunctionEnv<'_>) -> Vec<FunctionVariant> {
        self.targets
            .get(&func_env.get_qualified_id())
            .map(|vs| vs.keys().cloned().collect_vec())
            .unwrap_or_default()
    }

    /// Gets targets for all available variants.
    pub fn get_targets<'env>(
        &'env self,
        func_env: &'env FunctionEnv<'env>,
    ) -> Vec<(FunctionVariant, FunctionTarget<'env>)> {
        self.targets
            .get(&func_env.get_qualified_id())
            .map(|vs| {
                vs.iter()
                    .map(|(v, d)| (v.clone(), FunctionTarget::new(func_env, d)))
                    .collect_vec()
            })
            .unwrap_or_default()
    }

    /// Gets function data for a variant.
    pub fn get_data(
        &self,
        id: &QualifiedId<FunId>,
        variant: &FunctionVariant,
    ) -> Option<&FunctionData> {
        self.targets.get(id).and_then(|vs| vs.get(variant))
    }

    /// Gets mutable function data for a variant.
    pub fn get_data_mut(
        &mut self,
        id: &QualifiedId<FunId>,
        variant: &FunctionVariant,
    ) -> Option<&mut FunctionData> {
        self.targets.get_mut(id).and_then(|vs| vs.get_mut(variant))
    }

    /// Removes function data for a variant.
    pub fn remove_target_data(
        &mut self,
        id: &QualifiedId<FunId>,
        variant: &FunctionVariant,
    ) -> FunctionData {
        self.targets
            .get_mut(id)
            .expect("function target exists")
            .remove(variant)
            .expect("variant exists")
    }

    /// Remove all variants of a function from targets
    pub fn remove_target(&mut self, id: &QualifiedId<FunId>) {
        self.targets.remove(id);
    }

    /// Sets function data for a function's variant.
    pub fn insert_target_data(
        &mut self,
        id: &QualifiedId<FunId>,
        variant: FunctionVariant,
        data: FunctionData,
    ) {
        self.targets
            .get_mut(id)
            .expect(&format!(
                "function qualified id {:#?} not found in targets",
                id
            ))
            .insert(variant, data);
    }

    pub fn get_annotation<T: Any>(&self, id: &QualifiedId<FunId>, variant: &FunctionVariant) -> &T {
        self.get_data(id, variant)
            .expect("function data not found")
            .annotations
            .get::<T>()
            .expect(&format!(
                "annotation {} not found",
                std::any::type_name::<T>()
            ))
    }

    /// Processes the function target data for given function.
    fn process(
        &mut self,
        func_env: &FunctionEnv,
        processor: &dyn FunctionTargetProcessor,
        scc_opt: Option<&[FunctionEnv]>,
    ) {
        let id = func_env.get_qualified_id();

        // Check if this function exists in targets before processing
        if !self.targets.contains_key(&id) {
            // Function was removed from targets, skip processing
            return;
        }

        for variant in self.get_target_variants(func_env) {
            // Remove data so we can own it.
            let data = self.remove_target_data(&id, &variant);
            if let Some(processed_data) =
                processor.process_and_maybe_remove(self, func_env, data, scc_opt)
            {
                // Put back processed data.
                self.insert_target_data(&id, variant, processed_data);
            }
        }
    }

    pub fn dump_spec_info(&self, env: &GlobalEnv, f: &mut fmt::Formatter) -> fmt::Result {
        writeln!(f, "=== function target holder ===")?;
        writeln!(f)?;
        writeln!(f, "Verification specs:")?;
        for spec in self.specs() {
            let fun_env = env.get_function(*spec);
            if self.is_verified_spec(spec)
                && self.has_target(
                    &fun_env,
                    &FunctionVariant::Verification(VerificationFlavor::Regular),
                )
            {
                writeln!(f, "  {}", fun_env.get_full_name_str())?;
            }
        }
        writeln!(f, "Opaque specs:")?;
        for (spec, fun) in self.function_specs.iter() {
            writeln!(
                f,
                "  {} -> {}",
                env.get_function(*spec).get_full_name_str(),
                env.get_function(*fun).get_full_name_str()
            )?;
        }
        writeln!(f, "Focus specs:")?;
        for spec in self.focus_specs.iter() {
            writeln!(f, "  {}", env.get_function(*spec).get_full_name_str())?;
        }
        writeln!(f, "No verify specs:")?;
        for spec in self.no_verify_specs.iter() {
            writeln!(f, "  {}", env.get_function(*spec).get_full_name_str())?;
        }
        writeln!(f, "No asserts specs:")?;
        for spec in self.ignore_aborts.iter() {
            writeln!(f, "  {}", env.get_function(*spec).get_full_name_str())?;
        }
        writeln!(f, "Scenario specs:")?;
        for spec in self.scenario_specs.iter() {
            writeln!(f, "  {}", env.get_function(*spec).get_full_name_str())?;
        }
        writeln!(f, "Datatype invariants:")?;
        for (datatype, inv) in self.datatype_invs.iter() {
            writeln!(
                f,
                "  {} -> {}",
                env.get_struct(*datatype).get_full_name_str(),
                env.get_function(*inv).get_full_name_str(),
            )?;
        }
        Ok(())
    }
}

pub struct FunctionTargetsHolderDisplay<'a> {
    pub targets: &'a FunctionTargetsHolder,
    pub env: &'a GlobalEnv,
}

impl<'a> fmt::Display for FunctionTargetsHolderDisplay<'a> {
    fn fmt(&self, f: &mut Formatter<'_>) -> fmt::Result {
        self.targets.dump_spec_info(self.env, f)
    }
}

impl FunctionTargetPipeline {
    /// Adds a processor to this pipeline. Processor will be called in the order they have been
    /// added.
    pub fn add_processor(&mut self, processor: Box<dyn FunctionTargetProcessor>) {
        self.processors.push(processor)
    }

    /// Gets the last processor in the pipeline, for testing.
    pub fn last_processor(&self) -> &dyn FunctionTargetProcessor {
        self.processors
            .iter()
            .last()
            .expect("pipeline not empty")
            .as_ref()
    }

    /// Build the call graph
    pub fn build_call_graph(
        env: &GlobalEnv,
        targets: &FunctionTargetsHolder,
    ) -> DiGraph<QualifiedId<FunId>, ()> {
        let mut graph = DiGraph::new();
        let mut nodes = BTreeMap::new();
        for fun_id in targets.get_funs() {
            let node_idx = graph.add_node(fun_id);
            nodes.insert(fun_id, node_idx);
        }
        for fun_id in targets.get_funs() {
            let src_idx = nodes.get(&fun_id).unwrap();
            let fun_env = env.get_function(fun_id);
            for callee in fun_env.get_called_functions() {
                let dst_qid = targets
                    .get_callee_spec_qid(&fun_env.get_qualified_id(), &callee)
                    .unwrap_or(&callee);

                // Check if the callee exists in targets before trying to access it
                if let Some(dst_idx) = nodes.get(dst_qid) {
                    graph.add_edge(*src_idx, *dst_idx, ());
                }
                // If the callee doesn't exist in targets (was removed), skip this edge
            }
        }
        graph
    }

    /// Sort the call graph in topological order with strongly connected components (SCCs)
    /// to represent recursive calls.
    pub fn sort_targets_in_topological_order(
        env: &GlobalEnv,
        targets: &FunctionTargetsHolder,
    ) -> Vec<Either<QualifiedId<FunId>, Vec<QualifiedId<FunId>>>> {
        let graph = Self::build_call_graph(env, targets);
        let sccs = petgraph::algo::kosaraju_scc(&graph);
        sccs.iter()
            .map(|scc| scc.iter().map(|node_idx| graph[*node_idx]).collect_vec())
            .map(|scc| {
                if scc.len() == 1 {
                    // single node, no cycle
                    Either::Left(scc[0])
                } else {
                    // multiple nodes, a strongly connected component
                    Either::Right(scc)
                }
            })
            .collect_vec()
    }

    /// Runs the pipeline on all functions in the targets holder. Processors are run on each
    /// individual function in breadth-first fashion; i.e. a processor can expect that processors
    /// preceding it in the pipeline have been executed for all functions before it is called.
    pub fn run_with_hook<H1, H2>(
        &self,
        env: &GlobalEnv,
        targets: &mut FunctionTargetsHolder,
        hook_before_pipeline: H1,
        hook_after_each_processor: H2,
    ) -> Result<(), &Box<dyn FunctionTargetProcessor>>
    where
        H1: Fn(&FunctionTargetsHolder),
        H2: Fn(usize, &dyn FunctionTargetProcessor, &FunctionTargetsHolder),
    {
        let topological_order = Self::sort_targets_in_topological_order(env, targets);
        hook_before_pipeline(targets);
        for (step_count, processor) in self.processors.iter().enumerate() {
            if processor.is_single_run() {
                processor.run(env, targets);
            } else {
                processor.initialize(env, targets);
                for item in &topological_order {
                    match item {
                        Either::Left(fid) => {
                            let func_env = env.get_function(*fid);
                            targets.process(&func_env, processor.as_ref(), None);
                        }
                        Either::Right(scc) => 'fixedpoint: loop {
                            let scc_env: Vec<_> =
                                scc.iter().map(|fid| env.get_function(*fid)).collect();
                            for fid in scc {
                                let func_env = env.get_function(*fid);
                                targets.process(&func_env, processor.as_ref(), Some(&scc_env));
                            }

                            // check for fixedpoint in summaries
                            for fid in scc {
                                let func_env = env.get_function(*fid);
                                for (_, target) in targets.get_targets(&func_env) {
                                    if !target.data.annotations.reached_fixedpoint() {
                                        continue 'fixedpoint;
                                    }
                                }
                            }
                            // fixedpoint reached when execution hits this line
                            break 'fixedpoint;
                        },
                    }
                }
                processor.finalize(env, targets);
            }
            hook_after_each_processor(step_count + 1, processor.as_ref(), targets);
            if env.has_errors() {
                return Err(processor);
            }
        }
        Ok(())
    }

    /// Run the pipeline on all functions in the targets holder, with no hooks in effect
    pub fn run(
        &self,
        env: &GlobalEnv,
        targets: &mut FunctionTargetsHolder,
    ) -> Result<(), &Box<dyn FunctionTargetProcessor>> {
        self.run_with_hook(env, targets, |_| {}, |_, _, _| {})
    }

    /// Runs the pipeline on all functions in the targets holder, dump the bytecode before the
    /// pipeline as well as after each processor pass. If `dump_cfg` is set, dump the per-function
    /// control-flow graph (in dot format) too.
    pub fn run_with_dump(
        &self,
        env: &GlobalEnv,
        targets: &mut FunctionTargetsHolder,
        dump_base_name: &str,
        dump_cfg: bool,
    ) -> Result<(), &Box<dyn FunctionTargetProcessor>> {
        self.run_with_hook(
            env,
            targets,
            |holders| {
                Self::dump_to_file(
                    dump_base_name,
                    0,
                    "stackless",
                    &Self::get_pre_pipeline_dump(env, holders),
                )
            },
            |step_count, processor, holders| {
                let suffix = processor.name();
                Self::dump_to_file(
                    dump_base_name,
                    step_count,
                    &suffix,
                    &Self::get_per_processor_dump(env, holders, processor),
                );
                if dump_cfg {
                    Self::dump_cfg(env, holders, dump_base_name, step_count, &suffix);
                }
            },
        )
    }

    fn print_targets(env: &GlobalEnv, name: &str, targets: &FunctionTargetsHolder) -> String {
        print_targets_for_test(env, &format!("after processor `{}`", name), targets)
    }

    fn get_pre_pipeline_dump(env: &GlobalEnv, targets: &FunctionTargetsHolder) -> String {
        Self::print_targets(env, "stackless", targets)
    }

    fn get_per_processor_dump(
        env: &GlobalEnv,
        targets: &FunctionTargetsHolder,
        processor: &dyn FunctionTargetProcessor,
    ) -> String {
        let mut dump = format!(
            "{}",
            ProcessorResultDisplay {
                env,
                targets,
                processor,
            }
        );
        if !processor.is_single_run() {
            if !dump.is_empty() {
                dump = format!("\n\n{}", dump);
            }
            dump.push_str(&Self::print_targets(env, &processor.name(), targets));
        }
        dump
    }

    fn dump_to_file(base_name: &str, step_count: usize, suffix: &str, content: &str) {
        let dump = format!("{}\n", content.trim());
        let file_name = format!("{}_{}_{}.bytecode", base_name, step_count, suffix);
        debug!("dumping bytecode to `{}`", file_name);
        fs::write(&file_name, dump).expect("dumping bytecode");
    }

    /// Generate dot files for control-flow graphs.
    fn dump_cfg(
        env: &GlobalEnv,
        targets: &FunctionTargetsHolder,
        base_name: &str,
        step_count: usize,
        suffix: &str,
    ) {
        for (fun_id, variants) in &targets.targets {
            let func_env = env.get_function(*fun_id);
            let func_name = func_env.get_full_name_str();
            let func_name = func_name.replace("::", "__");
            for (variant, data) in variants {
                if !data.code.is_empty() {
                    let dot_file = format!(
                        "{}_{}_{}_{}_{}_cfg.dot",
                        base_name, step_count, suffix, func_name, variant
                    );
                    debug!("generating dot graph for cfg in `{}`", dot_file);
                    let func_target = FunctionTarget::new(&func_env, data);
                    let dot_graph = generate_cfg_in_dot_format(&func_target);
                    fs::write(&dot_file, &dot_graph).expect("generating dot file for CFG");
                }
            }
        }
    }
}<|MERGE_RESOLUTION|>--- conflicted
+++ resolved
@@ -523,23 +523,18 @@
                 self.ignore_aborts.insert(func_env.get_qualified_id());
             }
 
-<<<<<<< HEAD
             if skip.is_some() || !targeted {
                 self.no_verify_specs.insert(func_env.get_qualified_id());
-=======
-            if *focus {
-                if self.prover_options.ci {
-                    func_env.module_env.env.diag(
-                        Severity::Error,
-                        &func_env.get_loc(),
-                        "The 'focus' attribute is restricted in CI mode.",
-                    );
-                    return;
-                }
-                self.focus_specs.insert(func_env.get_qualified_id());
->>>>>>> e0f9c747
             } else {
                 if *focus {
+                    if self.prover_options.ci {
+                        func_env.module_env.env.diag(
+                            Severity::Error,
+                            &func_env.get_loc(),
+                            "The 'focus' attribute is restricted in CI mode.",
+                        );
+                        return;
+                    }
                     self.focus_specs.insert(func_env.get_qualified_id());
                 } else if *prove {
                     self.no_focus_specs.insert(func_env.get_qualified_id());
