--- conflicted
+++ resolved
@@ -284,21 +284,12 @@
         self.package_targets.pure_functions().contains(id)
     }
 
-<<<<<<< HEAD
     pub fn is_axiom_fun(&self, id: &QualifiedId<FunId>) -> bool {
         self.package_targets.axiom_functions().contains(id)
     }
 
-    pub fn pure_translation_functions(&self) -> BTreeSet<QualifiedId<FunId>> {
-        self.package_targets
-            .pure_functions()
-            .union(self.package_targets.axiom_functions())
-            .cloned()
-            .collect()
-=======
-    pub fn pure_functions(&self) -> &BTreeSet<QualifiedId<FunId>> {
-        &self.package_targets.pure_functions()
->>>>>>> ae00a79a
+    pub fn axiom_functions(&self) -> &BTreeSet<QualifiedId<FunId>> {
+        &self.package_targets.axiom_functions()
     }
 
     pub fn is_spec(&self, id: &QualifiedId<FunId>) -> bool {
