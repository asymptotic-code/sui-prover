--- conflicted
+++ resolved
@@ -51,11 +51,8 @@
         MutRefInstrumenter::new(),
         NoAbortAnalysisProcessor::new(),
         DeterministicAnalysisProcessor::new(),
-<<<<<<< HEAD
         QuantifierIteratorAnalysisProcessor::new(),
-=======
         DynamicFieldAnalysisProcessor::new(),
->>>>>>> ad1b677d
         MoveLoopInvariantsProcessor::new(),
     ];
 
