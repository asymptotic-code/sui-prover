--- conflicted
+++ resolved
@@ -123,11 +123,7 @@
             let inv_data = targets.get_data(&qid, &FunctionVariant::Baseline).unwrap();
 
             if !no_abort_analysis::get_info(inv_data).does_not_abort
-<<<<<<< HEAD
-                && !targets.is_abort_checked_fun(&qid)
-=======
                 && !targets.is_function_with_abort_check(&qid)
->>>>>>> f20cf20b
             {
                 env.diag(
                     Severity::Error,
