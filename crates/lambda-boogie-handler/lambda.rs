--- conflicted
+++ resolved
@@ -117,18 +117,13 @@
     }
 
     let file_text = body.get("file_text").unwrap().as_str().unwrap().to_string();
-<<<<<<< HEAD
     let boogie_options = if let Some(options) = body.get("options") {
         Some(options.as_str().unwrap().to_string())
     } else {
         None
     };
     
-    let prover = ProverHandler::new(false)?;
-=======
-
     let prover = ProverHandler::new()?;
->>>>>>> d0ea22ea
 
     let response = match prover.process(file_text, boogie_options).await {
         Ok(resp) => resp,
@@ -164,13 +159,8 @@
         }
     };
 
-<<<<<<< HEAD
-    let prover = ProverHandler::new(true).unwrap();
+    let prover = ProverHandler::new().unwrap();
     prover.process(file_text, None).await.unwrap();
-=======
-    let prover = ProverHandler::new().unwrap();
-    prover.process(file_text).await.unwrap();
->>>>>>> d0ea22ea
 
     Ok(())
 }