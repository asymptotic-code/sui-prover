{# Copyright (c) The Diem Core Contributors
   SPDX-License-Identifier: Apache-2.0
#}

{# Option
   =======
#}

{% macro option_module(instance) %}
{%- set T = instance.name -%}
{%- set S = "'" ~ instance.suffix ~ "'" -%}

function $IsValid'$1_option_Option{{S}}'(opt: $1_option_Option{{S}}): bool {
    $IsValid'vec{{S}}'(opt->$vec) &&
    (LenVec(opt->$vec) == 0 || LenVec(opt->$vec) == 1)
}

{% endmacro option_module %}

{# Vectors
   =======
#}

{% macro vector_module(instance) %}
{%- set S = "'" ~ instance.suffix ~ "'" -%}
{%- set T = instance.name -%}
{%- if options.native_equality -%}
{# Whole vector has native equality #}
function {:inline} $IsEqual'vec{{S}}'(v1: Vec ({{T}}), v2: Vec ({{T}})): bool {
    v1 == v2
}
{%- else -%}
// Not inlined. It appears faster this way.
function $IsEqual'vec{{S}}'(v1: Vec ({{T}}), v2: Vec ({{T}})): bool {
    LenVec(v1) == LenVec(v2) &&
    (forall i: int:: InRangeVec(v1, i) ==> $IsEqual{{S}}(ReadVec(v1, i), ReadVec(v2, i)))
}
{%- endif %}

// Not inlined.
function $IsPrefix'vec{{S}}'(v: Vec ({{T}}), prefix: Vec ({{T}})): bool {
    LenVec(v) >= LenVec(prefix) &&
    (forall i: int:: InRangeVec(prefix, i) ==> $IsEqual{{S}}(ReadVec(v, i), ReadVec(prefix, i)))
}

// Not inlined.
function $IsSuffix'vec{{S}}'(v: Vec ({{T}}), suffix: Vec ({{T}})): bool {
    LenVec(v) >= LenVec(suffix) &&
    (forall i: int:: InRangeVec(suffix, i) ==> $IsEqual{{S}}(ReadVec(v, LenVec(v) - LenVec(suffix) + i), ReadVec(suffix, i)))
}

// Not inlined.
function $IsValid'vec{{S}}'(v: Vec ({{T}})): bool {
    $IsValid'u64'(LenVec(v)) &&
    (forall i: int:: InRangeVec(v, i) ==> $IsValid{{S}}(ReadVec(v, i)))
}

// Not inlined.
procedure {:inline 1} $0_prover_type_inv'vec{{S}}'(v: Vec ({{T}})) returns (res: bool) {
    res := true;
}

{# TODO: there is an issue with existential quantifier instantiation if we use the native
   functions here without the $IsValid'u64' tag.
#}
{%- if false and instance.has_native_equality -%}
{# Vector elements have native equality #}
function {:inline} $ContainsVec{{S}}(v: Vec ({{T}}), e: {{T}}): bool {
    ContainsVec(v, e)
}

function {:inline} $IndexOfVec{{S}}(v: Vec ({{T}}), e: {{T}}): int {
    IndexOfVec(v, e)
}
{% else %}
function {:inline} $ContainsVec{{S}}(v: Vec ({{T}}), e: {{T}}): bool {
    (exists i: int :: $IsValid'u64'(i) && InRangeVec(v, i) && $IsEqual{{S}}(ReadVec(v, i), e))
}

function $IndexOfVec{{S}}(v: Vec ({{T}}), e: {{T}}): int;
axiom (forall v: Vec ({{T}}), e: {{T}}:: {$IndexOfVec{{S}}(v, e)}
    (var i := $IndexOfVec{{S}}(v, e);
     if (!$ContainsVec{{S}}(v, e)) then i == -1
     else $IsValid'u64'(i) && InRangeVec(v, i) && $IsEqual{{S}}(ReadVec(v, i), e) &&
        (forall j: int :: $IsValid'u64'(j) && j >= 0 && j < i ==> !$IsEqual{{S}}(ReadVec(v, j), e))));
{% endif %}

function {:inline} $RangeVec{{S}}(v: Vec ({{T}})): $Range {
    $Range(0, LenVec(v))
}


function {:inline} $EmptyVec{{S}}(): Vec ({{T}}) {
    EmptyVec()
}

function {:inline} $1_vector_empty{{S}}(): Vec ({{T}}) {
    EmptyVec()
}

function {:inline} $1_vector_is_empty{{S}}(v: Vec ({{T}})): bool {
    IsEmptyVec(v)
}

function {:inline} $1_vector_push_back{{S}}(m: $Mutation (Vec ({{T}})), val: {{T}}): $Mutation (Vec ({{T}})) {
    $UpdateMutation(m, ExtendVec($Dereference(m), val))
}

function {:inline} $1_vector_$push_back{{S}}(v: Vec ({{T}}), val: {{T}}): Vec ({{T}}) {
    ExtendVec(v, val)
}

procedure {:inline 1} $1_vector_pop_back{{S}}(m: $Mutation (Vec ({{T}}))) returns (e: {{T}}, m': $Mutation (Vec ({{T}}))) {
    var v: Vec ({{T}});
    var len: int;
    v := $Dereference(m);
    len := LenVec(v);
    if (len == 0) {
        call $ExecFailureAbort();
        return;
    }
    e := ReadVec(v, len-1);
    m' := $UpdateMutation(m, RemoveVec(v));
}

function {:inline} $1_vector_append{{S}}(m: $Mutation (Vec ({{T}})), other: Vec ({{T}})): $Mutation (Vec ({{T}})) {
    $UpdateMutation(m, ConcatVec($Dereference(m), other))
}

function {:inline} $1_vector_reverse{{S}}(m: $Mutation (Vec ({{T}}))): $Mutation (Vec ({{T}})) {
    $UpdateMutation(m, ReverseVec($Dereference(m)))
}

function {:inline} $1_vector_reverse_append{{S}}(m: $Mutation (Vec ({{T}})), other: Vec ({{T}})): $Mutation (Vec ({{T}})) {
    $UpdateMutation(m, ConcatVec($Dereference(m), ReverseVec(other)))
}

procedure {:inline 1} $1_vector_trim_reverse{{S}}(m: $Mutation (Vec ({{T}})), new_len: int) returns (v: (Vec ({{T}})), m': $Mutation (Vec ({{T}}))) {
    var len: int;
    v := $Dereference(m);
    if (LenVec(v) < new_len) {
        call $ExecFailureAbort();
        return;
    }
    v := SliceVec(v, new_len, LenVec(v));
    v := ReverseVec(v);
    m' := $UpdateMutation(m, SliceVec($Dereference(m), 0, new_len));
}

procedure {:inline 1} $1_vector_trim{{S}}(m: $Mutation (Vec ({{T}})), new_len: int) returns (v: (Vec ({{T}})), m': $Mutation (Vec ({{T}}))) {
    var len: int;
    v := $Dereference(m);
    if (LenVec(v) < new_len) {
        call $ExecFailureAbort();
        return;
    }
    v := SliceVec(v, new_len, LenVec(v));
    m' := $UpdateMutation(m, SliceVec($Dereference(m), 0, new_len));
}

procedure {:inline 1} $1_vector_reverse_slice{{S}}(m: $Mutation (Vec ({{T}})), left: int, right: int) returns (m': $Mutation (Vec ({{T}}))) {
    var left_vec: Vec ({{T}});
    var mid_vec: Vec ({{T}});
    var right_vec: Vec ({{T}});
    var v: Vec ({{T}});
    if (left > right) {
        call $ExecFailureAbort();
        return;
    }
    if (left == right) {
        m' := m;
        return;
    }
    v := $Dereference(m);
    if (!(right >= 0 && right <= LenVec(v))) {
        call $ExecFailureAbort();
        return;
    }
    left_vec := SliceVec(v, 0, left);
    right_vec := SliceVec(v, right, LenVec(v));
    mid_vec := ReverseVec(SliceVec(v, left, right));
    m' := $UpdateMutation(m, ConcatVec(left_vec, ConcatVec(mid_vec, right_vec)));
}

procedure {:inline 1} $1_vector_rotate{{S}}(m: $Mutation (Vec ({{T}})), rot: int) returns (n: int, m': $Mutation (Vec ({{T}}))) {
    var v: Vec ({{T}});
    var len: int;
    var left_vec: Vec ({{T}});
    var right_vec: Vec ({{T}});
    v := $Dereference(m);
    if (!(rot >= 0 && rot <= LenVec(v))) {
        call $ExecFailureAbort();
        return;
    }
    left_vec := SliceVec(v, 0, rot);
    right_vec := SliceVec(v, rot, LenVec(v));
    m' := $UpdateMutation(m, ConcatVec(right_vec, left_vec));
    n := LenVec(v) - rot;
}

procedure {:inline 1} $1_vector_rotate_slice{{S}}(m: $Mutation (Vec ({{T}})), left: int, rot: int, right: int) returns (n: int, m': $Mutation (Vec ({{T}}))) {
    var left_vec: Vec ({{T}});
    var mid_vec: Vec ({{T}});
    var right_vec: Vec ({{T}});
    var mid_left_vec: Vec ({{T}});
    var mid_right_vec: Vec ({{T}});
    var v: Vec ({{T}});
    v := $Dereference(m);
    if (!(left <= rot && rot <= right)) {
        call $ExecFailureAbort();
        return;
    }
    if (!(right >= 0 && right <= LenVec(v))) {
        call $ExecFailureAbort();
        return;
    }
    v := $Dereference(m);
    left_vec := SliceVec(v, 0, left);
    right_vec := SliceVec(v, right, LenVec(v));
    mid_left_vec := SliceVec(v, left, rot);
    mid_right_vec := SliceVec(v, rot, right);
    mid_vec := ConcatVec(mid_right_vec, mid_left_vec);
    m' := $UpdateMutation(m, ConcatVec(left_vec, ConcatVec(mid_vec, right_vec)));
    n := left + (right - rot);
}

procedure {:inline 1} $1_vector_insert{{S}}(m: $Mutation (Vec ({{T}})), i: int, e: {{T}}) returns (m': $Mutation (Vec ({{T}}))) {
    var left_vec: Vec ({{T}});
    var right_vec: Vec ({{T}});
    var v: Vec ({{T}});
    v := $Dereference(m);
    if (!(i >= 0 && i <= LenVec(v))) {
        call $ExecFailureAbort();
        return;
    }
    if (i == LenVec(v)) {
        m' := $UpdateMutation(m, ExtendVec(v, e));
    } else {
        left_vec := ExtendVec(SliceVec(v, 0, i), e);
        right_vec := SliceVec(v, i, LenVec(v));
        m' := $UpdateMutation(m, ConcatVec(left_vec, right_vec));
    }
}

function {:inline} $1_vector_length{{S}}(v: Vec ({{T}})): int {
    LenVec(v)
}

procedure {:inline 1} $1_vector_borrow{{S}}(v: Vec ({{T}}), i: int) returns (dst: {{T}}) {
    if (!InRangeVec(v, i)) {
        call $ExecFailureAbort();
        return;
    }
    dst := ReadVec(v, i);
}

function {:inline} $1_vector_$borrow{{S}}(v: Vec ({{T}}), i: int): {{T}} {
    ReadVec(v, i)
}

procedure {:inline 1} $1_vector_borrow_mut{{S}}(m: $Mutation (Vec ({{T}})), index: int)
returns (dst: $Mutation ({{T}}), m': $Mutation (Vec ({{T}})))
{
    var v: Vec ({{T}});
    v := $Dereference(m);
    if (!InRangeVec(v, index)) {
        call $ExecFailureAbort();
        return;
    }
    dst := $Mutation(m->l, ExtendVec(m->p, index), ReadVec(v, index));
    m' := m;
}

function {:inline} $1_vector_$borrow_mut{{S}}(v: Vec ({{T}}), i: int): {{T}} {
    ReadVec(v, i)
}

procedure {:inline 1} $1_vector_destroy_empty{{S}}(v: Vec ({{T}})) {
    if (!IsEmptyVec(v)) {
      call $ExecFailureAbort();
    }
}

procedure {:inline 1} $1_vector_swap{{S}}(m: $Mutation (Vec ({{T}})), i: int, j: int) returns (m': $Mutation (Vec ({{T}})))
{
    var v: Vec ({{T}});
    v := $Dereference(m);
    if (!InRangeVec(v, i) || !InRangeVec(v, j)) {
        call $ExecFailureAbort();
        return;
    }
    m' := $UpdateMutation(m, SwapVec(v, i, j));
}

function {:inline} $1_vector_$swap{{S}}(v: Vec ({{T}}), i: int, j: int): Vec ({{T}}) {
    SwapVec(v, i, j)
}

procedure {:inline 1} $1_vector_remove{{S}}(m: $Mutation (Vec ({{T}})), i: int) returns (e: {{T}}, m': $Mutation (Vec ({{T}})))
{
    var v: Vec ({{T}});

    v := $Dereference(m);

    if (!InRangeVec(v, i)) {
        call $ExecFailureAbort();
        return;
    }
    e := ReadVec(v, i);
    m' := $UpdateMutation(m, RemoveAtVec(v, i));
}

procedure {:inline 1} $1_vector_swap_remove{{S}}(m: $Mutation (Vec ({{T}})), i: int) returns (e: {{T}}, m': $Mutation (Vec ({{T}})))
{
    var len: int;
    var v: Vec ({{T}});

    v := $Dereference(m);
    len := LenVec(v);
    if (!InRangeVec(v, i)) {
        call $ExecFailureAbort();
        return;
    }
    e := ReadVec(v, i);
    m' := $UpdateMutation(m, RemoveVec(SwapVec(v, i, len-1)));
}

procedure {:inline 1} $1_vector_contains{{S}}(v: Vec ({{T}}), e: {{T}}) returns (res: bool)  {
    res := $ContainsVec{{S}}(v, e);
}

procedure {:inline 1}
$1_vector_index_of{{S}}(v: Vec ({{T}}), e: {{T}}) returns (res1: bool, res2: int) {
    res2 := $IndexOfVec{{S}}(v, e);
    if (res2 >= 0) {
        res1 := true;
    } else {
        res1 := false;
        res2 := 0;
    }
}

procedure {:inline 1} $1_vector_take{{S}}(v: Vec ({{T}}), n: int) returns (res: Vec ({{T}})) {
    var len: int;
    len := LenVec(v);
    if (n > len) {
        call $ExecFailureAbort();
        return;
    }
    if (n == len) {
        res := v;
    } else {
        res := SliceVec(v, 0, n);
    }
}

function {:inline} $1_vector_$take{{S}}(v: Vec ({{T}}), n: int): Vec ({{T}}) {
    (if n >= LenVec(v) then v else SliceVec(v, 0, n))
}

procedure {:inline 1} $1_vector_skip{{S}}(v: Vec ({{T}}), n: int) returns (res: Vec ({{T}})) {
    var len: int;
    len := LenVec(v);
    if (n >= len) {
        res := EmptyVec();
    } else {
        res := SliceVec(v, n, len);
    }
}

function {:inline} $1_vector_$skip{{S}}(v: Vec ({{T}}), n: int): Vec ({{T}}) {
    (if n >= LenVec(v) then EmptyVec() else SliceVec(v, n, LenVec(v)))
}

procedure {:inline 1} $0_vector_iter_slice{{S}}(v: Vec ({{T}}), start: int, end: int) returns (res: Vec ({{T}})) {
    res := SliceVec(v, start, end);
}

{%- if instance.is_number -%}
{%- if include_vec_sum -%}

function $0_vec_$sum{{S}}(v: Vec ({{T}}), start: int, end: int): {{T}};

{%- if instance.is_bv -%}
{# Different axioms for bit vectors #}

// the sum over an empty range is zero
axiom (forall v: Vec ({{T}}), start: int, end: int ::
      { $0_vec_$sum{{S}}(v, start, end)}
   (start >= end ==> $0_vec_$sum{{S}}(v, start, end) == 0bv{{instance.bit_width}}));

// the sum of a range can be split in two
axiom (forall v: Vec ({{T}}), a: int, b: int, c: int, d: int ::
  { $0_vec_$sum{{S}}(v, a, b), $0_vec_$sum{{S}}(v, c, d) }
  0 <= a && a <= b && b == c && c <= d && d <= LenVec(v)  ==>
    $Add'Bv{{instance.bit_width}}'($0_vec_$sum{{S}}(v, a, b), $0_vec_$sum{{S}}(v, c, d)) == $0_vec_$sum{{S}}(v, a, d)) ;

// the sum over a singleton range is the vector element there
axiom (forall v: Vec ({{T}}), a: int, x: int, y: int ::
  { $0_vec_$sum{{S}}(v, x, y), v->v[a] } // in a proof involving 0_vec_sum(v,...) and v[a]
  0 <= a && a < LenVec(v) ==> $0_vec_$sum{{S}}(v, a, a+1) == v->v[a]);

// for vectors nested ranges have sums bounded by the larger
axiom (forall v: Vec ({{T}}), a: int, b: int, c: int, d: int ::
  { $0_vec_$sum{{S}}(v, a, d), $0_vec_$sum{{S}}(v, b, c) }
  $IsValid'vec{{S}}'(v) && 0 <= a && a <= b && b <= c && c <= d && d <= LenVec(v)  ==>
    $Le'Bv{{instance.bit_width}}'($0_vec_$sum{{S}}(v, b, c), $0_vec_$sum{{S}}(v, a, d)));

<<<<<<< HEAD
=======
// equal vectors have equal sums over the same range
axiom (forall u: Vec({{T}}), v: Vec({{T}}), from: int, to: int ::
  $IsEqual'vec{{S}}'(u, v) &&
   0 <= from && from <= to && to <= LenVec(u) ==>
   $0_vec_$sum{{S}}(u, from, to) == $0_vec_$sum{{S}}(v, from, to));

>>>>>>> 7d4b5a04
{%- else -%}

// the sum over an empty range is zero
axiom (forall v: Vec ({{T}}), start: int, end: int ::
      { $0_vec_$sum{{S}}(v, start, end)}
   (start >= end ==> $0_vec_$sum{{S}}(v, start, end) == 0));

// the sum of a range can be split in two
axiom (forall v: Vec ({{T}}), a: int, b: int, c: int, d: int ::
  { $0_vec_$sum{{S}}(v, a, b), $0_vec_$sum{{S}}(v, c, d) }
  0 <= a && a <= b && b == c && c <= d && d <= LenVec(v)  ==>
    $0_vec_$sum{{S}}(v, a, b) + $0_vec_$sum{{S}}(v, c, d) ==  $0_vec_$sum{{S}}(v, a, d)) ;

// the sum over a singleton range is the vector element there
axiom (forall v: Vec ({{T}}), a: int, x: int, y: int ::
  { $0_vec_$sum{{S}}(v, x, y), v->v[a] } // in a proof involving 0_vec_sum(v,...) and v[a]
  0 <= a && a < LenVec(v)  ==> $0_vec_$sum{{S}}(v, a, a+1) == v->v[a]);

// for vectors nested ranges have sums bounded by the larger
axiom (forall v: Vec ({{T}}), a: int, b: int, c: int, d: int ::
  { $0_vec_$sum{{S}}(v, a, d), $0_vec_$sum{{S}}(v, b, c) }
  $IsValid'vec{{S}}'(v) && 0 <= a && a <= b && b <= c && c <= d && d <= LenVec(v)  ==>
    $0_vec_$sum{{S}}(v, b, c) <= $0_vec_$sum{{S}}(v, a, d));

<<<<<<< HEAD
=======
// equal vectors have equal sums over the same range
axiom (forall u: Vec({{T}}), v: Vec({{T}}), from: int, to: int ::
  $IsEqual'vec{{S}}'(u, v) &&
   0 <= from && from <= to && to <= LenVec(u) ==>
   $0_vec_$sum{{S}}(u, from, to) == $0_vec_$sum{{S}}(v, from, to));

>>>>>>> 7d4b5a04
{%- endif %}

procedure {:inline 1} $0_vector_iter_sum{{S}}(v: Vec ({{T}})) returns (res: {{T}}) {
    res := $0_vec_$sum{{S}}(v, 0, LenVec(v));
}

procedure {:inline 1} $0_vector_iter_sum_range{{S}}(v: Vec ({{T}}), start: int, end: int) returns (res: {{T}}) {
    res := $0_vec_$sum{{S}}(v, start, end);
}

{%- endif %}
{%- endif %}

{% endmacro vector_module %}

{# VecSet
   =======
#}

{% macro vec_set_module(instance) %}
{%- set T = instance.name -%}
{%- set S = "'" ~ instance.suffix ~ "'" -%}

procedure {:inline 1} $2_vec_set_get_idx_opt{{S}}(
    s: $2_vec_set_VecSet{{S}},
    e: {{T}}
) returns (res: $1_option_Option'u64') {
    var res0: int;
    res0 := $IndexOfVec{{S}}(s->$contents, e);
    if (res0 >= 0) {
        res := $1_option_Option'u64'(MakeVec1(res0));
    } else {
        res := $1_option_Option'u64'(EmptyVec());
    }
}

function $DisjointVecSet{{S}}(v: Vec ({{T}})): bool {
    (forall i: int, j: int :: {$IsEqual{{S}}(ReadVec(v, i), ReadVec(v, j))}
        InRangeVec(v, i) && InRangeVec(v, j) && i != j ==> !$IsEqual{{S}}(ReadVec(v, i), ReadVec(v, j)))
}

procedure {:inline 1} $2_vec_set_from_keys{{S}}(v: Vec ({{T}})) returns (res: $2_vec_set_VecSet{{S}}) {
    if (!$DisjointVecSet{{S}}(v)) {
        call $Abort(0);
        return;
    }
    res := $2_vec_set_VecSet{{S}}(v);
}

function {:inline} $2_vec_set_contains{{S}}(
    s: $2_vec_set_VecSet{{S}},
    e: {{T}}
): bool {
    $ContainsVec{{S}}(s->$contents, e)
}

procedure {:inline 1} $2_vec_set_remove{{S}}(
    m: $Mutation ($2_vec_set_VecSet{{S}}),
    e: {{T}}
) returns (m': $Mutation ($2_vec_set_VecSet{{S}})) {
    var s: $2_vec_set_VecSet{{S}};
    var v: Vec ({{T}});
    var idx: int;
    s := $Dereference(m);
    v := s->$contents;
    idx := $IndexOfVec{{S}}(v, e);
    if (idx < 0) {
        call $Abort(1); // EKeyDoesNotExist
        return;
    }
    m' := $UpdateMutation(m, $2_vec_set_VecSet{{S}}(RemoveAtVec(v, idx)));
}

{% endmacro vec_set_module %}

{# TableVec
   =======
#}

{% macro table_vec_module(instance) %}
{%- set T = instance.name -%}
{%- set T_S = instance.suffix -%}
{%- set S = "'" ~ instance.suffix ~ "'" -%}

function $IsValid'$2_table_vec_TableVec{{S}}'(s: $2_table_vec_TableVec{{S}}): bool {
    $IsValid'$2_table_Table'u64_{{T_S}}''(s->$contents) &&
    (forall i: int :: (0 <= i && i < LenTable(s->$contents->$contents)) <==> ContainsTable(s->$contents->$contents, $EncodeKey'u64'(i)))
}

{% endmacro table_vec_module %}

{# VecMap
   =======
#}

{% macro vec_map_module(key_instance, value_instance) %}
{%- set K = key_instance.name -%}
{%- set V = value_instance.name -%}
{%- set K_S = "'" ~ key_instance.suffix ~ "'" -%}
{%- set V_S = "'" ~ value_instance.suffix ~ "'" -%}
{%- set S = "'" ~ key_instance.suffix ~ "_" ~ value_instance.suffix ~ "'" -%}

function {:inline} $ContainsVecMap{{S}}(v: Vec ($2_vec_map_Entry{{S}}), k: {{K}}): bool {
    (exists i: int :: $IsValid'u64'(i) && InRangeVec(v, i) && $IsEqual{{K_S}}(ReadVec(v, i)->$key, k))
}

function $IndexOfVecMap{{S}}(v: Vec ($2_vec_map_Entry{{S}}), k: {{K}}): int;
axiom (forall v: Vec ($2_vec_map_Entry{{S}}), k: {{K}} :: {$IndexOfVecMap{{S}}(v, k)}
    (var i := $IndexOfVecMap{{S}}(v, k);
     if (!$ContainsVecMap{{S}}(v, k)) then i == -1
     else $IsValid'u64'(i) && InRangeVec(v, i) && $IsEqual{{K_S}}(ReadVec(v, i)->$key, k) &&
        (forall j: int :: $IsValid'u64'(j) && j >= 0 && j < i ==> !$IsEqual{{K_S}}(ReadVec(v, i)->$key, k))));

function $VecMapKeys{{S}}(v: Vec ($2_vec_map_Entry{{S}})): Vec ({{K}});
axiom (forall v: Vec ($2_vec_map_Entry{{S}}) :: {$VecMapKeys{{S}}(v)}
    (var keys := $VecMapKeys{{S}}(v);
     LenVec(keys) == LenVec(v) &&
     (forall i: int :: InRangeVec(v, i) ==> $IsEqual{{K_S}}(ReadVec(keys, i), ReadVec(v, i)->$key))));

function $VecMapValues{{S}}(v: Vec ($2_vec_map_Entry{{S}})): Vec ({{V}});
axiom (forall v: Vec ($2_vec_map_Entry{{S}}) :: {$VecMapValues{{S}}(v)}
    (var values := $VecMapValues{{S}}(v);
     LenVec(values) == LenVec(v) &&
     (forall i: int :: InRangeVec(v, i) ==> $IsEqual{{V_S}}(ReadVec(values, i), ReadVec(v, i)->$value))));

function {:inline} $2_vec_map_keys{{S}}(m: $2_vec_map_VecMap{{S}}): Vec ({{K}}) {
    $VecMapKeys{{S}}(m->$contents)
}

procedure {:inline 1} $2_vec_map_into_keys_values{{S}}(m: $2_vec_map_VecMap{{S}}) returns (res0: Vec ({{K}}), res1: Vec ({{V}})) {
    res0 := $VecMapKeys{{S}}(m->$contents);
    res1 := $VecMapValues{{S}}(m->$contents);
}

function $DisjointVecMap{{S}}(v: Vec ($2_vec_map_Entry{{S}})): bool {
    (forall i: int, j: int :: {$IsEqual{{K_S}}(ReadVec(v, i)->$key, ReadVec(v, j)->$key)}
        InRangeVec(v, i) && InRangeVec(v, j) && i != j ==> !$IsEqual{{K_S}}(ReadVec(v, i)->$key, ReadVec(v, j)->$key))
}

function $VecMapFromKeysValues{{S}}(keys: Vec ({{K}}), values: Vec ({{V}})): Vec ($2_vec_map_Entry{{S}});
axiom (forall keys: Vec ({{K}}), values: Vec ({{V}}) :: {$VecMapFromKeysValues{{S}}(keys, values)}
    (var entries := $VecMapFromKeysValues{{S}}(keys, values);
     LenVec(entries) == LenVec(keys) &&
     (forall i: int :: InRangeVec(keys, i) ==>
        $IsEqual{{K_S}}(ReadVec(entries, i)->$key, ReadVec(keys, i)) && $IsEqual{{V_S}}(ReadVec(entries, i)->$value, ReadVec(values, i)))));

procedure {:inline 1} $2_vec_map_from_keys_values{{S}}(keys: Vec ({{K}}), values: Vec ({{V}})) returns (res: $2_vec_map_VecMap{{S}}) {
    var entries: Vec ($2_vec_map_Entry{{S}});
    if (LenVec(keys) != LenVec(values)) {
        call $Abort(5);
        return;
    }
    entries := $VecMapFromKeysValues{{S}}(keys, values);
    if (!$DisjointVecMap{{S}}(entries)) {
        call $Abort(0);
        return;
    }
    res := $2_vec_map_VecMap{{S}}(entries);
}

procedure {:inline 1} $2_vec_map_remove{{S}}(m: $Mutation ($2_vec_map_VecMap{{S}}), key: {{K}}) returns (res0: {{K}}, res1: {{V}}, m': $Mutation ($2_vec_map_VecMap{{S}})) {
    var idx: int;
    var entry: $2_vec_map_Entry{{S}};
    var v: Vec ($2_vec_map_Entry{{S}});

    v := $Dereference(m)->$contents;

    idx := $IndexOfVecMap{{S}}(v, key);
    
    if (idx < 0) {
        call $ExecFailureAbort();
        return;
    }
    
    entry := ReadVec(v, idx);
    res0 := entry->$key;
    res1 := entry->$value;

    m' := $UpdateMutation(m, $2_vec_map_VecMap{{S}}(RemoveAtVec(v, idx)));
}

function {:inline} $2_vec_map_contains{{S}}(vm: $2_vec_map_VecMap{{S}}, key: {{K}}): bool {
    $ContainsVecMap{{S}}(vm->$contents, key)
}

procedure {:inline 1} $2_vec_map_get{{S}}(vm: $2_vec_map_VecMap{{S}}, key: {{K}}) returns (res: {{V}}) {
    var idx: int;
    idx := $IndexOfVecMap{{S}}(vm->$contents, key);
    
    if (idx < 0) {
        call $ExecFailureAbort();
        return;
    }

    res := ReadVec(vm->$contents, idx)->$value;
}

procedure {:inline 1} $2_vec_map_get_idx{{S}}(vm: $2_vec_map_VecMap{{S}}, key: {{K}}) returns (idx: int) {
    idx := $IndexOfVecMap{{S}}(vm->$contents, key);
    
    if (idx < 0) {
        call $ExecFailureAbort();
        return;
    }
}

function {:inline} $2_vec_map_get_idx_opt{{S}}(vm: $2_vec_map_VecMap{{S}}, key: {{K}}): $1_option_Option'u64' {
    (var idx := $IndexOfVecMap{{S}}(vm->$contents, key);
     if idx >= 0 then
         $1_option_Option'u64'(MakeVec1(idx))
     else 
         $1_option_Option'u64'(EmptyVec()))
}

{% endmacro vec_map_module %}

{# Tables
   =======
#}

{% macro table_key_encoding(instance) %}
{%- set K = instance.name -%}
{%- set S = "'" ~ instance.suffix ~ "'" -%}

function $EncodeKey{{S}}(k: {{K}}): int;
axiom (
  forall k1, k2: {{K}} :: {$EncodeKey{{S}}(k1), $EncodeKey{{S}}(k2)}
    $IsEqual{{S}}(k1, k2) <==> $EncodeKey{{S}}(k1) == $EncodeKey{{S}}(k2)
);
{% endmacro table_key_encoding %}

{% macro table_is_valid_is_equal(instance) %}
{%- set V = instance.name -%}
{%- set Self = "Table int (" ~ V ~ ")" -%}
{%- set S = "'" ~ "Table" ~ "'" ~ "int" ~ "_" ~ instance.suffix ~ "'" ~ "'" -%}
{%- set SV = "'" ~ instance.suffix ~ "'" -%}

{%- if options.native_equality -%}
function $IsEqual'{{S}}'(t1: {{Self}}, t2: {{Self}}): bool {
    t1 == t2
}
{%- else -%}
function $IsEqual'{{S}}'(t1: {{Self}}, t2: {{Self}}): bool {
    LenTable(t1) == LenTable(t2) &&
    (forall k: int :: ContainsTable(t1, k) <==> ContainsTable(t2, k)) &&
    (forall k: int :: ContainsTable(t1, k) ==> $IsEqual{{SV}}(GetTable(t1, k), GetTable(t2, k))) &&
    (forall k: int :: ContainsTable(t2, k) ==> $IsEqual{{SV}}(GetTable(t1, k), GetTable(t2, k)))
}
{%- endif %}

// Not inlined.
function $IsValid'{{S}}'(t: {{Self}}): bool {
    $IsValid'u64'(LenTable(t)) &&
    (forall i: int:: ContainsTable(t, i) ==> $IsValid{{SV}}(GetTable(t, i)))
}

{% endmacro table_is_valid_is_equal %}

{% macro table_module(impl, instance) %}
{%- set K = instance.0.name -%}
{%- set V = instance.1.name -%}
{%- set Type = impl.struct_name -%}
{%- set Self = "Table int (" ~ V ~ ")" -%}
{%- set S = "'" ~ instance.0.suffix ~ "_" ~ instance.1.suffix ~ "'" -%}
{%- set SV = "'" ~ instance.1.suffix ~ "'" -%}
{%- set ENC = "$EncodeKey'" ~ instance.0.suffix ~ "'" -%}

datatype {{Type}}{{S}} {
    {{Type}}{{S}}($id: $2_object_UID, $contents: {{Self}})
}

function {:inline} $Update'{{Type}}{{S}}'_id(s: {{Type}}{{S}}, x: $2_object_UID): {{Type}}{{S}} {
    {{Type}}{{S}}(x, s->$contents)
}
function {:inline} $Update'{{Type}}{{S}}'_contents(s: {{Type}}{{S}}, x: {{Self}}): {{Type}}{{S}} {
    {{Type}}{{S}}(s->$id, x)
}

{%- if options.native_equality -%}
function $IsEqual'{{Type}}{{S}}'(t1: {{Type}}{{S}}, t2: {{Type}}{{S}}): bool {
    t1 == t2
}
{%- else -%}
function $IsEqual'{{Type}}{{S}}'(t1: {{Type}}{{S}}, t2: {{Type}}{{S}}): bool {
    // TODO use $IsEqual'{{Self}}'(t1->$contents, t2->$contents)
    LenTable(t1->$contents) == LenTable(t2->$contents) &&
    (forall k: int :: ContainsTable(t1->$contents, k) <==> ContainsTable(t2->$contents, k)) &&
    (forall k: int :: ContainsTable(t1->$contents, k) ==> $IsEqual{{SV}}(GetTable(t1->$contents, k), GetTable(t2->$contents, k))) &&
    (forall k: int :: ContainsTable(t2->$contents, k) ==> $IsEqual{{SV}}(GetTable(t1->$contents, k), GetTable(t2->$contents, k)))
}
{%- endif %}

// Not inlined.
function $IsValid'{{Type}}{{S}}'(t: {{Type}}{{S}}): bool {
    // TODO use $IsValid'{{Self}}'(t->$contents)
    $IsValid'u64'(LenTable(t->$contents)) &&
    (forall i: int:: ContainsTable(t->$contents, i) ==> $IsValid{{SV}}(GetTable(t->$contents, i)))
}

{%- if impl.fun_new != "" %}
procedure {:inline 2} {{impl.fun_new}}{{S}}($ctx: $Mutation ($2_tx_context_TxContext))
returns (t: {{Type}}{{S}}, $ctx': $Mutation ($2_tx_context_TxContext)) {
    var uid: $2_object_UID;
    t := {{Type}}{{S}}(uid, EmptyTable());
    $ctx' := $ctx;
}
{%- endif %}

{%- if impl.fun_add != "" %}
procedure {:inline 2} {{impl.fun_add}}{{S}}(m: $Mutation ({{Type}}{{S}}), k: {{K}}, v: {{V}}) returns (m': $Mutation({{Type}}{{S}})) {
    var enc_k: int;
    var t: {{Type}}{{S}};
    enc_k := {{ENC}}(k);
    t := $Dereference(m);
    if (ContainsTable(t->$contents, enc_k)) {
        call $Abort($StdError(7/*INVALID_ARGUMENTS*/, 100/*EALREADY_EXISTS*/));
    } else {
        m' := $UpdateMutation(m, $Update'{{Type}}{{S}}'_contents(t, AddTable(t->$contents, enc_k, v)));
    }
}
{%- endif %}

{%- if impl.fun_borrow != "" %}
procedure {:inline 2} {{impl.fun_borrow}}{{S}}(t: {{Type}}{{S}}, k: {{K}}) returns (v: {{V}}) {
    var enc_k: int;
    enc_k := {{ENC}}(k);
    if (!ContainsTable(t->$contents, enc_k)) {
        call $Abort($StdError(7/*INVALID_ARGUMENTS*/, 101/*ENOT_FOUND*/));
    } else {
        v := GetTable(t->$contents, {{ENC}}(k));
    }
}
{%- endif %}

{%- if impl.fun_borrow_mut != "" %}
procedure {:inline 2} {{impl.fun_borrow_mut}}{{S}}(m: $Mutation ({{Type}}{{S}}), k: {{K}})
returns (dst: $Mutation ({{V}}), m': $Mutation ({{Type}}{{S}})) {
    var enc_k: int;
    var t: {{Type}}{{S}};
    enc_k := {{ENC}}(k);
    t := $Dereference(m);
    if (!ContainsTable(t->$contents, enc_k)) {
        call $Abort($StdError(7/*INVALID_ARGUMENTS*/, 101/*ENOT_FOUND*/));
    } else {
        dst := $Mutation(m->l, ExtendVec(ExtendVec(m->p, 1), enc_k), GetTable(t->$contents, enc_k));
        m' := m;
    }
}
{%- endif %}

{%- if impl.fun_remove != "" %}
procedure {:inline 2} {{impl.fun_remove}}{{S}}(m: $Mutation ({{Type}}{{S}}), k: {{K}})
returns (v: {{V}}, m': $Mutation({{Type}}{{S}})) {
    var enc_k: int;
    var t: {{Type}}{{S}};
    enc_k := {{ENC}}(k);
    t := $Dereference(m);
    if (!ContainsTable(t->$contents, enc_k)) {
        call $Abort($StdError(7/*INVALID_ARGUMENTS*/, 101/*ENOT_FOUND*/));
    } else {
        v := GetTable(t->$contents, enc_k);
        m' := $UpdateMutation(m, $Update'{{Type}}{{S}}'_contents(t, RemoveTable(t->$contents, enc_k)));
    }
}
{%- endif %}

{%- if impl.fun_contains != "" %}
procedure {:inline 2} {{impl.fun_contains}}{{S}}(t: ({{Type}}{{S}}), k: {{K}}) returns (r: bool) {
    r := ContainsTable(t->$contents, {{ENC}}(k));
}
{%- endif %}

{%- if impl.fun_length != "" %}
procedure {:inline 2} {{impl.fun_length}}{{S}}(t: ({{Type}}{{S}})) returns (l: int) {
    l := LenTable(t->$contents);
}
{%- endif %}

{%- if impl.fun_is_empty != "" %}
procedure {:inline 2} {{impl.fun_is_empty}}{{S}}(t: ({{Type}}{{S}})) returns (r: bool) {
    r := LenTable(t->$contents) == 0;
}
{%- endif %}

{%- if impl.fun_destroy_empty != "" %}
procedure {:inline 2} {{impl.fun_destroy_empty}}{{S}}(t: {{Type}}{{S}}) {
    if (LenTable(t->$contents) != 0) {
        call $Abort($StdError(1/*INVALID_STATE*/, 102/*ENOT_EMPTY*/));
    }
}
{%- endif %}

{%- if impl.fun_drop != "" %}
procedure {:inline 2} {{impl.fun_drop}}{{S}}(t: {{Type}}{{S}}) {}
{%- endif %}

{% endmacro table_module %}


{# Dynamic fields
   =======
#}

{% macro dynamic_field_module(impl, instance) %}
{%- set K = instance.0.name -%}
{%- set V = instance.1.name -%}
{%- set Type = impl.struct_name -%}
{%- set Self = "Table int (" ~ V ~ ")" -%}
{%- set S = "'" ~ instance.0.suffix ~ "_" ~ instance.1.suffix ~ "'" -%}
{%- set SK = "'" ~ instance.0.suffix ~ "_" ~ impl.struct_name ~ "'" -%}
{%- set SV = "'" ~ instance.1.suffix ~ "'" -%}
{%- set DF_S = "'" ~ instance.0.suffix ~ "_" ~ instance.1.suffix ~ "_" ~ impl.struct_name ~ "'" -%}
{%- set ENC = "$EncodeKey'" ~ instance.0.suffix ~ "'" -%}

{%- if impl.fun_add != "" %}
procedure {:inline 2} {{impl.fun_add}}{{DF_S}}(m: $Mutation ({{Type}}), k: {{K}}, v: {{V}}) returns (m': $Mutation({{Type}})) {
    var enc_k: int;
    var t: {{Type}};
    enc_k := {{ENC}}(k);
    t := $Dereference(m);
    if (ContainsTable(t->$dynamic_fields{{S}}, enc_k)) {
        call $Abort($StdError(7/*INVALID_ARGUMENTS*/, 100/*EALREADY_EXISTS*/));
    } else {
        m' := $UpdateMutation(m, $Update'{{Type}}'_dynamic_fields{{S}}(t, AddTable(t->$dynamic_fields{{S}}, enc_k, v)));
    }
}
{%- endif %}

{%- if impl.fun_borrow != "" %}
procedure {:inline 2} {{impl.fun_borrow}}{{DF_S}}(t: {{Type}}, k: {{K}}) returns (v: {{V}}) {
    var enc_k: int;
    enc_k := {{ENC}}(k);
    if (!ContainsTable(t->$dynamic_fields{{S}}, enc_k)) {
        call $Abort($StdError(7/*INVALID_ARGUMENTS*/, 101/*ENOT_FOUND*/));
    } else {
        v := GetTable(t->$dynamic_fields{{S}}, {{ENC}}(k));
    }
}
{%- endif %}

{%- if impl.fun_borrow_mut != "" %}
procedure {:inline 2} {{impl.fun_borrow_mut}}{{DF_S}}(m: $Mutation ({{Type}}), k: {{K}}) returns (dst: $Mutation ({{V}}), m': $Mutation ({{Type}})) {
    var enc_k: int;
    var t: {{Type}};
    enc_k := {{ENC}}(k);
    t := $Dereference(m);
    if (!ContainsTable(t->$dynamic_fields{{S}}, enc_k)) {
        call $Abort($StdError(7/*INVALID_ARGUMENTS*/, 101/*ENOT_FOUND*/));
    } else {
        dst := $Mutation(m->l, ExtendVec(ExtendVec(m->p, 1), enc_k), GetTable(t->$dynamic_fields{{S}}, enc_k));
        m' := m;
    }
}
{%- endif %}

{%- if impl.fun_remove != "" %}
procedure {:inline 2} {{impl.fun_remove}}{{DF_S}}(m: $Mutation ({{Type}}), k: {{K}}) returns (v: {{V}}, m': $Mutation({{Type}})) {
    var enc_k: int;
    var t: {{Type}};
    enc_k := {{ENC}}(k);
    t := $Dereference(m);
    if (!ContainsTable(t->$dynamic_fields{{S}}, enc_k)) {
        call $Abort($StdError(7/*INVALID_ARGUMENTS*/, 101/*ENOT_FOUND*/));
    } else {
        v := GetTable(t->$dynamic_fields{{S}}, enc_k);
        m' := $UpdateMutation(m, $Update'{{Type}}'_dynamic_fields{{S}}(t, RemoveTable(t->$dynamic_fields{{S}}, enc_k)));
    }
}
{%- endif %}

{%- if impl.fun_exists_with_type != "" %}
procedure {:inline 2} {{impl.fun_exists_with_type}}{{DF_S}}(t: ({{Type}}), k: {{K}}) returns (r: bool) {
    r := ContainsTable(t->$dynamic_fields{{S}}, {{ENC}}(k));
}
{%- endif %}

{%- if impl.fun_exists != "" %}
axiom (forall t: {{Type}}, k: {{K}} :: {({{impl.fun_exists_inner}}{{SK}}(t, k))}
   ContainsTable(t->$dynamic_fields{{S}}, {{ENC}}(k)) ==> {{impl.fun_exists_inner}}{{SK}}(t, k));
{%- endif %}

{% endmacro dynamic_field_module %}

{% macro dynamic_field_key_module(impl, instance) %}
{%- set Type = impl.struct_name -%}
{%- set T = instance.name -%}
{%- set S = "'" ~ instance.suffix ~ "'" -%}
{%- set DF_S = "'" ~ instance.suffix ~ "_" ~ impl.struct_name ~ "'" -%}

{%- if impl.fun_exists != "" %}
function {{impl.fun_exists_inner}}{{DF_S}}(t: ({{Type}}), k: {{T}}): bool;

procedure {:inline 2} {{impl.fun_exists}}{{DF_S}}(t: {{Type}}, k: {{T}}) returns (r: bool) {
    r := {{impl.fun_exists_inner}}{{DF_S}}(t, k);
}
{%- endif %}

{% endmacro dynamic_field_key_module %}

{# BCS
   ====
#}

{% macro bcs_module(instance) %}
{%- set S = "'" ~ instance.suffix ~ "'" -%}
{%- set T = instance.name -%}
// Serialize is modeled as an uninterpreted function, with an additional
// axiom to say it's an injection.

function $1_bcs_serialize{{S}}(v: {{T}}): Vec int;

axiom (forall v1, v2: {{T}} :: {$1_bcs_serialize{{S}}(v1), $1_bcs_serialize{{S}}(v2)}
   $IsEqual{{S}}(v1, v2) <==> $IsEqual'vec'u8''($1_bcs_serialize{{S}}(v1), $1_bcs_serialize{{S}}(v2)));

// This says that serialize returns a non-empty vec<u8>
{% if options.serialize_bound == 0 %}
axiom (forall v: {{T}} :: {$1_bcs_serialize{{S}}(v)}
     ( var r := $1_bcs_serialize{{S}}(v); $IsValid'vec'u8''(r) && LenVec(r) > 0 ));
{% else %}
axiom (forall v: {{T}} :: {$1_bcs_serialize{{S}}(v)}
     ( var r := $1_bcs_serialize{{S}}(v); $IsValid'vec'u8''(r) && LenVec(r) > 0 &&
                            LenVec(r) <= {{options.serialize_bound}} ));
{% endif %}

function {:inline} $1_bcs_to_bytes{{S}}(v: {{T}}): Vec int {
    $1_bcs_serialize{{S}}(v)
}

{% if S == "'address'" -%}
// Serialized addresses should have the same length.
const $serialized_address_len: int;
// Serialized addresses should have the same length
axiom (forall v: int :: {$1_bcs_serialize'address'(v)}
     ( var r := $1_bcs_serialize'address'(v); LenVec(r) == $serialized_address_len));
{% endif %}
{% endmacro hash_module %}


{# Event Module
   ============
#}

{% macro event_module(instance) %}
{%- set S = "'" ~ instance.suffix ~ "'" -%}
{%- set T = instance.name -%}

// Map type specific handle to universal one.
type $1_event_EventHandle{{S}} = $1_event_EventHandle;

function {:inline} $IsEqual'$1_event_EventHandle{{S}}'(a: $1_event_EventHandle{{S}}, b: $1_event_EventHandle{{S}}): bool {
    a == b
}

function $IsValid'$1_event_EventHandle{{S}}'(h: $1_event_EventHandle{{S}}): bool {
    true
}

// Embed event `{{T}}` into universal $EventRep
function {:constructor} $ToEventRep{{S}}(e: {{T}}): $EventRep;
axiom (forall v1, v2: {{T}} :: {$ToEventRep{{S}}(v1), $ToEventRep{{S}}(v2)}
    $IsEqual{{S}}(v1, v2) <==> $ToEventRep{{S}}(v1) == $ToEventRep{{S}}(v2));

// Creates a new event handle. This ensures each time it is called that a unique new abstract event handler is
// returned.
// TODO: we should check (and abort with the right code) if no generator exists for the signer.
procedure {:inline 1} $1_event_new_event_handle{{S}}(signer: $signer) returns (res: $1_event_EventHandle{{S}}) {
    assume $1_event_EventHandles[res] == false;
    $1_event_EventHandles := $1_event_EventHandles[res := true];
}

// This boogie procedure is the model of `emit_event`. This model abstracts away the `counter` behavior, thus not
// mutating (or increasing) `counter`.
procedure {:inline 1} $1_event_emit_event{{S}}(handle_mut: $Mutation $1_event_EventHandle{{S}}, msg: {{T}})
returns (res: $Mutation $1_event_EventHandle{{S}}) {
    var handle: $1_event_EventHandle{{S}};
    handle := $Dereference(handle_mut);
    $es := $ExtendEventStore{{S}}($es, handle, msg);
    res := handle_mut;
}

procedure {:inline 1} $1_event_guid{{S}}(handle_ref: $1_event_EventHandle{{S}})
returns (res: int) {
    // TODO: temporarily mocked. The return type needs to be fixed.
    res := 0;
}

procedure {:inline 1} $1_event_counter{{S}}(handle_ref: $1_event_EventHandle{{S}})
returns (res: int) {
    // TODO: temporarily mocked.
    res := 0;
}

procedure {:inline 1} $1_event_destroy_handle{{S}}(handle: $1_event_EventHandle{{S}}) {
}

function {:inline} $ExtendEventStore{{S}}(
        es: $EventStore, handle: $1_event_EventHandle{{S}}, msg: {{T}}): $EventStore {
    (var stream := es->streams[handle];
    (var stream_new := ExtendMultiset(stream, $ToEventRep{{S}}(msg));
    $EventStore(es->counter+1, es->streams[handle := stream_new])))
}

function {:inline} $CondExtendEventStore{{S}}(
        es: $EventStore, handle: $1_event_EventHandle{{S}}, msg: {{T}}, cond: bool): $EventStore {
    if cond then
        $ExtendEventStore{{S}}(es, handle, msg)
    else
        es
}
{% endmacro event_module %}<|MERGE_RESOLUTION|>--- conflicted
+++ resolved
@@ -406,15 +406,12 @@
   $IsValid'vec{{S}}'(v) && 0 <= a && a <= b && b <= c && c <= d && d <= LenVec(v)  ==>
     $Le'Bv{{instance.bit_width}}'($0_vec_$sum{{S}}(v, b, c), $0_vec_$sum{{S}}(v, a, d)));
 
-<<<<<<< HEAD
-=======
 // equal vectors have equal sums over the same range
 axiom (forall u: Vec({{T}}), v: Vec({{T}}), from: int, to: int ::
   $IsEqual'vec{{S}}'(u, v) &&
    0 <= from && from <= to && to <= LenVec(u) ==>
    $0_vec_$sum{{S}}(u, from, to) == $0_vec_$sum{{S}}(v, from, to));
 
->>>>>>> 7d4b5a04
 {%- else -%}
 
 // the sum over an empty range is zero
@@ -439,15 +436,12 @@
   $IsValid'vec{{S}}'(v) && 0 <= a && a <= b && b <= c && c <= d && d <= LenVec(v)  ==>
     $0_vec_$sum{{S}}(v, b, c) <= $0_vec_$sum{{S}}(v, a, d));
 
-<<<<<<< HEAD
-=======
 // equal vectors have equal sums over the same range
 axiom (forall u: Vec({{T}}), v: Vec({{T}}), from: int, to: int ::
   $IsEqual'vec{{S}}'(u, v) &&
    0 <= from && from <= to && to <= LenVec(u) ==>
    $0_vec_$sum{{S}}(u, from, to) == $0_vec_$sum{{S}}(v, from, to));
 
->>>>>>> 7d4b5a04
 {%- endif %}
 
 procedure {:inline 1} $0_vector_iter_sum{{S}}(v: Vec ({{T}})) returns (res: {{T}}) {
