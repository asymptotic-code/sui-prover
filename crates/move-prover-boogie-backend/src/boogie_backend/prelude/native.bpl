--- conflicted
+++ resolved
@@ -400,24 +400,6 @@
     res := $2_vec_set_VecSet{{S}}(v);
 }
 
-<<<<<<< HEAD
-procedure {:inline 1} $2_vec_set_insert{{S}}(
-    m: $Mutation ($2_vec_set_VecSet{{S}}),
-    e: {{T}}
-) returns (m': $Mutation ($2_vec_set_VecSet{{S}})) {
-    var s: $2_vec_set_VecSet{{S}};
-    var v: Vec ({{T}});
-    s := $Dereference(m);
-    v := s->$contents;
-    if ($ContainsVec{{S}}(v, e)) {
-        call $Abort(0); // EKeyAlreadyExists
-        return;
-    }
-    m' := $UpdateMutation(m, $2_vec_set_VecSet{{S}}(ExtendVec(v, e)));
-}
-
-=======
->>>>>>> 147ca0af
 procedure {:inline 1} $2_vec_set_contains{{S}}(
     s: $2_vec_set_VecSet{{S}},
     e: {{T}}
@@ -442,33 +424,6 @@
     m' := $UpdateMutation(m, $2_vec_set_VecSet{{S}}(RemoveAtVec(v, idx)));
 }
 
-<<<<<<< HEAD
-procedure {:inline 1} $2_vec_set_empty{{S}}() returns (res: $2_vec_set_VecSet{{S}}) {
-    res := $2_vec_set_VecSet{{S}}(EmptyVec());
-}
-
-procedure {:inline 1} $2_vec_set_is_empty{{S}}(s: $2_vec_set_VecSet{{S}}) returns (res: bool) {
-    res := IsEmptyVec(s->$contents);
-}
-
-procedure {:inline 1} $2_vec_set_size{{S}}(s: $2_vec_set_VecSet{{S}}) returns (res: int) {
-    res := LenVec(s->$contents);
-}
-
-procedure {:inline 1} $2_vec_set_singleton{{S}}(e: {{T}}) returns (res: $2_vec_set_VecSet{{S}}) {
-    res := $2_vec_set_VecSet{{S}}(ExtendVec(EmptyVec(), e));
-}
-
-procedure {:inline 1} $2_vec_set_into_keys{{S}}(s: $2_vec_set_VecSet{{S}}) returns (res: Vec ({{T}})) {
-    res := s->$contents;
-}
-
-procedure {:inline 1} $2_vec_set_keys{{S}}(s: $2_vec_set_VecSet{{S}}) returns (res: Vec ({{T}})) {
-    res := s->$contents;
-}
-
-=======
->>>>>>> 147ca0af
 {% endmacro vec_set_module %}
 
 {# VecMap
