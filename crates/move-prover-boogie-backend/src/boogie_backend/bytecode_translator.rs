--- conflicted
+++ resolved
@@ -1780,15 +1780,8 @@
             );
         let result = format!("{}{}", fun_name, suffix);
 
-<<<<<<< HEAD
-        if self.parent.options.func_abort_check_only
-            && style == FunctionTranslationStyle::SpecNoAbortCheck
-        {
-            result.replace("$spec_no_abort_check", "$abort_check")
-=======
         if self.parent.options.func_abort_check_only && style == FunctionTranslationStyle::SpecNoAbortCheck {
             result.replace("$spec_no_abort_check", "$no_abort_check")
->>>>>>> 891dd288
         } else {
             result
         }
@@ -3123,24 +3116,11 @@
                                     .collect::<Vec<_>>();
                                 let args_str = all_args.join(", ");
 
-<<<<<<< HEAD
-                                let fenv = &self.parent.env.get_function(mid.qualified(*fid));
-                                let data = self
-                                    .parent
-                                    .targets
-                                    .get_target(fenv, &FunctionVariant::Baseline)
-                                    .data;
-                                let info = no_abort_analysis::get_info(data);
-                                if !info.does_not_abort
-                                    && !self.parent.options.func_abort_check_only
-                                {
-=======
                                 if !no_abort_analysis::does_not_abort(
                                     &self.parent.targets,
                                     &self.parent.env.get_function(mid.qualified(*fid)),
                                     None,
                                 ) {
->>>>>>> 891dd288
                                     emitln!(
                                         self.writer(),
                                         "call $abort_if_cond := {}({});",
@@ -4338,13 +4318,8 @@
                             true_expr_str,
                             false_expr_str
                         );
-<<<<<<< HEAD
-                    }
-                    Quantifier(qt, qid, inst) => {
-=======
-                    },
+                    }
                     Quantifier(qt, qid, inst, li) => {
->>>>>>> 891dd288
                         let fun_env = self.parent.env.get_function(*qid);
                         let inst = &self.inst_slice(inst);
                         let fun_name =
