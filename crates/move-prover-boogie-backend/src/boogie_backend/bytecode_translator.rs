--- conflicted
+++ resolved
@@ -849,17 +849,12 @@
                     ),
                 },
                 FunctionTranslationStyle::Pure => {
-<<<<<<< HEAD
-                    // workaround: for pure functions, we just remove all casts via relacing with assigns
-                    builder.emit(bc.update_abort_action(|_| None).replace_cast_with_assign());
-=======
                     // workaround: for pure functions, we just remove all casts via replacing with assigns (only in non-bitvector mode)
                     let mut bc = bc.update_abort_action(|_| None);
                     if self.targets.prover_options().bv_int_encoding { // only in non-bitvector mode
                         bc = bc.replace_cast_with_assign();   
                     }
                     builder.emit(bc);
->>>>>>> f20cf20b
                 }
             }
         }
@@ -887,9 +882,6 @@
                 _ => builder.emit(bc),
             }
         }
-
-        // Eliminate unreachable bytecode created by setting abort actions to None
-        builder.eliminate_unreachable_bytecode();
 
         let mut data = builder.data;
         let reach_def = ReachingDefProcessor::new();
