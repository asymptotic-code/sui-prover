// Copyright (c) The Diem Core Contributors
// Copyright (c) The Move Contributors
// SPDX-License-Identifier: Apache-2.0

//! This module translates the bytecode of a module to Boogie code.

use std::{
    cell::RefCell,
    collections::{BTreeMap, BTreeSet},
    iter,
    str::FromStr,
};

use bimap::btree::BiBTreeMap;
use codespan::LineIndex;
use itertools::Itertools;
#[allow(unused_imports)]
use log::{debug, info, log, warn, Level};

use move_compiler::interface_generator::NATIVE_INTERFACE;
use move_core_types::language_storage::StructTag;
use move_model::{
    ast::Attribute,
    code_writer::CodeWriter,
    emit, emitln,
    model::{
        DatatypeId, EnclosingEnv, EnumEnv, FieldId, FunId, FunctionEnv, GlobalEnv, Loc, ModuleId,
        NodeId, QualifiedId, QualifiedInstId, RefType, StructEnv, StructOrEnumEnv, VariantEnv,
    },
    pragmas::ADDITION_OVERFLOW_UNCHECKED_PRAGMA,
    ty::{PrimitiveType, Type, TypeDisplayContext, BOOL_TYPE},
};
use move_stackless_bytecode::{
    ast::{TempIndex, TraceKind},
    control_flow_reconstruction::{self, StructuredBlock},
    deterministic_analysis, dynamic_field_analysis,
    function_data_builder::FunctionDataBuilder,
    function_target::FunctionTarget,
    function_target_pipeline::{
        FunctionTargetProcessor, FunctionTargetsHolder, FunctionVariant, VerificationFlavor,
    },
    livevar_analysis::LiveVarAnalysisProcessor,
    mono_analysis::{self, MonoInfo},
    no_abort_analysis,
    number_operation::{
        FuncOperationMap, GlobalNumberOperationState,
        NumOperation::{self, Bitwise, Bottom},
    },
    pure_function_analysis::PureFunctionAnalysisProcessor,
    reaching_def_analysis::ReachingDefProcessor,
    spec_global_variable_analysis::{self},
    stackless_bytecode::{
        AbortAction, BorrowEdge, BorrowNode, Bytecode, Constant, HavocKind, IndexEdgeKind,
        Operation, PropKind, QuantifierHelperType, QuantifierType,
    },
    verification_analysis,
};

use crate::boogie_backend::{
    boogie_helpers::{
        boogie_address_blob, boogie_bv_type, boogie_byte_blob, boogie_constant_blob,
        boogie_debug_track_abort, boogie_debug_track_local, boogie_debug_track_return,
        boogie_declare_global, boogie_dynamic_field_sel, boogie_dynamic_field_update,
        boogie_enum_field_name, boogie_enum_field_update, boogie_enum_name,
        boogie_enum_variant_ctor_name, boogie_equality_for_type, boogie_field_sel,
        boogie_field_update, boogie_function_bv_name, boogie_function_name, boogie_inst_suffix,
        boogie_make_vec_from_strings, boogie_modifies_memory_name, boogie_num_literal,
        boogie_num_type_base, boogie_num_type_string_capital, boogie_resource_memory_name,
        boogie_spec_global_var_name, boogie_struct_name, boogie_temp, boogie_temp_from_suffix,
        boogie_type, boogie_type_param, boogie_type_suffix, boogie_type_suffix_bv,
        boogie_type_suffix_for_struct, boogie_well_formed_check, boogie_well_formed_expr_bv,
        FunctionTranslationStyle, TypeIdentToken,
    },
    options::BoogieOptions,
    spec_translator::SpecTranslator,
};

use super::boogie_helpers::boogie_enum_field_sel;

pub struct BoogieTranslator<'env> {
    env: &'env GlobalEnv,
    options: &'env BoogieOptions,
    writer: &'env CodeWriter,
    spec_translator: SpecTranslator<'env>,
    targets: &'env FunctionTargetsHolder,
    types: &'env RefCell<BiBTreeMap<Type, String>>,
    asserts_mode: AssertsMode,
}

#[derive(Debug, Clone, Copy, PartialEq, Eq, PartialOrd, Ord, Hash)]
pub enum AssertsMode {
    Check,
    Assume,
}

pub struct FunctionTranslator<'env> {
    parent: &'env BoogieTranslator<'env>,
    fun_target: &'env FunctionTarget<'env>,
    type_inst: &'env [Type],
    style: FunctionTranslationStyle,
}

pub struct StructTranslator<'env> {
    parent: &'env BoogieTranslator<'env>,
    struct_env: &'env StructEnv<'env>,
    type_inst: &'env [Type],
    is_opaque: bool,
}

pub struct EnumTranslator<'env> {
    parent: &'env BoogieTranslator<'env>,
    enum_env: &'env EnumEnv<'env>,
    type_inst: &'env [Type],
    is_opaque: bool,
}

impl<'env> BoogieTranslator<'env> {
    pub fn new(
        env: &'env GlobalEnv,
        options: &'env BoogieOptions,
        targets: &'env FunctionTargetsHolder,
        writer: &'env CodeWriter,
        types: &'env RefCell<BiBTreeMap<Type, String>>,
        asserts_mode: AssertsMode,
    ) -> Self {
        Self {
            env,
            options,
            targets,
            writer,
            types,
            spec_translator: SpecTranslator::new(writer, env, options),
            asserts_mode,
        }
    }

    pub fn get_quantifier_helper_name(
        &self,
        qt: QuantifierHelperType,
        function_name: &str,
    ) -> String {
        match qt {
            QuantifierHelperType::Map => format!("$MapQuantifierHelper_{}", function_name,),
            QuantifierHelperType::FindIndex => {
                format!("$FindIndexQuantifierHelper_{}", function_name,)
            }
            QuantifierHelperType::FindIndices => {
                format!("$FindIndicesQuantifierHelper_{}", function_name)
            }
            QuantifierHelperType::Filter => format!("$FilterQuantifierHelper_{}", function_name),
        }
    }

    pub fn translate(&mut self) {
        let writer = self.writer;
        let env = self.env;

        let mono_info = mono_analysis::get_info(self.env);
        let empty = &BTreeSet::new();

        emitln!(
            writer,
            "\n\n//==================================\n// Begin Translation\n"
        );

        // Add type reflection axioms
        if !mono_info.type_params.is_empty() {
            emitln!(writer, "function $TypeName(t: $TypeParamInfo): Vec int;");

            // type name <-> type info: primitives
            for name in [
                "Bool", "U8", "U16", "U32", "U64", "U128", "U256", "Address", "Signer",
            ]
            .into_iter()
            {
                emitln!(
                    writer,
                    "axiom (forall t: $TypeParamInfo :: {{$TypeName(t)}} \
                            t is $TypeParam{} ==> $IsEqual'vec'u8''($TypeName(t), {}));",
                    name,
                    TypeIdentToken::convert_to_bytes(TypeIdentToken::make(&name.to_lowercase()))
                );
                emitln!(
                    writer,
                    "axiom (forall t: $TypeParamInfo :: {{$TypeName(t)}} \
                            $IsEqual'vec'u8''($TypeName(t), {}) ==> t is $TypeParam{});",
                    TypeIdentToken::convert_to_bytes(TypeIdentToken::make(&name.to_lowercase())),
                    name,
                );
            }

            // type name <-> type info: vector
            let mut tokens = TypeIdentToken::make("vector<");
            tokens.push(TypeIdentToken::Variable("$TypeName(t->e)".to_string()));
            tokens.extend(TypeIdentToken::make(">"));
            emitln!(
                writer,
                "axiom (forall t: $TypeParamInfo :: {{$TypeName(t)}} \
                            t is $TypeParamVector ==> $IsEqual'vec'u8''($TypeName(t), {}));",
                TypeIdentToken::convert_to_bytes(tokens)
            );
            // TODO(mengxu): this will parse it to an uninterpreted vector element type
            emitln!(
                writer,
                "axiom (forall t: $TypeParamInfo :: {{$TypeName(t)}} \
                            ($IsPrefix'vec'u8''($TypeName(t), {}) && $IsSuffix'vec'u8''($TypeName(t), {})) ==> t is $TypeParamVector);",
                TypeIdentToken::convert_to_bytes(TypeIdentToken::make("vector<")),
                TypeIdentToken::convert_to_bytes(TypeIdentToken::make(">")),
            );

            // type name <-> type info: struct
            let mut tokens = TypeIdentToken::make("0x");
            // TODO(mengxu): this is not a correct radix16 encoding of an integer
            tokens.push(TypeIdentToken::Variable("MakeVec1(t->a)".to_string()));
            tokens.extend(TypeIdentToken::make("::"));
            tokens.push(TypeIdentToken::Variable("t->m".to_string()));
            tokens.extend(TypeIdentToken::make("::"));
            tokens.push(TypeIdentToken::Variable("t->s".to_string()));
            emitln!(
                writer,
                "axiom (forall t: $TypeParamInfo :: {{$TypeName(t)}} \
                            t is $TypeParamStruct ==> $IsEqual'vec'u8''($TypeName(t), {}));",
                TypeIdentToken::convert_to_bytes(tokens)
            );
            // TODO(mengxu): this will parse it to an uninterpreted struct
            emitln!(
                writer,
                "axiom (forall t: $TypeParamInfo :: {{$TypeName(t)}} \
                            $IsPrefix'vec'u8''($TypeName(t), {}) ==> t is $TypeParamVector);",
                TypeIdentToken::convert_to_bytes(TypeIdentToken::make("0x")),
            );
        }

        // Add given type declarations for type parameters.
        emitln!(writer, "\n\n// Given Types for Type Parameters\n");
        for idx in &mono_info.type_params {
            let param_type = boogie_type_param(env, *idx);
            let suffix = boogie_type_suffix(env, &Type::TypeParameter(*idx));
            let is_uid = self
                .env
                .find_datatype_by_tag(&StructTag::from_str("0x2::object::UID").unwrap())
                .and_then(|uid_qid| mono_info.structs.get(&uid_qid))
                .is_some();
            if is_uid {
                // Sui-specific to allow "using" unresolved type params as Sui objects in Boogie
                // (otherwise Boogie compilation errors may occur)
                emitln!(writer, "datatype {} {{", param_type);
                emitln!(writer, "    {}($id: $2_object_UID)", param_type);
                emitln!(writer, "}");

                // Generate object::borrow_uid function for type parameter with uid field
                let param_object_borrow_uid_fun_name = format!("$2_object_borrow_uid'{}'", suffix);
                emitln!(
                    writer,
                    "procedure {{:inline 1}} {}(obj: {}) returns (res: $2_object_UID) {{",
                    param_object_borrow_uid_fun_name,
                    param_type
                );
                writer.indent();
                emitln!(writer, "res := obj->$id;");
                writer.unindent();
                emitln!(writer, "}");
            } else {
                emitln!(writer, "type {};", param_type);
            }
            emitln!(
                writer,
                "function {{:inline}} $IsEqual'{}'(x1: {}, x2: {}): bool {{ x1 == x2 }}",
                suffix,
                param_type,
                param_type
            );
            emitln!(
                writer,
                "function {{:inline}} $IsValid'{}'(x: {}): bool {{ true }}",
                suffix,
                param_type,
            );
            emitln!(
                writer,
                "procedure {{:inline 1}} $0_prover_type_inv'{}'(x: {}) returns (res: bool) {{ res := true; }}",
                suffix,
                param_type,
            );

            // declare free variables to represent the type info for this type
            emitln!(writer, "var {}_info: $TypeParamInfo;", param_type);
        }
        emitln!(writer);

        self.translate_ghost_global(&mono_info);

        let intrinsic_fun_ids = self.env.intrinsic_fun_ids();

        let mut translated_types = BTreeSet::new();
        let mut verified_functions_count = 0;
        info!(
            "generating verification conditions for {:?} module(s)",
            self.env.get_module_count()
        );
        for module_env in self.env.get_modules() {
            self.writer.set_location(&module_env.env.internal_loc());

            for ref struct_env in module_env.get_structs() {
                if struct_env.is_native() {
                    continue;
                }
                for type_inst in mono_info
                    .structs
                    .get(&struct_env.get_qualified_id())
                    .unwrap_or(empty)
                {
                    let struct_name = boogie_struct_name(struct_env, type_inst);
                    if !translated_types.insert(struct_name) {
                        continue;
                    }
                    StructTranslator {
                        parent: self,
                        struct_env,
                        type_inst: type_inst.as_slice(),
                        is_opaque: !mono_info.is_used_datatype(
                            self.env,
                            self.targets,
                            &struct_env.get_qualified_id(),
                        ),
                    }
                    .translate();
                }
            }

            for ref enum_env in module_env.get_enums() {
                for type_inst in mono_info
                    .structs
                    .get(&enum_env.get_qualified_id())
                    .unwrap_or(empty)
                {
                    let enum_name = boogie_enum_name(enum_env, type_inst);
                    if !translated_types.insert(enum_name) {
                        continue;
                    }
                    EnumTranslator {
                        parent: self,
                        enum_env,
                        type_inst: type_inst.as_slice(),
                        is_opaque: !mono_info.is_used_datatype(
                            self.env,
                            self.targets,
                            &enum_env.get_qualified_id(),
                        ),
                    }
                    .translate();
                }
            }

            for ref fun_env in module_env.get_functions() {
                if fun_env.is_native() || intrinsic_fun_ids.contains(&fun_env.get_qualified_id()) {
                    continue;
                }

                self.translate_function_style(fun_env, FunctionTranslationStyle::Pure);

                if self.options.func_abort_check_only
                    && self
                        .targets
                        .should_generate_abort_check(&fun_env.get_qualified_id())
                {
                    self.translate_function_no_abort(fun_env);
                    self.translate_function_style(fun_env, FunctionTranslationStyle::Opaque);
                    continue;
                }

                if self.options.func_abort_check_only
                    && self.targets.is_spec(&fun_env.get_qualified_id())
                {
                    self.translate_function_style(fun_env, FunctionTranslationStyle::Opaque);
                    continue;
                }

                if !self.options.func_abort_check_only
                    && self.targets.is_spec(&fun_env.get_qualified_id())
                {
                    self.translate_spec(&fun_env);
                    verified_functions_count += 1;
                    continue;
                }

                // Skip functions that were removed by verification analysis
                let fun_target = match self
                    .targets
                    .get_target_opt(fun_env, &FunctionVariant::Baseline)
                {
                    Some(target) => target,
                    None => continue, // Function was filtered out
                };

                if !verification_analysis::get_info(&fun_target).inlined {
                    continue;
                }

                match self.targets.get_spec_by_fun(&fun_env.get_qualified_id()) {
                    Some(spec_qid) if !self.targets.omits_opaque(spec_qid) => {
                        if self.targets.is_verified_spec(spec_qid) {
                            FunctionTranslator::new(
                                self,
                                &fun_target,
                                &[],
                                FunctionTranslationStyle::Default,
                            )
                            .translate();
                        }
                    }
                    _ => {
                        // This variant is inlined, so translate for all type instantiations.
                        for type_inst in mono_info
                            .funs
                            .get(&(
                                fun_target.func_env.get_qualified_id(),
                                FunctionVariant::Baseline,
                            ))
                            .unwrap_or(&BTreeSet::new())
                        {
                            FunctionTranslator::new(
                                self,
                                &fun_target,
                                type_inst,
                                FunctionTranslationStyle::Default,
                            )
                            .translate();
                        }
                    }
                }
            }

            for ref struct_env in module_env.get_structs() {
                if struct_env.is_native() {
                    continue;
                }
                if let Some(inv_fun_id) = self
                    .targets
                    .get_inv_by_datatype(&struct_env.get_qualified_id())
                {
                    let inv_fun_env = self.env.get_function(*inv_fun_id);
                    let inv_fun_target = self
                        .targets
                        .get_target_opt(&inv_fun_env, &FunctionVariant::Baseline)
                        .expect("Invariant function was filtered out: could not find baseline target for invariant function");
                    let struct_type_instances = mono_info
                        .structs
                        .get(&struct_env.get_qualified_id())
                        .unwrap_or(empty);
                    let inv_fun_type_instances = mono_info
                        .funs
                        .get(&(inv_fun_env.get_qualified_id(), FunctionVariant::Baseline))
                        .unwrap_or(empty);
                    for type_inst in struct_type_instances.difference(inv_fun_type_instances) {
                        FunctionTranslator::new(
                            self,
                            &inv_fun_target,
                            type_inst,
                            FunctionTranslationStyle::Default,
                        )
                        .translate();
                    }
                }
            }
        }
        // Emit any finalization items required by spec translation.
        self.spec_translator.finalize();
        info!("{} verification conditions", verified_functions_count);
    }

    fn translate_spec(&self, fun_env: &FunctionEnv<'env>) {
        if self.options.spec_no_abort_check_only {
            if !self.targets.is_scenario_spec(&fun_env.get_qualified_id()) {
                self.translate_function_style(fun_env, FunctionTranslationStyle::Opaque);
                self.translate_function_style(fun_env, FunctionTranslationStyle::Aborts);
            }
            if !self.targets.is_verified_spec(&fun_env.get_qualified_id()) {
                self.translate_function_style(fun_env, FunctionTranslationStyle::SpecNoAbortCheck);
            }
            return;
        }

        if self
            .targets
            .scenario_specs()
            .contains(&fun_env.get_qualified_id())
        {
            if self.targets.is_verified_spec(&fun_env.get_qualified_id())
                && self.targets.has_target(
                    fun_env,
                    &FunctionVariant::Verification(VerificationFlavor::Regular),
                )
            {
                let fun_target = self.targets.get_target(
                    fun_env,
                    &FunctionVariant::Verification(VerificationFlavor::Regular),
                );
                let do_verify = match self.asserts_mode {
                    AssertsMode::Check => !self
                        .targets
                        .ignore_aborts()
                        .contains(&fun_env.get_qualified_id()),
                    AssertsMode::Assume => self
                        .targets
                        .ignore_aborts()
                        .contains(&fun_env.get_qualified_id()),
                };
                if do_verify {
                    FunctionTranslator::new(
                        self,
                        &fun_target,
                        &[],
                        FunctionTranslationStyle::Default,
                    )
                    .translate();
                }
                self.translate_function_style(fun_env, FunctionTranslationStyle::Asserts);
                self.translate_function_style(fun_env, FunctionTranslationStyle::Aborts);
            }
            return;
        }

        self.translate_function_style(fun_env, FunctionTranslationStyle::Aborts);
        self.translate_function_style(fun_env, FunctionTranslationStyle::Opaque);

        if self.targets.is_verified_spec(&fun_env.get_qualified_id()) {
            self.translate_function_style(fun_env, FunctionTranslationStyle::Default);
            self.translate_function_style(fun_env, FunctionTranslationStyle::Asserts);
            self.translate_function_style(fun_env, FunctionTranslationStyle::SpecNoAbortCheck);
        }
    }

    fn translate_function_style(&self, fun_env: &FunctionEnv, style: FunctionTranslationStyle) {
        use Bytecode::*;

        match self.asserts_mode {
            AssertsMode::Check => {
                if style.is_asserts_style() {
                    return;
                }
                if FunctionTranslationStyle::Default == style
                    && self.targets.is_verified_spec(&fun_env.get_qualified_id())
                    && self
                        .targets
                        .ignore_aborts()
                        .contains(&fun_env.get_qualified_id())
                {
                    return;
                }
            }
            AssertsMode::Assume => {
                if style == FunctionTranslationStyle::SpecNoAbortCheck {
                    return;
                }
                if FunctionTranslationStyle::Default == style
                    && self.targets.is_verified_spec(&fun_env.get_qualified_id())
                    && !self
                        .targets
                        .ignore_aborts()
                        .contains(&fun_env.get_qualified_id())
                    && !fun_env
                        .get_called_functions()
                        .iter()
                        .any(|f| *f == self.env.asserts_qid())
                {
                    return;
                }
                if style.is_asserts_style()
                    && !fun_env
                        .get_called_functions()
                        .iter()
                        .any(|f| *f == self.env.asserts_qid())
                {
                    return;
                }
            }
        }

        if style == FunctionTranslationStyle::Default
            && (self
                .get_verification_target_fun_env(&fun_env.get_qualified_id())
                .unwrap()
                .is_native()
                || self
                    .targets
                    .no_verify_specs()
                    .contains(&fun_env.get_qualified_id()))
        {
            return;
        }

        let requires_function =
            Operation::apply_fun_qid(&fun_env.module_env.env.requires_qid(), vec![]);
        let ensures_function =
            Operation::apply_fun_qid(&fun_env.module_env.env.ensures_qid(), vec![]);
        let asserts_function =
            Operation::apply_fun_qid(&fun_env.module_env.env.asserts_qid(), vec![]);
        let ensures_requires_swap_subst = BTreeMap::from_iter(vec![
            (requires_function.clone(), ensures_function.clone()),
            (ensures_function.clone(), requires_function.clone()),
        ]);
        let asserts_to_requires_subst =
            BTreeMap::from_iter(vec![(asserts_function.clone(), requires_function.clone())]);
        let asserts_to_ensures_subst =
            BTreeMap::from_iter(vec![(asserts_function.clone(), ensures_function.clone())]);
        let ensures_asserts_to_requires_subst = BTreeMap::from_iter(vec![
            (ensures_function.clone(), requires_function.clone()),
            (asserts_function.clone(), requires_function.clone()),
        ]);

        let variant = match style {
            FunctionTranslationStyle::Default | FunctionTranslationStyle::SpecNoAbortCheck => {
                FunctionVariant::Verification(VerificationFlavor::Regular)
            }
            FunctionTranslationStyle::Asserts
            | FunctionTranslationStyle::Aborts
            | FunctionTranslationStyle::Opaque
            | FunctionTranslationStyle::Pure => FunctionVariant::Baseline,
        };
        if !self.targets.has_target(fun_env, &variant) {
            return;
        }
        let spec_fun_target = self.targets.get_target(fun_env, &variant);

        if !variant.is_verified() && !verification_analysis::get_info(&spec_fun_target).inlined {
            return;
        }

        let mut builder =
            FunctionDataBuilder::new(spec_fun_target.func_env, spec_fun_target.data.clone());
        let code = std::mem::take(&mut builder.data.code);

        let da = deterministic_analysis::get_info(&builder.data);
        let skip_havok = da.is_deterministic && style == FunctionTranslationStyle::Opaque;

        for bc in code.into_iter() {
            match style {
                FunctionTranslationStyle::Default => match bc {
                    Call(_, _, ref op, _, _) if *op == asserts_function => {
                        if self.asserts_mode == AssertsMode::Check {
                            builder.emit(
                                bc.substitute_operations(&asserts_to_requires_subst)
                                    .update_abort_action(|_| None),
                            )
                        }
                    }
                    // skip ensures checks in assume mode if the function does not ignore aborts
                    Call(_, _, ref op, _, _) if *op == ensures_function => {
                        if self.asserts_mode == AssertsMode::Assume
                            && !self
                                .targets
                                .ignore_aborts()
                                .contains(&spec_fun_target.func_env.get_qualified_id())
                        {
                        } else {
                            builder.emit(bc.update_abort_action(|_| None));
                        }
                    }
                    Call(_, _, Operation::Function(module_id, fun_id, ref inst), _, _)
                        if self
                            .targets
                            .get_fun_by_spec(&spec_fun_target.func_env.get_qualified_id())
                            == Some(&QualifiedId {
                                module_id,
                                id: fun_id,
                            }) =>
                    {
                        // Check if this call will use $pure
                        if self.targets.is_pure_fun(&module_id.qualified(fun_id)) {
                            // No abort checking needed - $pure functions have abort-freedom proven separately
                            builder.emit(bc.update_abort_action(|_| None))
                        } else {
                            // Keep abort action for $impl calls
                            builder.emit(bc)
                        }
                    }
                    _ => builder.emit(bc.update_abort_action(|_| None)),
                },
                FunctionTranslationStyle::Asserts | FunctionTranslationStyle::Aborts => match bc {
                    Call(_, _, op, _, _) if op == requires_function || op == ensures_function => {}
                    Call(_, _, ref op, _, _) if *op == asserts_function => {
                        if style == FunctionTranslationStyle::Asserts {
                            builder.emit(
                                bc.substitute_operations(&asserts_to_ensures_subst)
                                    .update_abort_action(|_| None),
                            )
                        } else {
                            builder.emit(
                                bc.substitute_operations(&asserts_to_requires_subst)
                                    .update_abort_action(|_| None),
                            )
                        }
                    }
                    Call(_, _, op, _, _)
                        if matches!(
                            op,
                            Operation::TraceLocal { .. }
                                | Operation::TraceReturn { .. }
                                | Operation::TraceMessage { .. }
                                | Operation::TraceGhost { .. }
                        ) => {}
                    Call(_, _, Operation::Function(module_id, fun_id, _), _, _)
                        if self
                            .targets
                            .get_fun_by_spec(&spec_fun_target.func_env.get_qualified_id())
                            == Some(&QualifiedId {
                                module_id,
                                id: fun_id,
                            }) => {}
                    Ret(..) => {}
                    _ => builder.emit(bc.update_abort_action(|_| None)),
                },
                FunctionTranslationStyle::SpecNoAbortCheck => match bc {
                    Call(_, ref dests, Operation::Function(module_id, fun_id, _), ref srcs, _)
                        if self
                            .targets
                            .get_fun_by_spec(&spec_fun_target.func_env.get_qualified_id())
                            == Some(&QualifiedId {
                                module_id,
                                id: fun_id,
                            }) =>
                    {
                        let dests_clone = dests.clone();
                        let srcs_clone = srcs.clone();
                        builder.emit(
                            if self
                                .targets
                                .omits_opaque(&spec_fun_target.func_env.get_qualified_id())
                            {
                                bc
                            } else {
                                bc.update_abort_action(|_| None)
                            },
                        );
                        if !self
                            .targets
                            .omits_opaque(&spec_fun_target.func_env.get_qualified_id())
                        {
                            let callee_fun_env = self.env.get_function(module_id.qualified(fun_id));
                            for (ret_idx, temp_idx) in dests_clone.iter().enumerate() {
                                let havoc_kind = if callee_fun_env
                                    .get_return_type(ret_idx)
                                    .is_mutable_reference()
                                {
                                    HavocKind::MutationAll
                                } else {
                                    HavocKind::Value
                                };
                                builder.emit_havoc(*temp_idx, havoc_kind);
                            }
                            for (param_idx, temp_idx) in srcs_clone.iter().enumerate() {
                                if callee_fun_env
                                    .get_local_type(param_idx)
                                    .is_mutable_reference()
                                {
                                    builder.emit_havoc(*temp_idx, HavocKind::MutationValue);
                                };
                            }
                        }
                    }
                    _ => builder.emit(
                        bc.substitute_operations(&ensures_asserts_to_requires_subst)
                            .update_abort_action(|aa| match aa {
                                Some(AbortAction::Check) => Some(AbortAction::Check),
                                None => None,
                            }),
                    ),
                },
                FunctionTranslationStyle::Opaque => match bc {
                    Call(_, _, ref op, _, _) if *op == asserts_function => {
                        if self.asserts_mode == AssertsMode::Check {
                            builder.emit(
                                bc.substitute_operations(&asserts_to_ensures_subst)
                                    .update_abort_action(|_| None),
                            )
                        }
                    }
                    Call(_, ref dests, Operation::Function(module_id, fun_id, _), ref srcs, _)
                        if self
                            .targets
                            .get_fun_by_spec(&spec_fun_target.func_env.get_qualified_id())
                            == Some(&QualifiedId {
                                module_id,
                                id: fun_id,
                            }) =>
                    {
                        let dests_clone = dests.clone();
                        let srcs_clone = srcs.clone();

                        builder.emit(
                            if self
                                .targets
                                .omits_opaque(&spec_fun_target.func_env.get_qualified_id())
                                || !no_abort_analysis::does_not_abort(
                                    self.targets,
                                    &self.env.get_function(module_id.qualified(fun_id)),
                                    None,
                                )
                            {
                                bc
                            } else {
                                bc.update_abort_action(|_| None)
                            },
                        );
                        if !self
                            .targets
                            .omits_opaque(&spec_fun_target.func_env.get_qualified_id())
                        {
                            let callee_fun_env = self.env.get_function(module_id.qualified(fun_id));
                            for (ret_idx, temp_idx) in dests_clone.iter().enumerate() {
                                let havoc_kind = if callee_fun_env
                                    .get_return_type(ret_idx)
                                    .is_mutable_reference()
                                {
                                    HavocKind::MutationValue
                                } else {
                                    HavocKind::Value
                                };
                                if skip_havok {
                                    builder.emit_well_formed(*temp_idx);
                                } else {
                                    builder.emit_havoc(*temp_idx, havoc_kind);
                                }
                            }
                            for (param_idx, temp_idx) in srcs_clone.iter().enumerate() {
                                if callee_fun_env
                                    .get_local_type(param_idx)
                                    .is_mutable_reference()
                                {
                                    if skip_havok {
                                        builder.emit_well_formed(*temp_idx);
                                    } else {
                                        builder.emit_havoc(*temp_idx, HavocKind::MutationValue);
                                    }
                                };
                            }
                        }
                    }
                    _ => builder.emit(
                        bc.substitute_operations(&ensures_requires_swap_subst)
                            .update_abort_action(|_| None),
                    ),
                },
                FunctionTranslationStyle::Pure => {
                    // workaround: for pure functions, we just remove all casts via replacing with assigns (only in non-bitvector mode)
                    let mut bc = bc.update_abort_action(|_| None);
                    if self.targets.prover_options().bv_int_encoding {
                        // only in non-bitvector mode
                        bc = bc.replace_cast_with_assign();
                    }
                    builder.emit(bc);
                }
            }
        }

        builder = FunctionDataBuilder::new(builder.fun_env, builder.data);
        for bc in std::mem::take(&mut builder.data.code) {
            match bc {
                Call(_, _, Operation::Function(module_id, fun_id, _), _, _)
                    if !self
                        .env
                        .get_function(module_id.qualified(fun_id))
                        .is_native()
                        && !self
                            .env
                            .get_function(module_id.qualified(fun_id))
                            .is_intrinsic()
                        || self
                            .targets
                            .get_spec_by_fun(&module_id.qualified(fun_id))
                            .is_some()
                        || no_abort_analysis::get_info(&builder.data).does_not_abort =>
                {
                    builder.emit(bc.update_abort_action(|_| None));
                }
                _ => builder.emit(bc),
            }
        }

        let mut data = builder.data;
        let reach_def = ReachingDefProcessor::new();
        let live_vars = LiveVarAnalysisProcessor::new_with_options(false, false);
        let mut dummy_targets = self.targets.new_dummy();
        data = reach_def.process(&mut dummy_targets, builder.fun_env, data, None);
        data = live_vars.process(&mut dummy_targets, builder.fun_env, data, None);

        let fun_target = FunctionTarget::new(builder.fun_env, &data);
        if matches!(style, FunctionTranslationStyle::Pure) {
            if !self
                .targets
                .is_pure_fun(&fun_target.func_env.get_qualified_id())
            {
                return; // Only emit if #[ext(pure)] is present
            }
        }
        if style == FunctionTranslationStyle::Default
            || style == FunctionTranslationStyle::Asserts
            || style == FunctionTranslationStyle::SpecNoAbortCheck
            || style == FunctionTranslationStyle::Pure
        {
            FunctionTranslator::new(self, &fun_target, &[], style).translate();
        }

        if style == FunctionTranslationStyle::Opaque || style == FunctionTranslationStyle::Aborts {
            if self
                .targets
                .scenario_specs()
                .contains(&fun_target.func_env.get_qualified_id())
            {
                return;
            }

            if self.options.func_abort_check_only
                && self
                    .targets
                    .should_generate_abort_check(&fun_env.get_qualified_id())
                && style == FunctionTranslationStyle::Opaque
            {
                mono_analysis::get_info(self.env)
                    .funs
                    .get(&(
                        fun_target.func_env.get_qualified_id(),
                        FunctionVariant::Baseline,
                    ))
                    .unwrap_or(&BTreeSet::new())
                    .iter()
                    .for_each(|type_inst| {
                        FunctionTranslator::new(self, &fun_target, type_inst, style).translate();
                    });
                return;
            }

            let mut type_insts = mono_analysis::get_info(self.env)
                .funs
                .get(&(
                    *self
                        .targets
                        .get_fun_by_spec(&fun_target.func_env.get_qualified_id())
                        .unwrap(),
                    FunctionVariant::Baseline,
                ))
                .unwrap_or(&BTreeSet::new())
                .clone();
            if self.options.spec_no_abort_check_only
                && !self
                    .targets
                    .is_verified_spec(&fun_target.func_env.get_qualified_id())
            {
                // add the identity type instance, if it's not already in the set
                type_insts.insert(
                    (0..fun_target.func_env.get_type_parameter_count())
                        .map(|i| Type::TypeParameter(i as u16))
                        .collect(),
                );
            }
            for type_inst in type_insts {
                FunctionTranslator::new(self, &fun_target, &type_inst, style).translate();
            }
        }
    }

    fn translate_function_no_abort(&self, fun_env: &FunctionEnv) {
        let style = FunctionTranslationStyle::SpecNoAbortCheck;
        let variant = FunctionVariant::Verification(VerificationFlavor::Regular);

        let target = self.targets.get_target(fun_env, &variant);

        let mut builder = FunctionDataBuilder::new(target.func_env, target.data.clone());
        let code = std::mem::take(&mut builder.data.code);

        for bc in code.into_iter() {
            match bc {
                _ => builder.emit(bc.update_abort_action(|aa| match aa {
                    Some(AbortAction::Check) => Some(AbortAction::Check),
                    None => None,
                })),
            }
        }

        let mut data = builder.data;
        let reach_def = ReachingDefProcessor::new();
        let live_vars = LiveVarAnalysisProcessor::new_with_options(false, false);
        let mut dummy_targets = self.targets.new_dummy();
        data = reach_def.process(&mut dummy_targets, builder.fun_env, data, None);
        data = live_vars.process(&mut dummy_targets, builder.fun_env, data, None);

        let fun_target = FunctionTarget::new(builder.fun_env, &data);

        FunctionTranslator::new(self, &fun_target, &[], style).translate();
    }

    fn translate_ghost_global(&mut self, mono_info: &std::rc::Rc<MonoInfo>) {
        let ghost_declare_global_type_instances = self
            .targets
            .specs()
            .filter_map(|id| {
                self.targets
                    .get_data(id, &FunctionVariant::Baseline)
                    .map(|data| spec_global_variable_analysis::get_info(data).all_vars())
            })
            .flatten()
            .collect::<BTreeSet<_>>();
        let ghost_declare_global_mut_type_instances = self
            .targets
            .specs()
            .filter_map(|id| {
                self.targets
                    .get_data(id, &FunctionVariant::Baseline)
                    .map(|data| spec_global_variable_analysis::get_info(data).mut_vars())
            })
            .flatten()
            .collect::<BTreeSet<_>>();

        if ghost_declare_global_type_instances.is_empty() {
            return;
        }

        let ghost_global_fun_env = self.env.get_function(self.env.global_qid());
        let ghost_global_fun_target = self
            .targets
            .get_target_opt(&ghost_global_fun_env, &FunctionVariant::Baseline)
            .expect("ghost global function target should exist");

        let ghost_havoc_global_fun_env = self.env.get_function(self.env.havoc_global_qid());
        let ghost_havoc_global_fun_target = self
            .targets
            .get_target_opt(&ghost_havoc_global_fun_env, &FunctionVariant::Baseline)
            .expect("ghost havoc global function target should exist");

        let empty_set = &BTreeSet::new();
        let ghost_global_type_instances = mono_info
            .funs
            .get(&(
                ghost_global_fun_env.get_qualified_id(),
                FunctionVariant::Baseline,
            ))
            .unwrap_or(empty_set);

        assert!(
            ghost_global_type_instances.is_subset(
                &ghost_declare_global_type_instances
                    .iter()
                    .map(|x| (*x).clone())
                    .collect()
            ),
            "missing type instances for function {}",
            ghost_global_fun_env.get_full_name_str(),
        );

        for type_inst in ghost_declare_global_type_instances {
            self.generate_ghost_global_var_declaration(type_inst);
        }

        for type_inst in ghost_global_type_instances {
            FunctionTranslator::new(
                self,
                &ghost_global_fun_target,
                type_inst,
                FunctionTranslationStyle::Default,
            )
            .translate();
        }

        for type_inst in &ghost_declare_global_mut_type_instances {
            FunctionTranslator::new(
                self,
                &ghost_havoc_global_fun_target,
                type_inst,
                FunctionTranslationStyle::Default,
            )
            .translate();
        }
    }

    fn generate_ghost_global_var_declaration(&self, type_inst: &[Type]) {
        emitln!(
            self.writer,
            "{}",
            boogie_declare_global(
                self.env,
                &boogie_spec_global_var_name(self.env, type_inst),
                &type_inst[1],
            ),
        );
    }

    fn add_type(&self, ty: &Type) {
        let val_ty = ty.skip_reference();
        let overwritten = self
            .types
            .borrow_mut()
            .insert(val_ty.clone(), boogie_type_suffix(self.env, val_ty));
        match overwritten {
            bimap::Overwritten::Neither | bimap::Overwritten::Pair { .. } => {}
            _ => panic!("type already exists"),
        }
    }

    fn get_verification_target_fun_env(
        &self,
        spec_fun_qid: &QualifiedId<FunId>,
    ) -> Option<FunctionEnv> {
        self.targets
            .get_fun_by_spec(spec_fun_qid)
            .map(|qid| self.env.get_function(*qid))
    }
}

// =================================================================================================
// Struct Translation

impl<'env> StructTranslator<'env> {
    fn inst(&self, ty: &Type) -> Type {
        ty.instantiate(self.type_inst)
    }

    /// Return whether a field involves bitwise operations
    pub fn field_bv_flag(&self, field_id: &FieldId) -> bool {
        let global_state = &self
            .parent
            .env
            .get_extension::<GlobalNumberOperationState>()
            .expect("global number operation state");
        let operation_map = &global_state.struct_operation_map;
        let mid = self.struct_env.module_env.get_id();
        let sid = self.struct_env.get_id();
        let field_oper = operation_map.get(&(mid, sid)).unwrap().get(field_id);
        matches!(field_oper, Some(&Bitwise))
    }

    /// Return boogie type for a struct
    pub fn boogie_type_for_struct_field(
        &self,
        field_id: &FieldId,
        env: &GlobalEnv,
        ty: &Type,
    ) -> String {
        let bv_flag = self.field_bv_flag(field_id);
        if bv_flag {
            boogie_bv_type(env, ty)
        } else {
            boogie_type(env, ty)
        }
    }

    /// Translates the given struct.
    fn translate(&self) {
        let writer = self.parent.writer;
        let struct_env = self.struct_env;
        let env = struct_env.module_env.env;

        if struct_env.is_native() || (struct_env.is_intrinsic() && !self.is_opaque) {
            return;
        }

        let qid = struct_env
            .get_qualified_id()
            .instantiate(self.type_inst.to_owned());
        emitln!(
            writer,
            "// struct {} {}",
            env.display(&qid),
            struct_env.get_loc().display(env)
        );

        // Set the location to internal as default.
        writer.set_location(&env.internal_loc());

        if self.is_opaque {
            self.translate_opaque();
            return;
        }

        let struct_type = Type::Datatype(
            struct_env.module_env.get_id(),
            struct_env.get_id(),
            self.type_inst.to_owned(),
        );
        let dynamic_field_info = dynamic_field_analysis::get_env_info(self.parent.env);
        let dynamic_field_names_values = dynamic_field_info
            .dynamic_field_names_values(&struct_type)
            .collect_vec();

        // Emit data type
        let struct_name = boogie_struct_name(struct_env, self.type_inst);
        emitln!(writer, "datatype {} {{", struct_name);

        // Emit constructor
        let fields = struct_env.get_fields().map(|field| {
            format!(
                "${}: {}",
                field.get_name().display(env.symbol_pool()),
                self.boogie_type_for_struct_field(
                    &field.get_id(),
                    env,
                    &self.inst(&field.get_type())
                )
            )
        });
        let dynamic_fields = dynamic_field_names_values.iter().map(|(name, value)| {
            format!(
                "{}: (Table int {})",
                boogie_dynamic_field_sel(self.parent.env, name, value),
                boogie_type(env, value),
            )
        });
        let all_fields = fields.chain(dynamic_fields).join(", ");
        emitln!(writer, "    {}({})", struct_name, all_fields);
        emitln!(writer, "}");

        let suffix = boogie_type_suffix_for_struct(struct_env, self.type_inst, false);

        // Emit $UpdateField functions.
        let fields = struct_env.get_fields().collect_vec();
        for (pos, field_env) in fields.iter().enumerate() {
            let field_name = field_env.get_name().display(env.symbol_pool()).to_string();
            self.emit_function(
                &format!(
                    "$Update'{}'_{}(s: {}, x: {}): {}",
                    suffix,
                    field_name,
                    struct_name,
                    self.boogie_type_for_struct_field(
                        &field_env.get_id(),
                        env,
                        &self.inst(&field_env.get_type())
                    ),
                    struct_name
                ),
                || {
                    let args = fields.iter().enumerate().map(|(p, f)| {
                        if p == pos {
                            "x".to_string()
                        } else {
                            format!("s->{}", boogie_field_sel(f, self.type_inst))
                        }
                    });
                    let dynamic_field_args =
                        dynamic_field_names_values.iter().map(|(name, value)| {
                            format!(
                                "s->{}",
                                boogie_dynamic_field_sel(self.parent.env, name, value)
                            )
                        });
                    let all_args = args.chain(dynamic_field_args).join(", ");
                    emitln!(writer, "{}({})", struct_name, all_args);
                },
            );
        }
        for (pos, (name, value)) in dynamic_field_names_values.iter().enumerate() {
            self.emit_function(
                &format!(
                    "{}(s: {}, x: (Table int {})): {}",
                    boogie_dynamic_field_update(struct_env, self.type_inst, name, value),
                    struct_name,
                    boogie_type(env, value),
                    struct_name
                ),
                || {
                    let args = fields
                        .iter()
                        .map(|f| format!("s->{}", boogie_field_sel(f, self.type_inst)));
                    let dynamic_field_args =
                        dynamic_field_names_values
                            .iter()
                            .enumerate()
                            .map(|(p, (n, v))| {
                                if p == pos {
                                    "x".to_string()
                                } else {
                                    format!(
                                        "s->{}",
                                        boogie_dynamic_field_sel(self.parent.env, n, v)
                                    )
                                }
                            });
                    let all_args = args.chain(dynamic_field_args).join(", ");
                    emitln!(writer, "{}({})", struct_name, all_args);
                },
            );
        }

        // Skip for table_vec and option as it's handled by native templates
        let skip_is_valid = self.parent.env.table_vec_qid().unwrap()
            == struct_env.get_qualified_id()
            || self.parent.env.option_qid().unwrap() == struct_env.get_qualified_id();

        // Emit $IsValid function.
        if !skip_is_valid {
            self.emit_function_with_attr(
                "", // not inlined!
                &format!("$IsValid'{}'(s: {}): bool", suffix, struct_name),
                || {
                    if struct_env.is_native() {
                        emitln!(writer, "true")
                    } else {
                        let mut sep = "";
                        for field in struct_env.get_fields() {
                            let sel = format!("s->{}", boogie_field_sel(&field, self.type_inst));
                            let ty = &field.get_type().instantiate(self.type_inst);
                            let bv_flag = self.field_bv_flag(&field.get_id());
                            emitln!(
                                writer,
                                "{}{}",
                                sep,
                                boogie_well_formed_expr_bv(env, &sel, ty, bv_flag)
                            );
                            sep = "  && ";
                        }
                        if let Some(vec_set_qid) = self.parent.env.vec_set_qid() {
                            if struct_env.get_qualified_id() == vec_set_qid {
                                emitln!(
                                    writer,
                                    "{}$DisjointVecSet{}(s->$contents)",
                                    sep,
                                    boogie_inst_suffix(self.parent.env, self.type_inst)
                                );
                            }
                        }
                        if let Some(vec_map_qid) = self.parent.env.vec_map_qid() {
                            if struct_env.get_qualified_id() == vec_map_qid {
                                emitln!(
                                    writer,
                                    "{}$DisjointVecMap{}(s->$contents)",
                                    sep,
                                    boogie_inst_suffix(self.parent.env, self.type_inst)
                                );
                            }
                        }
                    }
                },
            );
        }

        // Emit equality
        self.emit_function(
            &format!(
                "$IsEqual'{}'(s1: {}, s2: {}): bool",
                suffix, struct_name, struct_name
            ),
            || {
                if struct_has_native_equality(struct_env, self.type_inst, self.parent.options) {
                    emitln!(writer, "s1 == s2")
                } else {
                    let mut sep = "";
                    for field in &fields {
                        let sel_fun = boogie_field_sel(field, self.type_inst);
                        let bv_flag = self.field_bv_flag(&field.get_id());
                        let field_suffix =
                            boogie_type_suffix_bv(env, &self.inst(&field.get_type()), bv_flag);
                        emit!(
                            writer,
                            "{}$IsEqual'{}'(s1->{}, s2->{})",
                            sep,
                            field_suffix,
                            sel_fun,
                            sel_fun,
                        );
                        sep = "\n&& ";
                    }
                }
            },
        );

        // emit object::borrow_uid function
        self.translate_object_borrow_uid();

        if struct_env.has_memory() {
            // Emit memory variable.
            let memory_name = boogie_resource_memory_name(
                env,
                &struct_env
                    .get_qualified_id()
                    .instantiate(self.type_inst.to_owned()),
                &None,
            );
            emitln!(writer, "var {}: $Memory {};", memory_name, struct_name);
        }

        emitln!(
            writer,
            "procedure {{:inline 1}} $0_prover_type_inv'{}'(s: {}) returns (res: bool) {{",
            suffix,
            struct_name
        );
        writer.indent();
        if let Some(inv_fun_id) = self
            .parent
            .targets
            .get_inv_by_datatype(&self.struct_env.get_qualified_id())
        {
            emitln!(
                writer,
                "call res := {}(s);",
                boogie_function_name(
                    &self.parent.env.get_function(*inv_fun_id),
                    self.type_inst,
                    FunctionTranslationStyle::Default
                )
            );
        } else {
            emitln!(writer, "res := true;");
        }
        emitln!(writer, "return;");
        writer.unindent();
        emitln!(writer, "}");
        emitln!(writer);
    }

    // Generate object::borrow_uid function for structs with key ability
    fn translate_object_borrow_uid(&self) {
        if !self.struct_env.get_abilities().has_key() {
            return;
        }

        let object_borrow_uid_fun_name = format!(
            "$2_object_borrow_uid'{}'",
            boogie_type_suffix(
                self.parent.env,
                &Type::Datatype(
                    self.struct_env.module_env.get_id(),
                    self.struct_env.get_id(),
                    self.type_inst.to_vec()
                )
            )
        );
        emitln!(
            self.parent.writer,
            "procedure {{:inline 1}} {}(obj: {}) returns (res: $2_object_UID) {{",
            object_borrow_uid_fun_name,
            boogie_struct_name(self.struct_env, self.type_inst),
        );
        self.parent.writer.indent();
        emitln!(self.parent.writer, "res := obj->$id;");
        self.parent.writer.unindent();
        emitln!(self.parent.writer, "}");
    }

    fn translate_opaque(&self) {
        let struct_name = boogie_struct_name(self.struct_env, self.type_inst);
        let suffix = boogie_type_suffix_for_struct(self.struct_env, self.type_inst, false);

        // Emit data type
        emitln!(self.parent.writer, "datatype {} {{", struct_name);
        self.parent.writer.indent();
        let content = if self.struct_env.get_abilities().has_key() {
            "$id: $2_object_UID"
        } else {
            "$content: int"
        };
        emitln!(self.parent.writer, "{}({})", struct_name, content);
        self.parent.writer.unindent();
        emitln!(self.parent.writer, "}");

        // emit IsValid function
        self.emit_function(
            &format!("$IsValid'{}'(s: {}): bool", suffix, struct_name),
            || {
                if self.struct_env.get_abilities().has_key() {
                    emitln!(self.parent.writer, "$IsValid'$2_object_UID'(s->$id)")
                } else {
                    emitln!(self.parent.writer, "true")
                }
            },
        );

        // emit IsEqual function
        self.emit_function(
            &format!(
                "$IsEqual'{}'(s1: {}, s2: {}): bool",
                suffix, struct_name, struct_name
            ),
            || emitln!(self.parent.writer, "s1 == s2"),
        );

        // emit object::borrow_uid function
        self.translate_object_borrow_uid();

        emitln!(
            self.parent.writer,
            "procedure {{:inline 1}} $0_prover_type_inv'{}'(s: {}) returns (res: bool) {{",
            suffix,
            struct_name
        );
        self.parent.writer.indent();
        emitln!(self.parent.writer, "res := true;");
        emitln!(self.parent.writer, "return;");
        self.parent.writer.unindent();
        emitln!(self.parent.writer, "}");
        emitln!(self.parent.writer);
    }

    fn emit_function(&self, signature: &str, body_fn: impl Fn()) {
        self.emit_function_with_attr("{:inline} ", signature, body_fn)
    }

    fn emit_function_with_attr(&self, attr: &str, signature: &str, body_fn: impl Fn()) {
        let writer = self.parent.writer;
        emitln!(writer, "function {}{} {{", attr, signature);
        writer.indent();
        body_fn();
        writer.unindent();
        emitln!(writer, "}");
    }
}

// =================================================================================================
// Enum Translation

impl<'env> EnumTranslator<'env> {
    fn inst(&self, ty: &Type) -> Type {
        ty.instantiate(self.type_inst)
    }

    /// Return whether a field involves bitwise operations
    pub fn field_bv_flag(&self, field_id: &FieldId) -> bool {
        let global_state = &self
            .parent
            .env
            .get_extension::<GlobalNumberOperationState>()
            .expect("global number operation state");
        let operation_map = &global_state.struct_operation_map;
        let mid = self.enum_env.module_env.get_id();
        let eid = self.enum_env.get_id();
        // let field_oper = operation_map.get(&(mid, eid)).unwrap_or_default().get(field_id);
        // matches!(field_oper, Some(&Bitwise))
        false
    }

    /// Return boogie type for a enum
    pub fn boogie_type_for_enum_field(
        &self,
        field_id: &FieldId,
        env: &GlobalEnv,
        ty: &Type,
    ) -> String {
        let bv_flag = self.field_bv_flag(field_id);
        if bv_flag {
            boogie_bv_type(env, ty)
        } else {
            boogie_type(env, ty)
        }
    }

    /// Translates the given enum.
    fn translate(&self) {
        let writer = self.parent.writer;
        let enum_env = self.enum_env;
        let env = enum_env.module_env.env;

        let qid = enum_env
            .get_qualified_id()
            .instantiate(self.type_inst.to_owned());
        emitln!(
            writer,
            "// enum {} {}",
            env.display(&qid),
            enum_env.get_loc().display(env)
        );

        // Set the location to internal as default.
        writer.set_location(&env.internal_loc());

        if self.is_opaque {
            self.translate_opaque();
            return;
        }

        // Emit data type
        let enum_name = boogie_enum_name(enum_env, self.type_inst);
        emitln!(writer, "datatype {} {{", enum_name);

        // Emit enum as struct
        let fields = enum_env
            .get_variants()
            .flat_map(|variant| {
                variant
                    .get_fields()
                    .map(|field| {
                        format!(
                            "{}: {}",
                            boogie_enum_field_name(&field),
                            self.boogie_type_for_enum_field(
                                &field.get_id(),
                                env,
                                &self.inst(&field.get_type())
                            )
                        )
                    })
                    .collect_vec()
            })
            .chain(vec!["$variant_id: int".to_string()])
            .join(", ");
        emitln!(writer, "    {}({})", enum_name, fields);
        emitln!(writer, "}");

        // Emit constructors
        for variant in enum_env.get_variants() {
            emitln!(
                writer,
                "procedure {{:inline 1}} {}({}) returns (res: {}) {{",
                boogie_enum_variant_ctor_name(&variant, self.type_inst),
                variant
                    .get_fields()
                    .map(|field| {
                        format!(
                            "{}: {}",
                            boogie_enum_field_name(&field),
                            self.boogie_type_for_enum_field(
                                &field.get_id(),
                                env,
                                &self.inst(&field.get_type())
                            )
                        )
                    })
                    .join(", "),
                enum_name
            );
            writer.indent();

            emitln!(writer, "res->$variant_id := {};", variant.get_tag());

            for field in variant.get_fields() {
                let field_name = boogie_enum_field_name(&field);
                emitln!(writer, "res->{} := {};", field_name, field_name);
            }

            emitln!(writer, "return;");
            writer.unindent();
            emitln!(writer, "}");
            emitln!(writer);
        }

        let suffix = boogie_enum_name(enum_env, self.type_inst);

        for (pos, field_env) in enum_env.get_all_fields().enumerate() {
            let field_name = field_env.get_name().display(env.symbol_pool()).to_string();
            let EnclosingEnv::Variant(variant_env) = &field_env.parent_env else {
                unreachable!();
            };
            let variant_name = variant_env
                .get_name()
                .display(env.symbol_pool())
                .to_string();

            // Emit function signature
            self.emit_function(
                &format!(
                    "$Update'{}'_{}_{}(s: {}, x: {}): {}",
                    suffix,
                    variant_name,
                    field_name,
                    enum_name,
                    self.boogie_type_for_enum_field(
                        &field_env.get_id(),
                        env,
                        &self.inst(&field_env.get_type())
                    ),
                    enum_name
                ),
                || {
                    let args = enum_env
                        .get_all_fields()
                        .enumerate()
                        .map(|(p, f)| {
                            if f.get_name() == field_env.get_name()
                                && f.get_id() == field_env.get_id()
                                && pos == p
                            {
                                "x".to_string()
                            } else {
                                format!("s->{}", boogie_enum_field_name(&f))
                            }
                        })
                        .chain(std::iter::once("s->$variant_id".to_string()))
                        .join(", ");

                    emitln!(writer, "{}({})", enum_name, args);
                },
            );
        }

        // Emit $IsValid function.
        self.emit_function_with_attr(
            "", // not inlined!
            &format!("$IsValid'{}'(e: {}): bool", suffix, enum_name),
            || {
                let well_formed_checks = enum_env
                    .get_variants()
                    .flat_map(|variant| {
                        variant
                            .get_fields()
                            .map(|field| {
                                let sel = format!("e->{}", boogie_enum_field_name(&field));
                                let ty = &field.get_type().instantiate(self.type_inst);
                                let bv_flag = self.field_bv_flag(&field.get_id());
                                boogie_well_formed_expr_bv(env, &sel, ty, bv_flag)
                            })
                            .collect_vec()
                    })
                    .chain(vec![format!(
                        "0 <= e->$variant_id && e->$variant_id < {}",
                        enum_env.get_variants().count()
                    )])
                    .join("\n  && ");
                emitln!(writer, "{}", well_formed_checks);
            },
        );

        // Emit equality
        self.emit_function(
            &format!(
                "$IsEqual'{}'(e1: {}, e2: {}): bool",
                suffix, enum_name, enum_name
            ),
            || {
                let equality_checks = iter::once("e1->$variant_id == e2->$variant_id".to_string())
                    .chain(enum_env.get_variants().map(|variant| {
                        let variant_equality_checks = if variant.get_field_count() == 0 {
                            "true".to_string()
                        } else {
                            variant
                                .get_fields()
                                .map(|field| {
                                    let sel_fun = boogie_enum_field_name(&field);
                                    let bv_flag = self.field_bv_flag(&field.get_id());
                                    let field_suffix = boogie_type_suffix_bv(
                                        env,
                                        &self.inst(&field.get_type()),
                                        bv_flag,
                                    );
                                    format!(
                                        "$IsEqual'{}'(e1->{}, e2->{})",
                                        field_suffix, sel_fun, sel_fun,
                                    )
                                })
                                .join("\n    && ")
                        };
                        format!(
                            "(e1->$variant_id == {} ==> {})",
                            variant.get_tag(),
                            variant_equality_checks,
                        )
                    }))
                    .join("\n  && ");
                emit!(writer, "{}", equality_checks);
            },
        );

        emitln!(
            writer,
            "procedure {{:inline 1}} $0_prover_type_inv'{}'(s: {}) returns (res: bool) {{",
            suffix,
            enum_name
        );
        writer.indent();
        if let Some(inv_fun_id) = self
            .parent
            .targets
            .get_inv_by_datatype(&self.enum_env.get_qualified_id())
        {
            emitln!(
                writer,
                "call res := {}(s);",
                boogie_function_name(
                    &self.parent.env.get_function(*inv_fun_id),
                    self.type_inst,
                    FunctionTranslationStyle::Default
                )
            );
        } else {
            emitln!(writer, "res := true;");
        }
        emitln!(writer, "return;");
        writer.unindent();
        emitln!(writer, "}");

        emitln!(writer);
    }

    fn translate_opaque(&self) {
        let enum_name = boogie_enum_name(self.enum_env, self.type_inst);
        let suffix = boogie_enum_name(self.enum_env, self.type_inst);

        // Emit data type
        emitln!(self.parent.writer, "datatype {} {{", enum_name);
        self.parent.writer.indent();
        emitln!(self.parent.writer, "{}({})", enum_name, "$content: int");
        self.parent.writer.unindent();
        emitln!(self.parent.writer, "}");

        // emit IsValid function
        self.emit_function(
            &format!("$IsValid'{}'(s: {}): bool", suffix, enum_name),
            || emitln!(self.parent.writer, "true"),
        );

        // emit IsEqual function
        self.emit_function(
            &format!(
                "$IsEqual'{}'(s1: {}, s2: {}): bool",
                suffix, enum_name, enum_name
            ),
            || emitln!(self.parent.writer, "s1 == s2"),
        );

        emitln!(
            self.parent.writer,
            "procedure {{:inline 1}} $0_prover_type_inv'{}'(s: {}) returns (res: bool) {{",
            suffix,
            enum_name
        );
        self.parent.writer.indent();
        emitln!(self.parent.writer, "res := true;");
        emitln!(self.parent.writer, "return;");
        self.parent.writer.unindent();
        emitln!(self.parent.writer, "}");
        emitln!(self.parent.writer);
    }

    fn emit_function(&self, signature: &str, body_fn: impl Fn()) {
        self.emit_function_with_attr("{:inline} ", signature, body_fn)
    }

    fn emit_function_with_attr(&self, attr: &str, signature: &str, body_fn: impl Fn()) {
        let writer = self.parent.writer;
        emitln!(writer, "function {}{} {{", attr, signature);
        writer.indent();
        body_fn();
        writer.unindent();
        emitln!(writer, "}");
    }
}

// =================================================================================================
// Function Translation

impl<'env> FunctionTranslator<'env> {
    /// Return whether a specific TempIndex involves in bitwise operations
    pub fn bv_flag_from_map(&self, i: &usize, operation_map: &FuncOperationMap) -> bool {
        let mid = self.fun_target.module_env().get_id();
        let sid = self.fun_target.func_env.get_id();
        let param_oper = operation_map.get(&(mid, sid)).unwrap().get(i);
        matches!(param_oper, Some(&Bitwise))
    }

    pub fn new(
        parent: &'env BoogieTranslator<'env>,
        fun_target: &'env FunctionTarget<'env>,
        type_inst: &'env [Type],
        style: FunctionTranslationStyle,
    ) -> Self {
        Self {
            parent,
            fun_target,
            type_inst,
            style,
        }
    }

    fn ghost_var_name(&self, type_inst: &[Type]) -> String {
        let var_name = boogie_spec_global_var_name(self.parent.env, type_inst);
        format!("$ghost_{}", var_name)
    }

    /// Return whether a specific TempIndex involves in bitwise operations
    pub fn bv_flag(&self, num_oper: &NumOperation) -> bool {
        *num_oper == Bitwise
    }

    /// Return whether a return value at position i involves in bitwise operation
    pub fn ret_bv_flag(&self, i: &usize) -> bool {
        let global_state = &self
            .fun_target
            .global_env()
            .get_extension::<GlobalNumberOperationState>()
            .expect("global number operation state");
        let operation_map = &global_state.get_ret_map();
        self.bv_flag_from_map(i, operation_map)
    }

    /// Return boogie type for a local with given signature token.
    pub fn boogie_type_for_fun(
        &self,
        env: &GlobalEnv,
        ty: &Type,
        num_oper: &NumOperation,
    ) -> String {
        let bv_flag = self.bv_flag(num_oper);
        if bv_flag {
            boogie_bv_type(env, ty)
        } else {
            boogie_type(env, ty)
        }
    }

    fn inst(&self, ty: &Type) -> Type {
        ty.instantiate(self.type_inst)
    }

    fn inst_slice(&self, tys: &[Type]) -> Vec<Type> {
        tys.iter().map(|ty| self.inst(ty)).collect()
    }

    fn get_local_type(&self, idx: TempIndex) -> Type {
        self.fun_target
            .get_local_type(idx)
            .instantiate(self.type_inst)
    }

    /// Translates the given function.
    fn translate(mut self) {
        let writer = self.parent.writer;
        let fun_target = self.fun_target;
        let env = fun_target.global_env();
        let qid = fun_target
            .func_env
            .get_qualified_id()
            .instantiate(self.type_inst.to_owned());
        emitln!(
            writer,
            "// fun {} [{}] {}",
            env.display(&qid),
            fun_target.data.variant,
            fun_target.get_loc().display(env)
        );
        self.generate_function_sig();

        if self.fun_target.func_env.get_qualified_id() == self.parent.env.global_qid() {
            self.generate_ghost_global_body();
        } else if self.fun_target.func_env.get_qualified_id() == self.parent.env.havoc_global_qid()
        {
            self.generate_ghost_havoc_global_body();
        } else {
            self.generate_function_body();
        }
        emitln!(self.parent.writer);
    }

    fn generate_ghost_global_body(&self) {
        assert!(
            self.fun_target.func_env.is_native()
                && self.fun_target.get_type_parameter_count() == 2
                && self.fun_target.get_parameter_count() == 0
                && self.fun_target.get_return_count() == 1
        );
        emitln!(self.writer(), "{");
        self.writer().indent();
        emitln!(
            self.writer(),
            "$ret0 := {};",
            boogie_spec_global_var_name(self.parent.env, self.type_inst),
        );
        self.writer().unindent();
        emitln!(self.writer(), "}");
    }

    fn generate_ghost_havoc_global_body(&self) {
        assert!(
            self.fun_target.func_env.is_native()
                && self.fun_target.get_type_parameter_count() == 2
                && self.fun_target.get_parameter_count() == 0
                && self.fun_target.get_return_count() == 0
        );
        emitln!(self.writer(), "{");
        self.writer().indent();
        emitln!(
            self.writer(),
            "havoc {};",
            boogie_spec_global_var_name(self.parent.env, self.type_inst),
        );
        self.writer().unindent();
        emitln!(self.writer(), "}");
    }

    fn function_variant_name(&self, style: FunctionTranslationStyle) -> String {
        let variant = match style {
            FunctionTranslationStyle::Default => &self.fun_target.data.variant,
            FunctionTranslationStyle::Asserts
            | FunctionTranslationStyle::Aborts
            | FunctionTranslationStyle::Opaque
            | FunctionTranslationStyle::Pure => &FunctionVariant::Baseline,
            FunctionTranslationStyle::SpecNoAbortCheck => {
                &FunctionVariant::Verification(VerificationFlavor::Regular)
            }
        };
        let suffix = match variant {
            FunctionVariant::Baseline => "".to_string(),
            FunctionVariant::Verification(flavor) => match flavor {
                VerificationFlavor::Regular => "$verify".to_string(),
                VerificationFlavor::Instantiated(_) => {
                    format!("$verify_{}", flavor)
                }
                VerificationFlavor::Inconsistency(_) => {
                    format!("$verify_{}", flavor)
                }
            },
        };
        if self
            .parent
            .targets
            .get_spec_by_fun(&self.fun_target.func_env.get_qualified_id())
            .is_some()
            && style == FunctionTranslationStyle::Default
        {
            return format!(
                "{}$impl",
                boogie_function_name(self.fun_target.func_env, self.type_inst, style)
            );
        }
        let fun_name = self
            .parent
            .targets
            .get_fun_by_spec(&self.fun_target.func_env.get_qualified_id())
            .map_or(
                boogie_function_name(self.fun_target.func_env, self.type_inst, style),
                |fun_id| {
                    boogie_function_name(
                        &self.parent.env.get_function(*fun_id),
                        self.type_inst,
                        style,
                    )
                },
            );
        let result = format!("{}{}", fun_name, suffix);

        if self.parent.options.func_abort_check_only
            && style == FunctionTranslationStyle::SpecNoAbortCheck
        {
            result.replace("$spec_no_abort_check", "$no_abort_check")
        } else {
            result
        }
    }

    /// Return a string for a boogie procedure header. Use inline attribute and name
    /// suffix as indicated by `entry_point`.
    fn generate_function_sig(&self) {
        let writer = self.parent.writer;
        let options = self.parent.options;
        let fun_target = self.fun_target;
        let (args, prerets) = self.generate_function_args_and_returns(false);

        let emit_pure_in_place = self.style == FunctionTranslationStyle::Pure;

        let attribs = match &fun_target.data.variant {
            FunctionVariant::Baseline => {
                if emit_pure_in_place {
                    "{:inline} ".to_string()
                } else {
                    "{:inline 1} ".to_string()
                }
            }
            FunctionVariant::Verification(flavor) => {
                let mut attribs = vec![format!(
                    "{{:timeLimit {}}} ",
                    self.parent
                        .targets
                        .get_spec_timeout(&self.fun_target.func_env.get_qualified_id())
                        .unwrap_or(&(options.vc_timeout as u64)),
                )];
                match flavor {
                    VerificationFlavor::Regular => "".to_string(),
                    VerificationFlavor::Instantiated(_) => "".to_string(),
                    VerificationFlavor::Inconsistency(_) => {
                        attribs.push(format!(
                            "{{:msg_if_verifies \"inconsistency_detected{}\"}} ",
                            self.loc_str(&fun_target.get_loc())
                        ));
                        "".to_string()
                    }
                };
                attribs.join("")
            }
        };

        let rets = match self.style {
            FunctionTranslationStyle::Default
            | FunctionTranslationStyle::Opaque
            | FunctionTranslationStyle::SpecNoAbortCheck
            | FunctionTranslationStyle::Pure => prerets,
            FunctionTranslationStyle::Asserts | FunctionTranslationStyle::Aborts => "".to_string(),
        };

        writer.set_location(&fun_target.get_loc());
        if self.style == FunctionTranslationStyle::Opaque {
            let (args, orets) =
                self.generate_function_args_and_returns(self.should_use_temp_datatypes());
            let prefix = if self.should_use_opaque_as_function(true) {
                "function"
            } else {
                "procedure"
            };
            emitln!(
                writer,
                "{} {}$opaque({}) returns ({});",
                prefix,
                self.function_variant_name(FunctionTranslationStyle::Opaque),
                args,
                orets,
            );
            emitln!(writer, "");
        }

        let prefix = if emit_pure_in_place {
            "function"
        } else {
            "procedure"
        };
        emitln!(
            writer,
            "{} {}{}({}) returns ({})",
            prefix,
            attribs,
            self.function_variant_name(self.style),
            args,
            rets,
        )
    }

    fn wrap_return_datatype_name(&self) -> String {
        format!(
            "{}_opaque_return_type",
            self.function_variant_name(FunctionTranslationStyle::Opaque)
        )
    }

    fn wrap_return_arg_in_tuple_datatype(&self, args: String) -> String {
        let writer = self.parent.writer;
        let name = self.wrap_return_datatype_name();
        emitln!(writer, "datatype {} {{", name);
        emitln!(writer, "    {}({})", name, args);
        emitln!(writer, "}\n");
        name
    }

    /// Generate boogie representation of function args and return args.
    fn generate_function_args_and_returns(
        &self,
        generate_custom_datatype: bool,
    ) -> (String, String) {
        let fun_target = self.fun_target;
        let env = fun_target.global_env();
        let baseline_flag = self.fun_target.data.variant == FunctionVariant::Baseline;
        let global_state = &self
            .fun_target
            .global_env()
            .get_extension::<GlobalNumberOperationState>()
            .expect("global number operation state");
        let mid = fun_target.func_env.module_env.get_id();
        let fid = fun_target.func_env.get_id();
        let regular_args = (0..fun_target.get_parameter_count())
            .map(|i| {
                let ty = self.get_local_type(i);
                // Boogie does not allow to assign to parameters, so we need to proxy them.
                let prefix = if self.parameter_needs_to_be_mutable(fun_target, i) {
                    "_$"
                } else {
                    "$"
                };
                let num_oper = global_state
                    .get_temp_index_oper(mid, fid, i, baseline_flag)
                    .unwrap_or(&Bottom);
                format!(
                    "{}t{}: {}",
                    prefix,
                    i,
                    self.boogie_type_for_fun(env, &ty, num_oper)
                )
            })
            .collect::<Vec<_>>();

        let ghost_args = if self.style.is_asserts_style() {
            let ghost_vars = self.get_ghost_vars();
            if !ghost_vars.is_empty() {
                ghost_vars
                    .into_iter()
                    .map(|type_inst| {
                        format!(
                            "{}: {}",
                            self.ghost_var_name(&type_inst),
                            boogie_type(env, &type_inst[1])
                        )
                    })
                    .collect::<Vec<_>>()
            } else {
                Vec::new()
            }
        } else {
            Vec::new()
        };

        let all_args = regular_args
            .into_iter()
            .chain(ghost_args)
            .collect::<Vec<_>>();
        let args = all_args.join(", ");

        let mut_ref_inputs = (0..fun_target.get_parameter_count())
            .enumerate()
            .filter_map(|(i, idx)| {
                let ty = self.get_local_type(idx);
                if ty.is_mutable_reference() {
                    Some((i, ty))
                } else {
                    None
                }
            })
            .collect_vec();
        let rets = fun_target
            .get_return_types()
            .iter()
            .enumerate()
            .map(|(i, s)| {
                let s = self.inst(s);
                let operation_map = global_state.get_ret_map();
                let num_oper = operation_map.get(&(mid, fid)).unwrap().get(&i).unwrap();
                format!("$ret{}: {}", i, self.boogie_type_for_fun(env, &s, num_oper))
            })
            // Add implicit return parameters for &mut
            .chain(mut_ref_inputs.into_iter().enumerate().map(|(i, (_, ty))| {
                let num_oper = &global_state
                    .get_temp_index_oper(mid, fid, i, baseline_flag)
                    .unwrap();
                format!(
                    "$ret{}: {}",
                    usize::saturating_add(fun_target.get_return_count(), i),
                    self.boogie_type_for_fun(env, &ty, num_oper)
                )
            }))
            .join(", ");

        if !generate_custom_datatype {
            return (args, rets);
        }

        let tdt_name = self.wrap_return_arg_in_tuple_datatype(rets);
        let rets = format!("$ret: {}", tdt_name);
        (args, rets)
    }

    /// Generates boogie implementation body.
    fn generate_function_body(&mut self) {
        let writer = self.parent.writer;
        let fun_target = self.fun_target;
        let variant = &fun_target.data.variant;
        let instantiation = &fun_target.data.type_args;
        let env = fun_target.global_env();
        let baseline_flag = self.fun_target.data.variant == FunctionVariant::Baseline;
        let global_state = &self
            .fun_target
            .global_env()
            .get_extension::<GlobalNumberOperationState>()
            .expect("global number operation state");

        let emit_pure_in_place = self.style == FunctionTranslationStyle::Pure;

        // Be sure to set back location to the whole function definition as a default.
        writer.set_location(&fun_target.get_loc().at_start());

        emitln!(writer, "{");
        writer.indent();

        // Print instantiation information
        if !instantiation.is_empty() {
            let display_ctxt = TypeDisplayContext::WithEnv {
                env,
                type_param_names: None,
            };
            emitln!(
                writer,
                "// function instantiation <{}>",
                instantiation
                    .iter()
                    .map(|ty| ty.display(&display_ctxt))
                    .join(", ")
            );
            emitln!(writer, "");
        }

        // Skip variable declarations and imperative setup for Boogie functions
        if !emit_pure_in_place {
            // Generate local variable declarations. They need to appear first in boogie.
            emitln!(writer, "// declare local variables");
            let num_args = fun_target.get_parameter_count();
            let mid = fun_target.func_env.module_env.get_id();
            let fid = fun_target.func_env.get_id();
            for i in num_args..fun_target.get_local_count() {
                let num_oper = global_state
                    .get_temp_index_oper(mid, fid, i, baseline_flag)
                    .unwrap_or_else(|| {
                        panic!(
                            "missing number operation info for function={}, temp {}",
                            self.fun_target.func_env.get_full_name_str(),
                            i
                        )
                    });
                let local_type = &self.get_local_type(i);
                emitln!(
                    writer,
                    "var $t{}: {};",
                    i,
                    self.boogie_type_for_fun(env, local_type, num_oper)
                );
            }
            // Generate declarations for renamed parameters.
            let proxied_parameters = self.get_mutable_parameters();
            for (idx, ty) in &proxied_parameters {
                let num_oper = &global_state
                    .get_temp_index_oper(mid, fid, *idx, baseline_flag)
                    .unwrap();
                emitln!(
                    writer,
                    "var $t{}: {};",
                    idx,
                    self.boogie_type_for_fun(env, &ty.instantiate(self.type_inst), num_oper)
                );
            }

            // Add global ghost variables that can be used in this function
            if self.style == FunctionTranslationStyle::Default
                || self.style == FunctionTranslationStyle::Opaque
            {
                let ghost_vars = self.get_ghost_vars();
                for type_inst in ghost_vars {
                    emitln!(
                        writer,
                        "var {}: {};",
                        self.ghost_var_name(&type_inst),
                        boogie_type(env, &type_inst[1])
                    );
                }
            }

            if self.should_use_temp_datatypes() {
                emitln!(
                    writer,
                    "var $temp_opaque_res_var: {};",
                    self.wrap_return_datatype_name(),
                );
            }

            self.create_quantifiers_temp_vars();

            // Generate declarations for modifies condition.
            let mut mem_inst_seen = BTreeSet::new();
            for qid in fun_target.get_modify_ids() {
                let memory = qid.instantiate(self.type_inst);
                if !mem_inst_seen.contains(&memory) {
                    emitln!(
                        writer,
                        "var {}: {}",
                        boogie_modifies_memory_name(fun_target.global_env(), &memory),
                        "[int]bool;"
                    );
                    mem_inst_seen.insert(memory);
                }
            }
            let mut dup: Vec<String> = vec![];
            // Declare temporaries for debug tracing and other purposes.
            for (_, (ty, ref bv_flag, cnt)) in self.compute_needed_temps() {
                for i in 0..cnt {
                    let bv_type = if *bv_flag {
                        boogie_bv_type
                    } else {
                        boogie_type
                    };
                    let temp_name =
                        boogie_temp_from_suffix(env, &boogie_type_suffix_bv(env, &ty, *bv_flag), i);
                    if !dup.contains(&temp_name) {
                        emitln!(writer, "var {}: {};", temp_name.clone(), bv_type(env, &ty));
                        dup.push(temp_name);
                    }
                }
            }

            emitln!(writer, "var $abort_if_cond: bool;");

            // Generate memory snapshot variable declarations.
            let labels = fun_target
                .get_bytecode()
                .iter()
                .filter_map(|bc| {
                    use Bytecode::*;
                    match bc {
                        SaveMem(_, lab, mem) => Some((lab, mem)),
                        _ => None,
                    }
                })
                .collect::<BTreeSet<_>>();
            for (lab, mem) in labels {
                let mem = &mem.to_owned().instantiate(self.type_inst);
                let name = boogie_resource_memory_name(env, mem, &Some(*lab));
                emitln!(
                    writer,
                    "var {}: $Memory {};",
                    name,
                    boogie_struct_name(&env.get_struct_qid(mem.to_qualified_id()), &mem.inst)
                );
            }

            // Initialize renamed parameters.
            for (idx, _) in proxied_parameters {
                emitln!(writer, "$t{} := _$t{};", idx, idx);
            }

            // Initialize ghost variables
            if self.style == FunctionTranslationStyle::Default
                || self.style == FunctionTranslationStyle::Opaque
            {
                let ghost_vars = self.get_ghost_vars();
                for type_inst in ghost_vars {
                    emitln!(
                        writer,
                        "{} := {};",
                        self.ghost_var_name(&type_inst),
                        boogie_spec_global_var_name(self.parent.env, &type_inst)
                    );
                }
            }

            // Initial assumptions
            if variant.is_verified() {
                self.translate_verify_entry_assumptions(fun_target);
            }
        } // end of if !self.should_emit_as_function() block

        // Generate bytecode
        if !emit_pure_in_place {
            emitln!(writer, "\n// bytecode translation starts here");
        }
        let mut last_tracked_loc = None;
        let code = fun_target.get_bytecode();

        if emit_pure_in_place {
            self.generate_pure_expression(code);
        } else {
            // Use CFG recovery to generate structured if-then-else statements
            match control_flow_reconstruction::reconstruct_control_flow(code) {
                Some(block) => self.translate_structured_block(&mut last_tracked_loc, &block),
                None => {
                    for bytecode in code {
                        self.translate_bytecode(&mut last_tracked_loc, bytecode);
                    }
                }
            }
        }

        writer.unindent();
        emitln!(writer, "}");
    }

    fn get_mutable_parameters(&self) -> Vec<(TempIndex, Type)> {
        let fun_target = self.fun_target;
        (0..fun_target.get_parameter_count())
            .filter_map(|i| {
                if self.parameter_needs_to_be_mutable(fun_target, i) {
                    Some((i, fun_target.get_local_type(i).clone()))
                } else {
                    None
                }
            })
            .collect_vec()
    }

    /// Determines whether the parameter of a function needs to be mutable.
    /// Boogie does not allow to assign to procedure parameters. In some cases
    /// (e.g. for memory instrumentation, but also as a result of copy propagation),
    /// we may need to assign to parameters.
    fn parameter_needs_to_be_mutable(
        &self,
        _fun_target: &FunctionTarget<'_>,
        _idx: TempIndex,
    ) -> bool {
        // For now, we just always say true. This could be optimized because the actual (known
        // so far) sources for mutability are parameters which are used in WriteBack(LocalRoot(p))
        // position.
        true
    }

    fn translate_verify_entry_assumptions(&self, fun_target: &FunctionTarget<'_>) {
        let writer = self.parent.writer;
        emitln!(writer, "\n// verification entrypoint assumptions");

        // Prelude initialization
        emitln!(writer, "call $InitVerification();");

        // Assume reference parameters to be based on the Param(i) Location, ensuring
        // they are disjoint from all other references. This prevents aliasing and is justified as
        // follows:
        // - for mutual references, by their exclusive access in Move.
        // - for immutable references because we have eliminated them
        for i in 0..fun_target.get_parameter_count() {
            let ty = fun_target.get_local_type(i);
            if ty.is_reference() {
                emitln!(writer, "assume $t{}->l == $Param({});", i, i);
            }
        }
    }

    fn get_ghost_vars(&self) -> BTreeSet<Vec<Type>> {
        let spec_id = &self.fun_target.func_env.get_qualified_id();
        let spec_info = spec_global_variable_analysis::get_info(
            self.parent
                .targets
                .get_data(spec_id, &FunctionVariant::Baseline)
                .expect(&format!(
                    "spec `{}` was filtered out",
                    self.fun_target.func_env.get_full_name_str()
                )),
        );
        spec_info
            .all_vars()
            .map(|type_inst| {
                // Instantiate each type in the type_inst with the concrete types
                type_inst.iter().map(|ty| self.inst(ty)).collect()
            })
            .collect()
    }
}

// =================================================================================================
// Bytecode Translation

impl<'env> FunctionTranslator<'env> {
    fn writer(&self) -> &CodeWriter {
        self.parent.writer
    }

    fn create_quantifiers_temp_vars(&self) {
        let mut has_find = false;
        let mut has_quantifier_temp_vec = false;
        for bc in self.fun_target.get_bytecode() {
            if let Bytecode::Call(_, _, Operation::Quantifier(qt, _, _, _), _, _) = bc {
                if qt.is_find_or_find_index() {
                    has_find = true;
                }
                if qt.requires_sum() || qt.requires_filter_indices() {
                    has_quantifier_temp_vec = true;
                }
            }
        }
        if has_find {
            emitln!(self.parent.writer, "var $find_i: int;");
            emitln!(self.parent.writer, "var $find_exists: bool;");
        }
        if has_quantifier_temp_vec {
            emitln!(self.parent.writer, "var $quantifier_temp_vec: Vec int;");
        }
    }

    fn should_use_temp_datatypes(&self) -> bool {
        if self
            .parent
            .targets
            .is_scenario_spec(&self.fun_target.func_env.get_qualified_id())
        {
            return false;
        }
        let mut_ref_inputs_count = (0..self.fun_target.get_parameter_count())
            .filter(|&idx| self.get_local_type(idx).is_mutable_reference())
            .count();

        let returns_count = self.fun_target.func_env.get_return_count() + mut_ref_inputs_count;

        returns_count != 1 && self.should_use_opaque_as_function(false)
    }

    fn should_use_opaque_as_function(&self, write: bool) -> bool {
        let dinfo: &deterministic_analysis::DeterministicInfo =
            deterministic_analysis::get_info(self.fun_target.data);
        let correct_style = self.style == FunctionTranslationStyle::Opaque
            || (if write {
                false
            } else {
                self.style == FunctionTranslationStyle::SpecNoAbortCheck
            });

        dinfo.is_deterministic && correct_style
    }

    fn can_callee_be_function(&self, mid: &ModuleId, fid: &FunId) -> bool {
        self.parent.targets.is_pure_fun(&mid.qualified(*fid))
    }

    fn format_constant(&self, constant: &Constant) -> String {
        match constant {
            Constant::Bool(true) => "true".to_string(),
            Constant::Bool(false) => "false".to_string(),
            Constant::U8(num) => num.to_string(),
            Constant::U16(num) => num.to_string(),
            Constant::U32(num) => num.to_string(),
            Constant::U64(num) => num.to_string(),
            Constant::U128(num) => num.to_string(),
            Constant::U256(num) => num.to_string(),
            Constant::Address(val) => val.to_string(),
            Constant::ByteArray(val) => boogie_byte_blob(self.parent.options, val, false),
            Constant::AddressArray(val) => boogie_address_blob(self.parent.options, val),
            Constant::Vector(val) => boogie_constant_blob(self.parent.options, val),
        }
    }

    /// Generate Boogie pure function body using let/var expression nesting
    fn generate_pure_expression(&mut self, code: &[Bytecode]) {
        use Bytecode::*;
        use Operation::*;

        let writer = self.writer();
        let fun_target = self.fun_target;

        // Helper to format a temp reference
        let fmt_temp = |idx: usize| -> String {
            if idx < fun_target.get_parameter_count() {
                format!("_$t{}", idx)
            } else {
                format!("$t{}", idx)
            }
        };

        // Collect straightline assignments and operations
        let mut bindings = Vec::new();
        let mut final_return_temp = None;

        // Small helper for infix mapping (arity-checked)
        let op_symbol = |op: &Operation| -> Option<(&'static str, usize)> {
            match op {
                Add => Some(("+", 2)),
                Sub => Some(("-", 2)),
                Mul => Some(("*", 2)),
                Div => Some(("div", 2)),
                Mod => Some(("mod", 2)),
                Lt => Some(("<", 2)),
                Le => Some(("<=", 2)),
                Gt => Some((">", 2)),
                Ge => Some((">=", 2)),
                Eq => Some(("==", 2)),
                Neq => Some(("!=", 2)),
                And => Some(("&&", 2)),
                Or => Some(("||", 2)),
                Not => Some(("!", 1)),
                BitAnd => Some(("$And", 2)),
                BitOr => Some(("$Or", 2)),
                Shl => Some(("$shl", 2)),
                Shr => Some(("$shr", 2)),
                _ => None,
            }
        };

        for bytecode in code.iter() {
            match bytecode {
                Assign(_, dest, src, _) => {
                    bindings.push((*dest, fmt_temp(*src)));
                }
                Load(_, dest, constant) => {
                    bindings.push((*dest, self.format_constant(constant)));
                }
                Call(_, dests, op, srcs, _) => {
                    if let [dest] = dests.as_slice() {
                        let expr = if let IfThenElse = op {
                            if let [cond, then_val, else_val] = srcs.as_slice() {
                                format!(
                                    "(if {} then {} else {})",
                                    fmt_temp(*cond),
                                    fmt_temp(*then_val),
                                    fmt_temp(*else_val)
                                )
                            } else {
                                panic!("unreachable: expected values for IfThenElse expressions")
                            }
                        } else if let Function(mid, fid, inst) = op {
                            let native_fn =
                                self.parent.env.should_be_used_as_func(&mid.qualified(*fid));
                            // Handle function calls for functions that can be emitted as Boogie functions
                            if self.can_callee_be_function(mid, fid) || native_fn {
                                let env = fun_target.global_env();
                                let module_env = env.get_module(*mid);
                                let callee_env = module_env.get_function(*fid);
                                let inst = &self.inst_slice(inst);
                                let fun_name = boogie_function_name(
                                    &callee_env,
                                    inst,
                                    if native_fn {
                                        FunctionTranslationStyle::Default
                                    } else {
                                        FunctionTranslationStyle::Pure
                                    },
                                );
                                let args = srcs.iter().map(|s| fmt_temp(*s)).join(", ");
                                format!("{}({})", fun_name, args)
                            } else if let Some(fun_name) =
                                PureFunctionAnalysisProcessor::special_pure_functions_map(
                                    self.parent.env,
                                )
                                .get(&mid.qualified(*fid))
                            {
                                let args = srcs.iter().map(|s| fmt_temp(*s)).join(", ");
                                format!("{}({})", fun_name, args)
                            } else {
                                unreachable!("expected pure function call");
                            }
                        } else if let Operation::GetField(mid, sid, inst, field_offset) = op {
                            // Handle field access
                            if let [src] = srcs.as_slice() {
                                let inst = &self.inst_slice(inst);
                                let mut src_str = fmt_temp(*src);
                                let struct_env =
                                    fun_target.global_env().get_module(*mid).into_struct(*sid);
                                let field_env = &struct_env.get_field_by_offset(*field_offset);
                                let sel_fun = boogie_field_sel(field_env, inst);
                                if fun_target.get_local_type(*src).is_reference() {
                                    src_str = format!("$Dereference({})", src_str);
                                }
                                format!("{}->{}", src_str, sel_fun)
                            } else {
                                unreachable!("expected one source for GetField expression");
                            }
<<<<<<< HEAD
                        } else if let Quantifier(qt, qid, inst, li) = op {
                            let qfun_env = fun_target.global_env().get_function(*qid);
                            let inst = &self.inst_slice(inst);
                            self.generate_pure_quantifier_expr(
                                qt, &qfun_env, inst, srcs, dests, *li, &fmt_temp,
                            )
=======
                        } else if let Operation::Pack(mid, sid, inst) = op {
                            let inst = &self.inst_slice(inst);
                            let struct_env =
                                fun_target.global_env().get_module(*mid).into_struct(*sid);

                            // Get regular field arguments
                            let regular_args = srcs.iter().cloned().map(fmt_temp).collect_vec();

                            // Get dynamic field arguments
                            let struct_type = Type::Datatype(*mid, *sid, inst.to_owned());
                            let dynamic_field_info =
                                dynamic_field_analysis::get_env_info(fun_target.global_env());
                            let dynamic_field_names_values = dynamic_field_info
                                .dynamic_field_names_values(&struct_type)
                                .collect_vec();

                            // Create EmptyTable() arguments for each dynamic field
                            let dynamic_args = dynamic_field_names_values
                                .iter()
                                .map(|_| "EmptyTable()".to_string())
                                .collect_vec();

                            // Combine all arguments
                            let all_args = regular_args.into_iter().chain(dynamic_args).join(", ");

                            format!("{}({})", boogie_struct_name(&struct_env, inst), all_args)
>>>>>>> 40517ac8
                        } else if let Some((sym, arity)) = op_symbol(op) {
                            if srcs.len() == arity {
                                // Bitwise operations and shifts are functions, not operators
                                let is_func_op = matches!(
                                    op,
                                    Operation::BitAnd
                                        | Operation::BitOr
                                        | Operation::Shl
                                        | Operation::Shr
                                );
                                if is_func_op {
                                    let args = srcs.iter().map(|s| fmt_temp(*s)).join(", ");
                                    // For bitwise operations, we need to add type suffix
                                    if matches!(op, Operation::BitAnd | Operation::BitOr) {
                                        let type_suffix = match &fun_target.get_local_type(*dest) {
                                            Type::Primitive(PrimitiveType::U8) => "'Bv8'",
                                            Type::Primitive(PrimitiveType::U16) => "'Bv16'",
                                            Type::Primitive(PrimitiveType::U32) => "'Bv32'",
                                            Type::Primitive(PrimitiveType::U64) => "'Bv64'",
                                            Type::Primitive(PrimitiveType::U128) => "'Bv128'",
                                            Type::Primitive(PrimitiveType::U256) => "'Bv256'",
                                            _ => "",
                                        };
                                        format!("{}{}({})", sym, type_suffix, args)
                                    } else {
                                        format!("{}({})", sym, args)
                                    }
                                } else if arity == 1 {
                                    format!("({}{})", sym, fmt_temp(srcs[0]))
                                } else {
                                    format!("({} {} {})", fmt_temp(srcs[0]), sym, fmt_temp(srcs[1]))
                                }
                            } else {
                                unreachable!(
                                    "unexpected {} sources for operation {:?} in function {}",
                                    srcs.len(),
                                    op,
                                    fun_target.func_env.get_full_name_str()
                                );
                            }
                        } else {
                            panic!(
                                "unexpected operation {:?} in function {}",
                                op,
                                fun_target.func_env.get_full_name_str()
                            );
                        };
                        bindings.push((*dest, expr));
                    } else {
                        panic!(
                            "unexpected {} destinations for Call operation {:?} in function {}",
                            dests.len(),
                            op,
                            fun_target.func_env.get_full_name_str()
                        );
                    }
                }
                Ret(_, srcs) => {
                    if let [src] = srcs.as_slice() {
                        final_return_temp = Some(*src);
                    }
                }
                Branch(..) | Jump(..) | Label(..) | Nop(..) => {} // Skip control flow bytecodes that are summarized by if_then_else(...)
                VariantSwitch(..) | Abort(..) | SaveMem(..) | Prop(..) => {
                    panic!(
                        "Unsupported bytecode for #[ext(pure)] target: {:?}",
                        bytecode
                    )
                }
            }
        }

        // Emit using Boogie's var syntax: (var x := expr; body)
        if bindings.is_empty() {
            // No bindings, just return the value
            if let Some(return_temp) = final_return_temp {
                emitln!(writer, "{}", fmt_temp(return_temp));
            } else {
                panic!("expected Some return value");
            }
        } else {
            // Emit nested var bindings: (var x := e; (var y := f; body))
            for (dest, expr) in &bindings {
                emitln!(writer, "(var $t{} := {};", dest, expr);
            }

            // Emit return value
            if let Some(return_temp) = final_return_temp {
                emit!(writer, "{}", fmt_temp(return_temp));
            } else if let Some((last_dest, _)) = bindings.last() {
                emit!(writer, "$t{}", last_dest);
            } else {
                panic!("expected Some return value");
            }

            // Close all the nested parens
            for _ in 0..bindings.len() {
                emit!(writer, ")");
            }
            emitln!(writer, "");
        }
    }

    fn generate_pure_quantifier_expr<F>(
        &self,
        qt: &QuantifierType,
        fun_env: &FunctionEnv,
        inst: &[Type],
        srcs: &[TempIndex],
        dests: &[TempIndex],
        li: usize,
        fmt_temp: &F,
    ) -> String
    where
        F: Fn(usize) -> String,
    {
        let env = self.fun_target.global_env();
        let fun_name = &boogie_function_name(&fun_env, inst, FunctionTranslationStyle::Pure);

        let cr_args = |local_name: &str| -> String {
            if !qt.vector_based() {
                srcs.iter()
                    .enumerate()
                    .map(|(index, vidx)| {
                        if index == li {
                            local_name.to_string()
                        } else {
                            fmt_temp(*vidx)
                        }
                    })
                    .join(", ")
            } else {
                srcs.iter()
                    .skip(if qt.range_based() { 3 } else { 1 })
                    .enumerate()
                    .map(|(index, vidx)| {
                        if index == li {
                            format!("ReadVec({}, {})", fmt_temp(srcs[0]), local_name)
                        } else {
                            fmt_temp(*vidx)
                        }
                    })
                    .join(", ")
            }
        };

        let src_type =
            if let Type::Vector(inner) = self.fun_target.get_local_type(srcs[0]).skip_reference() {
                inner.as_ref()
            } else {
                panic!("Expected vector type for Find quantifier")
            };

        let extra_args = if fun_env.get_parameter_count() > 1 {
            format!(
                ", {}",
                srcs.iter()
                    .skip(if qt.range_based() { 3 } else { 1 })
                    .enumerate()
                    .filter(|(i, _)| *i != li)
                    .map(|(_, val)| fmt_temp(*val))
                    .join(", ")
            )
        } else {
            String::new()
        };

        match qt {
            QuantifierType::Forall => {
                let loc_type = fun_env.get_parameter_types()[0]
                    .skip_reference()
                    .instantiate(inst);
                let b_type = boogie_type(env, &loc_type);
                let suffix = boogie_type_suffix(env, &loc_type);
                format!(
                    "(forall x: {} :: $IsValid'{}'(x) ==> {}({}))",
                    b_type,
                    suffix,
                    fun_name,
                    cr_args("x")
                )
            }
            QuantifierType::Exists => {
                let loc_type = fun_env.get_parameter_types()[0]
                    .skip_reference()
                    .instantiate(inst);
                let b_type = boogie_type(env, &loc_type);
                let suffix = boogie_type_suffix(env, &loc_type);
                format!(
                    "(exists x: {} :: $IsValid'{}'(x) && {}({}))",
                    b_type,
                    suffix,
                    fun_name,
                    cr_args("x")
                )
            }
            QuantifierType::Any => {
                format!(
                    "(exists i:int :: 0 <= i && i < LenVec({}) && {}({}))",
                    fmt_temp(srcs[0]),
                    fun_name,
                    cr_args("i")
                )
            }
            QuantifierType::AnyRange => {
                format!(
                    "(exists i:int :: {} <= i && i < {} && {}({}))",
                    fmt_temp(srcs[1]),
                    fmt_temp(srcs[2]),
                    fun_name,
                    cr_args("i")
                )
            }
            QuantifierType::All => {
                format!(
                    "(forall i:int :: 0 <= i && i < LenVec({}) ==> {}({}))",
                    fmt_temp(srcs[0]),
                    fun_name,
                    cr_args("i")
                )
            }
            QuantifierType::AllRange => {
                format!(
                    "(forall i:int :: {} <= i && i < {} ==> {}({}))",
                    fmt_temp(srcs[1]),
                    fmt_temp(srcs[2]),
                    fun_name,
                    cr_args("i")
                )
            }
            QuantifierType::Map => {
                let res_elem_boogie_type =
                    if let Type::Vector(inner) = self.get_local_type(dests[0]) {
                        boogie_type(env, inner.as_ref())
                    } else {
                        panic!("Expected vector type for MapRange quantifier")
                    };

                let map_quant_name = self
                    .parent
                    .get_quantifier_helper_name(QuantifierHelperType::Map, fun_name);
                format!(
                    "{0}({1}, 0, LenVec({1}){2})",
                    map_quant_name,
                    fmt_temp(srcs[0]),
                    extra_args,
                )
            }
            QuantifierType::MapRange => {
                let map_quant_name = self
                    .parent
                    .get_quantifier_helper_name(QuantifierHelperType::Map, fun_name);
                format!(
                    "{}({}, {}, {}{})",
                    map_quant_name,
                    fmt_temp(srcs[0]),
                    fmt_temp(srcs[1]),
                    fmt_temp(srcs[2]),
                    extra_args,
                )
            }
            QuantifierType::Count => {
                let find_indices_quant_name = self
                    .parent
                    .get_quantifier_helper_name(QuantifierHelperType::FindIndices, fun_name);
                format!(
                    "LenVec({}({}, 0, LenVec({}){}))",
                    find_indices_quant_name,
                    fmt_temp(srcs[0]),
                    fmt_temp(srcs[0]),
                    extra_args,
                )
            }
            QuantifierType::CountRange => {
                let find_indices_quant_name = self
                    .parent
                    .get_quantifier_helper_name(QuantifierHelperType::FindIndices, fun_name);
                format!(
                    "LenVec({}({}, {}, {}{}))",
                    find_indices_quant_name,
                    fmt_temp(srcs[0]),
                    fmt_temp(srcs[1]),
                    fmt_temp(srcs[2]),
                    extra_args,
                )
            }
            QuantifierType::SumMap => {
                let map_quant_name = self
                    .parent
                    .get_quantifier_helper_name(QuantifierHelperType::Map, fun_name);
                format!(
                    "$0_vec_$sum'u64'({0}({1}, 0, LenVec({1}){2}), 0, LenVec({1}))",
                    map_quant_name,
                    fmt_temp(srcs[0]),
                    extra_args,
                )
            }
            QuantifierType::SumMapRange => {
                let map_quant_name = self
                    .parent
                    .get_quantifier_helper_name(QuantifierHelperType::Map, fun_name);
                format!("(var $temp_map := {}({}, {}, {}{}); $0_vec_$sum'u64'($temp_map, 0, LenVec($temp_map)))",
                    map_quant_name,
                    fmt_temp(srcs[0]),
                    fmt_temp(srcs[1]),
                    fmt_temp(srcs[2]),
                    extra_args,
                )
            }
            QuantifierType::FindIndex => {
                let find_quant_name = self
                    .parent
                    .get_quantifier_helper_name(QuantifierHelperType::FindIndex, fun_name);
                format!(
                    "(var $find_res := {}({}, 0, LenVec({}){}); if $find_res >= 0 then $1_option_Option'u64'(MakeVec1($find_res)) else $1_option_Option'u64'(EmptyVec()))",
                    find_quant_name,
                    fmt_temp(srcs[0]),
                    fmt_temp(srcs[0]),
                    extra_args,
                )
            }
            QuantifierType::FindIndexRange => {
                let find_quant_name = self
                    .parent
                    .get_quantifier_helper_name(QuantifierHelperType::FindIndex, fun_name);
                format!(
                    "(var $find_res := {}({}, {}, {}{}); if $find_res >= 0 then $1_option_Option'u64'(MakeVec1($find_res)) else $1_option_Option'u64'(EmptyVec()))",
                    find_quant_name,
                    fmt_temp(srcs[0]),
                    fmt_temp(srcs[1]),
                    fmt_temp(srcs[2]),
                    extra_args,
                )
            }
            QuantifierType::Find => {
                let src_elem_suffix = boogie_type_suffix(env, src_type);
                let find_quant_name = self
                    .parent
                    .get_quantifier_helper_name(QuantifierHelperType::FindIndex, fun_name);
                format!(
                    "(var $find_res := {0}({1}, 0, LenVec({1}){3}); if $find_res >= 0 then $1_option_Option'{2}'(MakeVec1(ReadVec({1}, $find_res))) else $1_option_Option'{2}'(EmptyVec()))",
                    find_quant_name, fmt_temp(srcs[0]), src_elem_suffix, extra_args,
                )
            }
            QuantifierType::FindRange => {
                let src_elem_suffix = boogie_type_suffix(env, src_type);
                let find_quant_name = self
                    .parent
                    .get_quantifier_helper_name(QuantifierHelperType::FindIndex, fun_name);
                format!(
                    "(var $find_res := {0}({1}, {2}, {3}{5}); if $find_res >= 0 then $1_option_Option'{4}'(MakeVec1(ReadVec({1}, $find_res))) else $1_option_Option'{4}'(EmptyVec()))",
                    find_quant_name, fmt_temp(srcs[0]), fmt_temp(srcs[1]), fmt_temp(srcs[2]), src_elem_suffix, extra_args,
                )
            }
            QuantifierType::FindIndices => {
                let find_indices_quant_name = self
                    .parent
                    .get_quantifier_helper_name(QuantifierHelperType::FindIndices, fun_name);
                format!(
                    "{}({}, 0, LenVec({}){})",
                    find_indices_quant_name,
                    fmt_temp(srcs[0]),
                    fmt_temp(srcs[0]),
                    extra_args,
                )
            }
            QuantifierType::FindIndicesRange => {
                let find_indices_quant_name = self
                    .parent
                    .get_quantifier_helper_name(QuantifierHelperType::FindIndices, fun_name);
                format!(
                    "{}({}, {}, {}{})",
                    find_indices_quant_name,
                    fmt_temp(srcs[0]),
                    fmt_temp(srcs[1]),
                    fmt_temp(srcs[2]),
                    extra_args,
                )
            }
            QuantifierType::Filter => {
                let filter_quant_name = self
                    .parent
                    .get_quantifier_helper_name(QuantifierHelperType::Filter, fun_name);
                format!(
                    "{}({}, 0, LenVec({}){})",
                    filter_quant_name,
                    fmt_temp(srcs[0]),
                    fmt_temp(srcs[0]),
                    extra_args,
                )
            }
            QuantifierType::FilterRange => {
                let filter_quant_name = self
                    .parent
                    .get_quantifier_helper_name(QuantifierHelperType::Filter, fun_name);
                format!(
                    "{}({}, {}, {}{})",
                    filter_quant_name,
                    fmt_temp(srcs[0]),
                    fmt_temp(srcs[1]),
                    fmt_temp(srcs[2]),
                    extra_args,
                )
            }
        }
    }

    /// Translates a structured block.
    fn translate_structured_block(
        &mut self,
        last_tracked_loc: &mut Option<(Loc, LineIndex)>,
        block: &StructuredBlock,
    ) {
        let code = self.fun_target.get_bytecode();

        match block {
            StructuredBlock::Basic { lower, upper } => {
                for pc in *lower..=*upper {
                    let bytecode = &code[pc as usize];
                    // skip control flow bytecodes that are now handled structurally
                    if matches!(
                        bytecode,
                        Bytecode::Jump(..) | Bytecode::Branch(..) | Bytecode::Label(..)
                    ) {
                        continue;
                    }
                    self.translate_bytecode(last_tracked_loc, bytecode);
                }
            }
            StructuredBlock::Seq(blocks) => {
                for inner_block in blocks {
                    self.translate_structured_block(last_tracked_loc, inner_block);
                }
            }
            StructuredBlock::IfThenElse {
                cond_at,
                then_branch,
                else_branch,
            } => {
                self.translate_if_chain(
                    last_tracked_loc,
                    &[(*cond_at, then_branch.as_ref())],
                    else_branch.as_deref(),
                );
            }
            StructuredBlock::IfElseChain {
                branches,
                else_branch,
            } => {
                self.translate_if_chain(
                    last_tracked_loc,
                    &branches.iter().map(|(c, b)| (*c, b.as_ref())).collect_vec(),
                    else_branch.as_deref(),
                );
            }
        }
    }

    fn translate_if_chain(
        &mut self,
        last_tracked_loc: &mut Option<(Loc, LineIndex)>,
        branches: &[(u16, &StructuredBlock)],
        else_branch: Option<&StructuredBlock>,
    ) {
        let code = self.fun_target.get_bytecode();

        for (i, (cond_at, body)) in branches.iter().enumerate() {
            let branch_bc = &code[*cond_at as usize];
            let Bytecode::Branch(attr_id, _, _, cond_idx) = branch_bc else {
                panic!(
                    "expected branch at cond_at={}, actual bytecode: {} at {}",
                    cond_at,
                    branch_bc.display(self.fun_target, &BTreeMap::default()),
                    self.fun_target
                        .get_bytecode_loc(branch_bc.get_attr_id())
                        .display(self.fun_target.global_env())
                );
            };

            let loc = self.fun_target.get_bytecode_loc(*attr_id);
            self.writer().set_location(&loc);
            self.track_loc(last_tracked_loc, &loc);

            if i == 0 {
                emitln!(
                    self.writer(),
                    "// {} {}",
                    branch_bc.display(self.fun_target, &BTreeMap::default()),
                    loc.display(self.fun_target.global_env())
                );
                emitln!(self.writer(), "if ($t{}) {{", cond_idx);
            } else {
                emitln!(self.writer(), "}} else if ($t{}) {{", cond_idx);
            }

            self.writer().indent();
            self.translate_structured_block(last_tracked_loc, body);
            self.writer().unindent();
        }

        if let Some(else_block) = else_branch {
            emitln!(self.writer(), "} else {");
            self.writer().indent();
            self.translate_structured_block(last_tracked_loc, else_block);
            self.writer().unindent();
        }

        emitln!(self.writer(), "}");
        emitln!(self.writer());
    }

    /// Translates one bytecode instruction.
    fn translate_bytecode(
        &mut self,
        last_tracked_loc: &mut Option<(Loc, LineIndex)>,
        bytecode: &Bytecode,
    ) {
        use Bytecode::*;

        let spec_translator = &self.parent.spec_translator;
        let options = self.parent.options;
        let fun_target = self.fun_target;
        let env = fun_target.global_env();

        // Set location of this code in the CodeWriter.
        let attr_id = bytecode.get_attr_id();
        let loc = fun_target.get_bytecode_loc(attr_id);
        self.writer().set_location(&loc);

        // Print location.
        emitln!(
            self.writer(),
            "// {} {}",
            bytecode.display(fun_target, &BTreeMap::default()),
            loc.display(env)
        );

        // Print debug comments.
        if let Some(comment) = fun_target.get_debug_comment(attr_id) {
            if comment.starts_with("info: ") {
                // if the comment is annotated with "info: ", it should be displayed to the user
                emitln!(
                    self.writer(),
                    "assume {{:print \"${}(){}\"}} true;",
                    &comment[..4],
                    &comment[4..]
                );
            } else {
                emitln!(self.writer(), "// {}", comment);
            }
        }

        // Track location for execution traces.
        if matches!(bytecode, Call(_, _, Operation::TraceAbort, ..)) {
            // Ensure that aborts always has the precise location instead of the
            // line-approximated one
            *last_tracked_loc = None;
        }
        self.track_loc(last_tracked_loc, &loc);
        if matches!(bytecode, Label(_, _)) {
            // For labels, retrack the location after the label itself, so
            // the information will not be missing if we jump to this label
            *last_tracked_loc = None;
        }

        // Helper function to get a a string for a local
        let str_local = |idx: usize| format!("$t{}", idx);
        let baseline_flag = self.fun_target.data.variant == FunctionVariant::Baseline;
        let global_state = &self
            .fun_target
            .global_env()
            .get_extension::<GlobalNumberOperationState>()
            .expect("global number operation state");
        let mid = self.fun_target.func_env.module_env.get_id();
        let fid = self.fun_target.func_env.get_id();

        // Translate the bytecode instruction.
        match bytecode {
            SaveMem(_, label, mem) => {
                let mem = &mem.to_owned().instantiate(self.type_inst);
                let snapshot = boogie_resource_memory_name(env, mem, &Some(*label));
                let current = boogie_resource_memory_name(env, mem, &None);
                emitln!(self.writer(), "{} := {};", snapshot, current);
            }
            Prop(id, kind, exp) => match kind {
                PropKind::Assert => {
                    emit!(self.writer(), "assert ");
                    let info = fun_target
                        .get_vc_info(*id)
                        .map(|s| s.as_str())
                        .unwrap_or("unknown assertion failed");
                    emit!(
                        self.writer(),
                        "{{:msg \"assert_failed{}: {}\"}}\n  ",
                        self.loc_str(&loc),
                        info
                    );
                    spec_translator.translate(exp, &fun_target, self.type_inst);
                    emitln!(self.writer(), ";");
                }
                PropKind::Assume => {
                    emit!(self.writer(), "assume ");
                    spec_translator.translate(exp, &fun_target, self.type_inst);
                    emitln!(self.writer(), ";");
                }
                PropKind::Modifies => {
                    let ty = &self.inst(&env.get_node_type(exp.node_id()));
                    let bv_flag = global_state.get_node_num_oper(exp.node_id()) == Bitwise;
                    let (mid, sid, inst) = ty.require_datatype();
                    let memory = boogie_resource_memory_name(
                        env,
                        &mid.qualified_inst(sid, inst.to_owned()),
                        &None,
                    );
                    let exists_str = boogie_temp(env, &BOOL_TYPE, 0, false);
                    emitln!(self.writer(), "havoc {};", exists_str);
                    emitln!(self.writer(), "if ({}) {{", exists_str);
                    self.writer().with_indent(|| {
                        let val_str = boogie_temp(env, ty, 0, bv_flag);
                        emitln!(self.writer(), "havoc {};", val_str);
                        emit!(self.writer(), "{} := $ResourceUpdate({}, ", memory, memory);
                        spec_translator.translate(&exp.call_args()[0], &fun_target, self.type_inst);
                        emitln!(self.writer(), ", {});", val_str);
                    });
                    emitln!(self.writer(), "} else {");
                    self.writer().with_indent(|| {
                        emit!(self.writer(), "{} := $ResourceRemove({}, ", memory, memory);
                        spec_translator.translate(&exp.call_args()[0], &fun_target, self.type_inst);
                        emitln!(self.writer(), ");");
                    });
                    emitln!(self.writer(), "}");
                }
            },
            Label(_, label) => {
                self.writer().unindent();
                emitln!(self.writer(), "L{}:", label.as_usize());
                self.writer().indent();
            }
            Jump(_, target) => emitln!(self.writer(), "goto L{};", target.as_usize()),
            Branch(_, then_target, else_target, idx) => emitln!(
                self.writer(),
                "if ({}) {{ goto L{}; }} else {{ goto L{}; }}",
                str_local(*idx),
                then_target.as_usize(),
                else_target.as_usize(),
            ),
            VariantSwitch(_, idx, labels) => {
                // emit if then else for each variant
                for (i, target) in labels.iter().enumerate() {
                    emitln!(
                        self.writer(),
                        "if ({}->$variant_id == {}) {{ goto L{}; }}",
                        str_local(*idx),
                        i,
                        target.as_usize()
                    );
                }
            }
            Assign(_, dest, src, _) => {
                emitln!(
                    self.writer(),
                    "{} := {};",
                    str_local(*dest),
                    str_local(*src)
                );
            }
            Ret(_, rets) => {
                match self.parent.asserts_mode {
                    AssertsMode::Check => {
                        if FunctionTranslationStyle::Opaque == self.style
                            && !self
                                .parent
                                .targets
                                .omits_opaque(&self.fun_target.func_env.get_qualified_id())
                            && self
                                .parent
                                .targets
                                .ignore_aborts()
                                .contains(&self.fun_target.func_env.get_qualified_id())
                        {
                            emitln!(
                                self.writer(),
                                "assert {{:msg \"assert_failed{}: {} ignore_aborts\"}} false;",
                                self.loc_str(&self.fun_target.get_loc()),
                                self.fun_target.func_env.get_full_name_str()
                            );
                        }
                    }
                    AssertsMode::Assume => {
                        if !self
                            .parent
                            .targets
                            .ignore_aborts()
                            .contains(&self.fun_target.func_env.get_qualified_id())
                            && self
                                .fun_target
                                .func_env
                                .get_called_functions()
                                .iter()
                                .any(|f| *f == self.parent.env.asserts_qid())
                        {
                            let args_string = (0..fun_target.get_parameter_count())
                                .map(|i| {
                                    let prefix =
                                        if self.parameter_needs_to_be_mutable(fun_target, i) {
                                            "_$"
                                        } else {
                                            "$"
                                        };
                                    format!("{}t{}", prefix, i)
                                })
                                .chain(
                                    self.get_ghost_vars()
                                        .into_iter()
                                        .map(|type_inst| self.ghost_var_name(&type_inst)),
                                )
                                .join(", ");
                            if FunctionTranslationStyle::Default == self.style
                                && self.fun_target.data.variant
                                    == FunctionVariant::Verification(VerificationFlavor::Regular)
                            {
                                emitln!(
                                    self.writer(),
                                    "call {}({});",
                                    self.function_variant_name(FunctionTranslationStyle::Asserts),
                                    args_string,
                                );
                            } else if FunctionTranslationStyle::Opaque == self.style
                                && !self
                                    .parent
                                    .targets
                                    .omits_opaque(&self.fun_target.func_env.get_qualified_id())
                            {
                                emitln!(
                                    self.writer(),
                                    "call {}({});",
                                    self.function_variant_name(FunctionTranslationStyle::Aborts),
                                    args_string,
                                );
                            }
                        }
                    }
                }

                for (i, r) in rets.iter().enumerate() {
                    emitln!(self.writer(), "$ret{} := {};", i, str_local(*r));
                }
                // Also assign input to output $mut parameters
                let mut ret_idx = rets.len();
                for i in 0..fun_target.get_parameter_count() {
                    if self.get_local_type(i).is_mutable_reference() {
                        emitln!(self.writer(), "$ret{} := {};", ret_idx, str_local(i));
                        ret_idx = usize::saturating_add(ret_idx, 1);
                    }
                }
                emitln!(self.writer(), "return;");
            }
            Load(_, dest, c) => {
                let num_oper = global_state
                    .get_temp_index_oper(mid, fid, *dest, baseline_flag)
                    .unwrap();
                let bv_flag = self.bv_flag(num_oper);
                let value = match c {
                    Constant::Bool(true) => "true".to_string(),
                    Constant::Bool(false) => "false".to_string(),
                    Constant::U8(num) => boogie_num_literal(&num.to_string(), 8, bv_flag),
                    Constant::U64(num) => boogie_num_literal(&num.to_string(), 64, bv_flag),
                    Constant::U128(num) => boogie_num_literal(&num.to_string(), 128, bv_flag),
                    Constant::U256(num) => boogie_num_literal(&num.to_string(), 256, bv_flag),
                    Constant::Address(val) => val.to_string(),
                    Constant::ByteArray(val) => boogie_byte_blob(options, val, bv_flag),
                    Constant::AddressArray(val) => boogie_address_blob(options, val),
                    Constant::Vector(val) => boogie_constant_blob(options, val),
                    Constant::U16(num) => boogie_num_literal(&num.to_string(), 16, bv_flag),
                    Constant::U32(num) => boogie_num_literal(&num.to_string(), 32, bv_flag),
                };
                let dest_str = str_local(*dest);
                emitln!(self.writer(), "{} := {};", dest_str, value);
                // Insert a WellFormed assumption so the new value gets tagged as u8, ...
                let ty = &self.get_local_type(*dest);
                let check = boogie_well_formed_check(env, &dest_str, ty, bv_flag);
                if !check.is_empty() {
                    emitln!(self.writer(), &check);
                }
            }
            Call(_, dests, oper, srcs, aa) => {
                use Operation::*;
                match oper {
                    FreezeRef => unreachable!(),
                    UnpackRef | UnpackRefDeep | PackRef | PackRefDeep => {
                        // No effect
                    }
                    OpaqueCallBegin(_, _, _) | OpaqueCallEnd(_, _, _) => {
                        // These are just markers.  There is no generated code.
                    }
                    WriteBack(node, edge) => {
                        self.translate_write_back(node, edge, srcs[0]);
                    }
                    IsParent(node, edge) => {
                        if let BorrowNode::Reference(parent) = node {
                            let src_str = str_local(srcs[0]);
                            let edge_pattern = edge
                                .flatten()
                                .into_iter()
                                .filter_map(|e| match e {
                                    BorrowEdge::Field(_, offset) => Some(format!("{}", offset)),
                                    BorrowEdge::EnumField(dt_id, offset, vid) => Some(format!(
                                        "{}",
                                        variant_field_offset(
                                            &self
                                                .parent
                                                .env
                                                .get_enum_qid(dt_id.to_qualified_id())
                                                .get_variant(*vid),
                                            *offset,
                                        )
                                    )),
                                    BorrowEdge::Index(_) => Some("-1".to_owned()),
                                    BorrowEdge::DynamicField(..) => Some("-1".to_owned()),
                                    BorrowEdge::Direct => None,
                                    BorrowEdge::Hyper(_) => unreachable!(),
                                })
                                .collect_vec();
                            if edge_pattern.is_empty() {
                                emitln!(
                                    self.writer(),
                                    "{} := $IsSameMutation({}, {});",
                                    str_local(dests[0]),
                                    str_local(*parent),
                                    src_str
                                );
                            } else if edge_pattern.len() == 1 {
                                emitln!(
                                    self.writer(),
                                    "{} := $IsParentMutation({}, {}, {});",
                                    str_local(dests[0]),
                                    str_local(*parent),
                                    edge_pattern[0],
                                    src_str
                                );
                            } else {
                                emitln!(
                                    self.writer(),
                                    "{} := $IsParentMutationHyper({}, {}, {});",
                                    str_local(dests[0]),
                                    str_local(*parent),
                                    boogie_make_vec_from_strings(&edge_pattern),
                                    src_str
                                );
                            }
                        } else {
                            panic!("inconsistent IsParent instruction: expected a reference node")
                        }
                    }
                    BorrowLoc => {
                        let src = srcs[0];
                        let dest = dests[0];
                        emitln!(
                            self.writer(),
                            "{} := $Mutation($Local({}), EmptyVec(), {});",
                            str_local(dest),
                            src,
                            str_local(src)
                        );
                    }
                    ReadRef => {
                        let src = srcs[0];
                        let dest = dests[0];
                        emitln!(
                            self.writer(),
                            "{} := $Dereference({});",
                            str_local(dest),
                            str_local(src)
                        );
                    }
                    WriteRef => {
                        let reference = srcs[0];
                        let value = srcs[1];
                        let field = str_local(reference);
                        emitln!(
                            self.writer(),
                            "{} := $UpdateMutation({}, {});",
                            field,
                            field,
                            str_local(value),
                        );
                    }
                    Function(mid, fid, inst) => {
                        let inst = &self.inst_slice(inst);
                        let module_env = env.get_module(*mid);
                        let callee_env = module_env.get_function(*fid);

                        let id = &self.fun_target.func_env.get_qualified_id();
                        let use_impl = self.style == FunctionTranslationStyle::Opaque
                            && self.parent.targets.omits_opaque(&id);
                        let mut use_func = false;
                        let mut use_func_datatypes = false;

                        let is_spec_call = self.parent.targets.get_fun_by_spec(id)
                            == Some(&QualifiedId {
                                module_id: *mid,
                                id: *fid,
                            });

                        let mut args_str = srcs.iter().cloned().map(str_local).join(", ");

                        // Check if callee is marked as pure
                        let callee_is_pure = self.can_callee_be_function(mid, fid);

                        if is_spec_call && !use_impl && self.should_use_opaque_as_function(false) {
                            use_func = true;
                            use_func_datatypes = self.should_use_temp_datatypes();
                        }

                        if !use_func && env.should_be_used_as_func(&callee_env.get_qualified_id()) {
                            use_func = true;
                        }

                        // Check if callee is marked as pure - if so, use as Boogie function (not procedure)
                        if callee_is_pure
                            && !use_func
                            && (self.style == FunctionTranslationStyle::Default
                                || self.style == FunctionTranslationStyle::Pure)
                        {
                            use_func = true;
                        }

                        let dest_str = if use_func_datatypes {
                            "$temp_opaque_res_var".to_string()
                        } else {
                            dests
                                .iter()
                                .cloned()
                                .map(str_local)
                                // Add implict dest returns for &mut srcs:
                                //  f(x) --> x := f(x)  if type(x) = &mut_
                                .chain(
                                    srcs.iter()
                                        .filter(|idx| {
                                            self.get_local_type(**idx).is_mutable_reference()
                                        })
                                        .cloned()
                                        .map(str_local),
                                )
                                .join(",")
                        };

                        // special casing for type reflection
                        let mut processed = false;

                        if callee_env.get_qualified_id() == self.parent.env.global_borrow_mut_qid()
                        {
                            emitln!(
                                self.writer(),
                                "{} := $Mutation($SpecGlobal(\"{}\"), EmptyVec(), {});",
                                str_local(dests[0]),
                                boogie_inst_suffix(self.parent.env, inst),
                                boogie_spec_global_var_name(self.parent.env, inst),
                            );
                            processed = true;
                        }

                        if callee_env.get_qualified_id() == self.parent.env.global_qid()
                            && self.style.is_asserts_style()
                        {
                            let var_name = boogie_spec_global_var_name(self.parent.env, inst);

                            emitln!(self.writer(), "{} := $ghost_{};", dest_str, var_name);
                            processed = true;
                        }

                        if callee_env.get_qualified_id() == self.parent.env.ensures_qid() {
                            emitln!(
                                self.writer(),
                                "assert {{:msg \"assert_failed{}: prover::ensures does not hold\"}} {};",
                                self.loc_str(&self.writer().get_loc()),
                                args_str,
                            );
                            processed = true;
                        }

                        if callee_env.get_qualified_id() == self.parent.env.type_inv_qid() {
                            if self.style.is_asserts_style() {
                                emitln!(self.writer(), "{} := true;", dest_str);
                            } else {
                                assert_eq!(inst.len(), 1);
                                if let Some((datatype_qid, datatype_inst)) = &inst[0].get_datatype()
                                {
                                    if let Some(inv_qid) =
                                        self.parent.targets.get_inv_by_datatype(datatype_qid)
                                    {
                                        emitln!(
                                            self.writer(),
                                            "call {} := {}({});",
                                            dest_str,
                                            boogie_function_name(
                                                &self.parent.env.get_function(*inv_qid),
                                                datatype_inst,
                                                FunctionTranslationStyle::Default,
                                            ),
                                            args_str,
                                        );
                                    } else {
                                        emitln!(self.writer(), "{} := true;", dest_str);
                                    }
                                } else {
                                    emitln!(self.writer(), "{} := true;", dest_str);
                                }
                            }
                            processed = true;
                        }

                        // regular path
                        if !processed {
                            let targeted = self.fun_target.module_env().is_target();
                            // If the callee has been generated from a native interface, return an error
                            if callee_env.is_native() && targeted {
                                for attr in callee_env.get_attributes() {
                                    if let Attribute::Apply(_, name, _) = attr {
                                        if self
                                            .fun_target
                                            .module_env()
                                            .symbol_pool()
                                            .string(*name)
                                            .as_str()
                                            == NATIVE_INTERFACE
                                        {
                                            let loc = self.fun_target.get_bytecode_loc(attr_id);
                                            self.parent
                                                .env
                                                .error(&loc, "Unknown native function is called");
                                        }
                                    }
                                }
                            }
                            let caller_mid = self.fun_target.module_env().get_id();
                            let caller_fid = self.fun_target.get_id();
                            let fun_verified =
                                !self.fun_target.func_env.is_explicitly_not_verified(
                                    &self.parent.targets.prover_options().verify_scope,
                                );
                            let mut fun_name = boogie_function_name(
                                &callee_env,
                                inst,
                                FunctionTranslationStyle::Default,
                            );

                            if is_spec_call {
                                if self.style == FunctionTranslationStyle::Default
                                    && self.fun_target.data.variant
                                        == FunctionVariant::Verification(
                                            VerificationFlavor::Regular,
                                        )
                                {
                                    // Check if callee has $pure variant available
                                    let callee_has_pure =
                                        self.parent.targets.is_pure_fun(&QualifiedId {
                                            module_id: *mid,
                                            id: *fid,
                                        });

                                    if callee_has_pure {
                                        fun_name = format!("{}{}", fun_name, "$pure");
                                    } else {
                                        // Fallback to $impl if no $pure available
                                        fun_name = format!("{}{}", fun_name, "$impl");
                                    }
                                } else if self.style == FunctionTranslationStyle::SpecNoAbortCheck {
                                    fun_name = format!("{}{}", fun_name, "$opaque");
                                } else if self.style == FunctionTranslationStyle::Opaque {
                                    let suffix = if use_impl { "$impl" } else { "$opaque" };
                                    fun_name = format!("{}{}", fun_name, suffix);
                                }
                            } else if !is_spec_call && use_func && callee_is_pure {
                                // For non-spec calls using function syntax to pure functions,
                                // add $pure suffix (regardless of current style)
                                fun_name = format!("{}{}", fun_name, "$pure");
                            };

                            // Helper function to check whether the idx corresponds to a bitwise operation
                            let compute_flag = |idx: TempIndex| {
                                targeted
                                    && fun_verified
                                    && *global_state
                                        .get_temp_index_oper(
                                            caller_mid,
                                            caller_fid,
                                            idx,
                                            baseline_flag,
                                        )
                                        .unwrap()
                                        == Bitwise
                            };
                            let instrument_bv2int =
                                |idx: TempIndex, args_str_vec: &mut Vec<String>| {
                                    let local_ty_srcs_1 = self.get_local_type(idx);
                                    let srcs_1_bv_flag = compute_flag(idx);
                                    let mut args_src_1_str = str_local(idx);
                                    if srcs_1_bv_flag {
                                        args_src_1_str = format!(
                                            "$bv2int.{}({})",
                                            boogie_num_type_base(&local_ty_srcs_1),
                                            args_src_1_str
                                        );
                                    }
                                    args_str_vec.push(args_src_1_str);
                                };
                            let callee_name = callee_env.get_name_str();
                            if dest_str.is_empty() {
                                let bv_flag = !srcs.is_empty() && compute_flag(srcs[0]);
                                if module_env.is_std_vector() {
                                    // Check the target vector contains bv values
                                    if callee_name.contains("insert") {
                                        let mut args_str_vec =
                                            vec![str_local(srcs[0]), str_local(srcs[1])];
                                        assert!(srcs.len() > 2);
                                        instrument_bv2int(srcs[2], &mut args_str_vec);
                                        args_str = args_str_vec.iter().cloned().join(", ");
                                    }
                                    fun_name =
                                        boogie_function_bv_name(&callee_env, inst, &[bv_flag]);
                                } else if module_env.is_table() {
                                    fun_name = boogie_function_bv_name(
                                        &callee_env,
                                        inst,
                                        &[false, bv_flag],
                                    );
                                }

                                emitln!(self.writer(), "call {}({});", fun_name, args_str);
                            } else {
                                let dest_bv_flag = !dests.is_empty() && compute_flag(dests[0]);
                                let bv_flag = !srcs.is_empty() && compute_flag(srcs[0]);
                                // Handle the case where the return value of length is assigned to a bv int because
                                // length always returns a non-bv result
                                if module_env.is_std_vector() {
                                    fun_name = boogie_function_bv_name(
                                        &callee_env,
                                        inst,
                                        &[bv_flag || dest_bv_flag],
                                    );
                                    // Handle the case where the return value of length is assigned to a bv int because
                                    // length always returns a non-bv result
                                    if callee_name.contains("length") && dest_bv_flag {
                                        let local_ty = self.get_local_type(dests[0]);
                                        // Insert '$' for calling function instead of procedure
                                        // TODO(tengzhang): a hacky way to convert int to bv for return value
                                        fun_name.insert(10, '$');
                                        // first call len fun then convert its return value to a bv type
                                        emitln!(
                                            self.writer(),
                                            "call {} := $int2bv{}({}({}));",
                                            dest_str,
                                            boogie_num_type_base(&local_ty),
                                            fun_name,
                                            args_str
                                        );
                                    } else if callee_name.contains("borrow")
                                        || callee_name.contains("remove")
                                        || callee_name.contains("swap")
                                    {
                                        let mut args_str_vec = vec![str_local(srcs[0])];
                                        instrument_bv2int(srcs[1], &mut args_str_vec);
                                        // Handle swap with three parameters
                                        if srcs.len() > 2 {
                                            instrument_bv2int(srcs[2], &mut args_str_vec);
                                        }
                                        args_str = args_str_vec.iter().cloned().join(", ");
                                    }
                                } else if module_env.is_table() {
                                    fun_name = boogie_function_bv_name(
                                        &callee_env,
                                        inst,
                                        &[false, bv_flag || dest_bv_flag],
                                    );
                                    if dest_bv_flag && callee_name.contains("length") {
                                        // Handle the case where the return value of length is assigned to a bv int because
                                        // length always returns a non-bv result
                                        let local_ty = self.get_local_type(dests[0]);
                                        // Replace with "spec_len"
                                        let length_idx_start = callee_name.find("length").unwrap();
                                        let length_idx_end = length_idx_start + "length".len();
                                        fun_name = [
                                            callee_name[0..length_idx_start].to_string(),
                                            "spec_len".to_string(),
                                            callee_name[length_idx_end..].to_string(),
                                        ]
                                        .join("");
                                        // first call len fun then convert its return value to a bv type
                                        emitln!(
                                            self.writer(),
                                            "call {} := $int2bv{}({}({}));",
                                            dest_str,
                                            boogie_num_type_base(&local_ty),
                                            fun_name,
                                            args_str
                                        );
                                    }
                                }

                                let call_line = if use_func { "" } else { "call " };

                                emitln!(
                                    self.writer(),
                                    "{}{} := {}({});",
                                    call_line,
                                    dest_str,
                                    fun_name,
                                    args_str
                                );
                            }
                        }

                        if is_spec_call {
                            if self.style == FunctionTranslationStyle::SpecNoAbortCheck
                                || self.style == FunctionTranslationStyle::Opaque
                                    && !self.parent.targets.omits_opaque(id)
                            {
                                for type_inst in
                                    spec_global_variable_analysis::get_info(&self.fun_target.data)
                                        .mut_vars()
                                {
                                    emitln!(
                                        self.writer(),
                                        "havoc {};",
                                        boogie_spec_global_var_name(self.parent.env, type_inst),
                                    );
                                }
                            }
                        };

                        if use_func_datatypes {
                            dests.iter().enumerate().for_each(|(idx, val)| {
                                emitln!(
                                    self.writer(),
                                    "{} := $temp_opaque_res_var -> $ret{};",
                                    str_local(*val),
                                    idx
                                )
                            });
                            srcs.iter()
                                .filter(|idx| self.get_local_type(**idx).is_mutable_reference())
                                .enumerate()
                                .for_each(|(idx, val)| {
                                    emitln!(
                                        self.writer(),
                                        "{} := $temp_opaque_res_var -> $ret{};",
                                        str_local(*val),
                                        dests.len() + idx
                                    )
                                });
                        }

                        // Clear the last track location after function call, as the call inserted
                        // location tracks before it returns.
                        *last_tracked_loc = None;
                    }
                    Pack(mid, sid, inst) => {
                        let inst = &self.inst_slice(inst);
                        let struct_env = env.get_module(*mid).into_struct(*sid);

                        // Get regular field arguments
                        let regular_args = srcs.iter().cloned().map(str_local).collect_vec();

                        // Get dynamic field arguments
                        let struct_type = Type::Datatype(*mid, *sid, inst.to_owned());
                        let dynamic_field_info = dynamic_field_analysis::get_env_info(env);
                        let dynamic_field_names_values = dynamic_field_info
                            .dynamic_field_names_values(&struct_type)
                            .collect_vec();

                        // Create EmptyTable() arguments for each dynamic field
                        let dynamic_args = dynamic_field_names_values
                            .iter()
                            .map(|_| "EmptyTable()".to_string())
                            .collect_vec();

                        // Combine all arguments
                        let all_args = regular_args.into_iter().chain(dynamic_args).join(", ");

                        let dest_str = str_local(dests[0]);
                        emitln!(
                            self.writer(),
                            "{} := {}({});",
                            dest_str,
                            boogie_struct_name(&struct_env, inst),
                            all_args
                        );
                    }
                    Unpack(mid, sid, inst) => {
                        let inst = &self.inst_slice(inst);
                        let struct_env = env.get_module(*mid).into_struct(*sid);
                        for (i, ref field_env) in struct_env.get_fields().enumerate() {
                            let field_sel = format!(
                                "{}->{}",
                                str_local(srcs[0]),
                                boogie_field_sel(field_env, inst),
                            );
                            emitln!(self.writer(), "{} := {};", str_local(dests[i]), field_sel);
                        }
                    }
                    PackVariant(mid, eid, vid, inst) => {
                        let inst = &self.inst_slice(inst);
                        let enum_env = env.get_module(*mid).into_enum(*eid);
                        let args = srcs.iter().cloned().map(str_local).join(", ");
                        let dest_str = str_local(dests[0]);
                        emitln!(
                            self.writer(),
                            "call {} := {}({});",
                            dest_str,
                            boogie_enum_variant_ctor_name(&enum_env.get_variant(*vid), inst),
                            args
                        );
                    }
                    UnpackVariant(mid, eid, vid, _inst, ref_type) => {
                        let enum_env = env.get_module(*mid).into_enum(*eid);
                        let variant_env = enum_env.get_variant(*vid);

                        for (i, ref field_env) in variant_env.get_fields().enumerate() {
                            let dest_str = str_local(dests[i]);
                            let src_str = str_local(srcs[0]);
                            let field_name = boogie_enum_field_name(field_env);

                            if *ref_type == RefType::ByMutRef {
                                emitln!(
                                    self.writer(),
                                    "{} := $ChildMutation({}, {}, $Dereference({})->{});",
                                    dest_str,
                                    src_str,
                                    variant_field_offset(&variant_env, field_env.get_offset()),
                                    src_str,
                                    field_name
                                );
                            } else {
                                emitln!(
                                    self.writer(),
                                    "{} := {}->{};",
                                    dest_str,
                                    src_str,
                                    field_name
                                );
                            }
                        }
                    }
                    BorrowField(mid, sid, inst, field_offset) => {
                        let inst = &self.inst_slice(inst);
                        let src_str = str_local(srcs[0]);
                        let dest_str = str_local(dests[0]);
                        let struct_env = env.get_module(*mid).into_struct(*sid);
                        let field_env = &struct_env.get_field_by_offset(*field_offset);
                        let sel_fun = boogie_field_sel(field_env, inst);
                        emitln!(
                            self.writer(),
                            "{} := $ChildMutation({}, {}, $Dereference({})->{});",
                            dest_str,
                            src_str,
                            field_offset,
                            src_str,
                            sel_fun
                        );
                    }
                    GetField(mid, sid, inst, field_offset) => {
                        let inst = &self.inst_slice(inst);
                        let src = srcs[0];
                        let mut src_str = str_local(src);
                        let dest_str = str_local(dests[0]);
                        let struct_env = env.get_module(*mid).into_struct(*sid);
                        let field_env = &struct_env.get_field_by_offset(*field_offset);
                        let sel_fun = boogie_field_sel(field_env, inst);
                        if self.get_local_type(src).is_reference() {
                            src_str = format!("$Dereference({})", src_str);
                        };
                        emitln!(self.writer(), "{} := {}->{};", dest_str, src_str, sel_fun);
                    }
                    Exists(mid, sid, inst) => {
                        let inst = self.inst_slice(inst);
                        let addr_str = str_local(srcs[0]);
                        let dest_str = str_local(dests[0]);
                        let memory = boogie_resource_memory_name(
                            env,
                            &mid.qualified_inst(*sid, inst),
                            &None,
                        );
                        emitln!(
                            self.writer(),
                            "{} := $ResourceExists({}, {});",
                            dest_str,
                            memory,
                            addr_str
                        );
                    }
                    BorrowGlobal(mid, sid, inst) => {
                        let inst = self.inst_slice(inst);
                        let addr_str = str_local(srcs[0]);
                        let dest_str = str_local(dests[0]);
                        let memory = boogie_resource_memory_name(
                            env,
                            &mid.qualified_inst(*sid, inst),
                            &None,
                        );
                        emitln!(
                            self.writer(),
                            "if (!$ResourceExists({}, {})) {{",
                            memory,
                            addr_str
                        );
                        self.writer()
                            .with_indent(|| emitln!(self.writer(), "call $ExecFailureAbort();"));
                        emitln!(self.writer(), "} else {");
                        self.writer().with_indent(|| {
                            emitln!(
                                self.writer(),
                                "{} := $Mutation($Global({}), EmptyVec(), $ResourceValue({}, {}));",
                                dest_str,
                                addr_str,
                                memory,
                                addr_str
                            );
                        });
                        emitln!(self.writer(), "}");
                    }
                    GetGlobal(mid, sid, inst) => {
                        let inst = self.inst_slice(inst);
                        let memory = boogie_resource_memory_name(
                            env,
                            &mid.qualified_inst(*sid, inst),
                            &None,
                        );
                        let addr_str = str_local(srcs[0]);
                        let dest_str = str_local(dests[0]);
                        emitln!(
                            self.writer(),
                            "if (!$ResourceExists({}, {})) {{",
                            memory,
                            addr_str
                        );
                        self.writer()
                            .with_indent(|| emitln!(self.writer(), "call $ExecFailureAbort();"));
                        emitln!(self.writer(), "} else {");
                        self.writer().with_indent(|| {
                            emitln!(
                                self.writer(),
                                "{} := $ResourceValue({}, {});",
                                dest_str,
                                memory,
                                addr_str
                            );
                        });
                        emitln!(self.writer(), "}");
                    }
                    MoveTo(mid, sid, inst) => {
                        let inst = self.inst_slice(inst);
                        let memory = boogie_resource_memory_name(
                            env,
                            &mid.qualified_inst(*sid, inst),
                            &None,
                        );
                        let value_str = str_local(srcs[0]);
                        let signer_str = str_local(srcs[1]);
                        emitln!(
                            self.writer(),
                            "if ($ResourceExists({}, {}->$addr)) {{",
                            memory,
                            signer_str
                        );
                        self.writer()
                            .with_indent(|| emitln!(self.writer(), "call $ExecFailureAbort();"));
                        emitln!(self.writer(), "} else {");
                        self.writer().with_indent(|| {
                            emitln!(
                                self.writer(),
                                "{} := $ResourceUpdate({}, {}->$addr, {});",
                                memory,
                                memory,
                                signer_str,
                                value_str
                            );
                        });
                        emitln!(self.writer(), "}");
                    }
                    MoveFrom(mid, sid, inst) => {
                        let inst = &self.inst_slice(inst);
                        let memory = boogie_resource_memory_name(
                            env,
                            &mid.qualified_inst(*sid, inst.to_owned()),
                            &None,
                        );
                        let addr_str = str_local(srcs[0]);
                        let dest_str = str_local(dests[0]);
                        emitln!(
                            self.writer(),
                            "if (!$ResourceExists({}, {})) {{",
                            memory,
                            addr_str
                        );
                        self.writer()
                            .with_indent(|| emitln!(self.writer(), "call $ExecFailureAbort();"));
                        emitln!(self.writer(), "} else {");
                        self.writer().with_indent(|| {
                            emitln!(
                                self.writer(),
                                "{} := $ResourceValue({}, {});",
                                dest_str,
                                memory,
                                addr_str
                            );
                            emitln!(
                                self.writer(),
                                "{} := $ResourceRemove({}, {});",
                                memory,
                                memory,
                                addr_str
                            );
                        });
                        emitln!(self.writer(), "}");
                    }
                    Havoc(HavocKind::Value) | Havoc(HavocKind::MutationAll) => {
                        let var_str = str_local(dests[0]);
                        emitln!(self.writer(), "havoc {};", var_str);
                    }
                    Havoc(HavocKind::MutationValue) => {
                        let ty = &self.get_local_type(dests[0]);
                        let num_oper = global_state
                            .get_temp_index_oper(mid, fid, dests[0], baseline_flag)
                            .unwrap();
                        let bv_flag = self.bv_flag(num_oper);
                        let var_str = str_local(dests[0]);
                        let temp_str = boogie_temp(env, ty.skip_reference(), 0, bv_flag);
                        emitln!(self.writer(), "havoc {};", temp_str);
                        emitln!(
                            self.writer(),
                            "{} := $UpdateMutation({}, {});",
                            var_str,
                            var_str,
                            temp_str
                        );
                    }
                    Stop => {
                        // the two statements combined terminate any execution trace that reaches it
                        emitln!(self.writer(), "assume false;");
                        emitln!(self.writer(), "return;");
                    }
                    CastU8 | CastU16 | CastU32 | CastU64 | CastU128 | CastU256 => {
                        let src = srcs[0];
                        let dest = dests[0];
                        let make_cast = |target_base: usize, src: TempIndex, dest: TempIndex| {
                            let num_oper = global_state
                                .get_temp_index_oper(mid, fid, src, baseline_flag)
                                .unwrap();
                            let bv_flag = self.bv_flag(num_oper);
                            if bv_flag {
                                let src_type = self.get_local_type(src);
                                let base = boogie_num_type_base(&src_type);
                                emitln!(
                                    self.writer(),
                                    "call {} := $CastBv{}to{}({});",
                                    str_local(dest),
                                    base,
                                    target_base,
                                    str_local(src)
                                );
                            } else {
                                // skip casting to higher bit width
                                if target_base
                                    < self.fun_target.get_local_type(src).get_bit_width().unwrap()
                                {
                                    emitln!(
                                        self.writer(),
                                        "call {} := $CastU{}({});",
                                        str_local(dest),
                                        target_base,
                                        str_local(src)
                                    );
                                } else {
                                    emitln!(
                                        self.writer(),
                                        "{} := {};",
                                        str_local(dest),
                                        str_local(src),
                                    );
                                    emit!(
                                        self.writer(),
                                        "assume {} <= $MAX_U{};",
                                        str_local(dest),
                                        target_base,
                                    );
                                }
                            }
                        };
                        let target_base = match oper {
                            CastU8 => 8,
                            CastU16 => 16,
                            CastU32 => 32,
                            CastU64 => 64,
                            CastU128 => 128,
                            CastU256 => 256,
                            _ => unreachable!(),
                        };
                        make_cast(target_base, src, dest);
                    }
                    Not => {
                        let src = srcs[0];
                        let dest = dests[0];
                        emitln!(
                            self.writer(),
                            "call {} := $Not({});",
                            str_local(dest),
                            str_local(src)
                        );
                    }
                    Add => {
                        let dest = dests[0];
                        let op1 = srcs[0];
                        let op2 = srcs[1];
                        let unchecked = if fun_target
                            .is_pragma_true(ADDITION_OVERFLOW_UNCHECKED_PRAGMA, || false)
                        {
                            "_unchecked"
                        } else {
                            ""
                        };
                        let num_oper = global_state
                            .get_temp_index_oper(mid, fid, dest, baseline_flag)
                            .unwrap();
                        let bv_flag = self.bv_flag(num_oper);

                        let add_type = match &self.get_local_type(dest) {
                            Type::Primitive(PrimitiveType::U8) => {
                                boogie_num_type_string_capital("8", bv_flag)
                            }
                            Type::Primitive(PrimitiveType::U16) => format!(
                                "{}{}",
                                boogie_num_type_string_capital("16", bv_flag),
                                unchecked
                            ),
                            Type::Primitive(PrimitiveType::U32) => format!(
                                "{}{}",
                                boogie_num_type_string_capital("32", bv_flag),
                                unchecked
                            ),
                            Type::Primitive(PrimitiveType::U64) => format!(
                                "{}{}",
                                boogie_num_type_string_capital("64", bv_flag),
                                unchecked
                            ),
                            Type::Primitive(PrimitiveType::U128) => format!(
                                "{}{}",
                                boogie_num_type_string_capital("128", bv_flag),
                                unchecked
                            ),
                            Type::Primitive(PrimitiveType::U256) => format!(
                                "{}{}",
                                boogie_num_type_string_capital("256", bv_flag),
                                unchecked
                            ),
                            Type::Primitive(_)
                            | Type::Tuple(_)
                            | Type::Vector(_)
                            | Type::Datatype(_, _, _)
                            | Type::TypeParameter(_)
                            | Type::Reference(_, _)
                            | Type::Fun(_, _)
                            | Type::TypeDomain(_)
                            | Type::ResourceDomain(_, _, _)
                            | Type::Error
                            | Type::Var(_) => unreachable!(),
                        };
                        emitln!(
                            self.writer(),
                            "call {} := $Add{}({}, {});",
                            str_local(dest),
                            add_type,
                            str_local(op1),
                            str_local(op2)
                        );
                    }
                    Sub => {
                        let dest = dests[0];
                        let op1 = srcs[0];
                        let op2 = srcs[1];
                        let num_oper = global_state
                            .get_temp_index_oper(mid, fid, dest, baseline_flag)
                            .unwrap();
                        let bv_flag = self.bv_flag(num_oper);
                        if bv_flag {
                            let sub_type = match &self.get_local_type(dest) {
                                Type::Primitive(PrimitiveType::U8) => "Bv8".to_string(),
                                Type::Primitive(PrimitiveType::U16) => "Bv16".to_string(),
                                Type::Primitive(PrimitiveType::U32) => "Bv32".to_string(),
                                Type::Primitive(PrimitiveType::U64) => "Bv64".to_string(),
                                Type::Primitive(PrimitiveType::U128) => "Bv128".to_string(),
                                Type::Primitive(PrimitiveType::U256) => "Bv256".to_string(),
                                Type::Primitive(_)
                                | Type::Tuple(_)
                                | Type::Vector(_)
                                | Type::Datatype(_, _, _)
                                | Type::TypeParameter(_)
                                | Type::Reference(_, _)
                                | Type::Fun(_, _)
                                | Type::TypeDomain(_)
                                | Type::ResourceDomain(_, _, _)
                                | Type::Error
                                | Type::Var(_) => unreachable!(),
                            };
                            emitln!(
                                self.writer(),
                                "call {} := $Sub{}({}, {});",
                                str_local(dest),
                                sub_type,
                                str_local(op1),
                                str_local(op2)
                            );
                        } else {
                            emitln!(
                                self.writer(),
                                "call {} := $Sub({}, {});",
                                str_local(dest),
                                str_local(op1),
                                str_local(op2)
                            );
                        }
                    }
                    Mul => {
                        let dest = dests[0];
                        let op1 = srcs[0];
                        let op2 = srcs[1];
                        let num_oper = global_state
                            .get_temp_index_oper(mid, fid, dest, baseline_flag)
                            .unwrap();
                        let bv_flag = self.bv_flag(num_oper);
                        let mul_type = match &self.get_local_type(dest) {
                            Type::Primitive(PrimitiveType::U8) => {
                                boogie_num_type_string_capital("8", bv_flag)
                            }
                            Type::Primitive(PrimitiveType::U16) => {
                                boogie_num_type_string_capital("16", bv_flag)
                            }
                            Type::Primitive(PrimitiveType::U32) => {
                                boogie_num_type_string_capital("32", bv_flag)
                            }
                            Type::Primitive(PrimitiveType::U64) => {
                                boogie_num_type_string_capital("64", bv_flag)
                            }
                            Type::Primitive(PrimitiveType::U128) => {
                                boogie_num_type_string_capital("128", bv_flag)
                            }
                            Type::Primitive(PrimitiveType::U256) => {
                                boogie_num_type_string_capital("256", bv_flag)
                            }
                            Type::Primitive(_)
                            | Type::Tuple(_)
                            | Type::Vector(_)
                            | Type::Datatype(_, _, _)
                            | Type::TypeParameter(_)
                            | Type::Reference(_, _)
                            | Type::Fun(_, _)
                            | Type::TypeDomain(_)
                            | Type::ResourceDomain(_, _, _)
                            | Type::Error
                            | Type::Var(_) => unreachable!(),
                        };
                        emitln!(
                            self.writer(),
                            "call {} := $Mul{}({}, {});",
                            str_local(dest),
                            mul_type,
                            str_local(op1),
                            str_local(op2)
                        );
                    }
                    Div => {
                        let dest = dests[0];
                        let op1 = srcs[0];
                        let op2 = srcs[1];
                        let num_oper = global_state
                            .get_temp_index_oper(mid, fid, dest, baseline_flag)
                            .unwrap();
                        let bv_flag = self.bv_flag(num_oper);
                        let div_type = if bv_flag {
                            match &self.get_local_type(dest) {
                                Type::Primitive(PrimitiveType::U8) => "Bv8".to_string(),
                                Type::Primitive(PrimitiveType::U16) => "Bv16".to_string(),
                                Type::Primitive(PrimitiveType::U32) => "Bv32".to_string(),
                                Type::Primitive(PrimitiveType::U64) => "Bv64".to_string(),
                                Type::Primitive(PrimitiveType::U128) => "Bv128".to_string(),
                                Type::Primitive(PrimitiveType::U256) => "Bv256".to_string(),
                                Type::Primitive(_)
                                | Type::Tuple(_)
                                | Type::Vector(_)
                                | Type::Datatype(_, _, _)
                                | Type::TypeParameter(_)
                                | Type::Reference(_, _)
                                | Type::Fun(_, _)
                                | Type::TypeDomain(_)
                                | Type::ResourceDomain(_, _, _)
                                | Type::Error
                                | Type::Var(_) => unreachable!(),
                            }
                        } else {
                            "".to_string()
                        };
                        emitln!(
                            self.writer(),
                            "call {} := $Div{}({}, {});",
                            str_local(dest),
                            div_type,
                            str_local(op1),
                            str_local(op2)
                        );
                    }
                    Mod => {
                        let dest = dests[0];
                        let op1 = srcs[0];
                        let op2 = srcs[1];
                        let num_oper = global_state
                            .get_temp_index_oper(mid, fid, dest, baseline_flag)
                            .unwrap();
                        let bv_flag = self.bv_flag(num_oper);
                        let mod_type = if bv_flag {
                            match &self.get_local_type(dest) {
                                Type::Primitive(PrimitiveType::U8) => "Bv8".to_string(),
                                Type::Primitive(PrimitiveType::U16) => "Bv16".to_string(),
                                Type::Primitive(PrimitiveType::U32) => "Bv32".to_string(),
                                Type::Primitive(PrimitiveType::U64) => "Bv64".to_string(),
                                Type::Primitive(PrimitiveType::U128) => "Bv128".to_string(),
                                Type::Primitive(PrimitiveType::U256) => "Bv256".to_string(),
                                Type::Primitive(_)
                                | Type::Tuple(_)
                                | Type::Vector(_)
                                | Type::Datatype(_, _, _)
                                | Type::TypeParameter(_)
                                | Type::Reference(_, _)
                                | Type::Fun(_, _)
                                | Type::TypeDomain(_)
                                | Type::ResourceDomain(_, _, _)
                                | Type::Error
                                | Type::Var(_) => unreachable!(),
                            }
                        } else {
                            "".to_string()
                        };
                        emitln!(
                            self.writer(),
                            "call {} := $Mod{}({}, {});",
                            str_local(dest),
                            mod_type,
                            str_local(op1),
                            str_local(op2)
                        );
                    }
                    Shl | Shr => {
                        let dest = dests[0];
                        let op1 = srcs[0];
                        let op2 = srcs[1];
                        let sh_oper_str = if oper == &Shl { "Shl" } else { "Shr" };
                        let num_oper = global_state
                            .get_temp_index_oper(mid, fid, dest, baseline_flag)
                            .unwrap();
                        let bv_flag = self.bv_flag(num_oper);
                        if bv_flag {
                            let target_type = match &self.get_local_type(dest) {
                                Type::Primitive(PrimitiveType::U8) => "Bv8",
                                Type::Primitive(PrimitiveType::U16) => "Bv16",
                                Type::Primitive(PrimitiveType::U32) => "Bv32",
                                Type::Primitive(PrimitiveType::U64) => "Bv64",
                                Type::Primitive(PrimitiveType::U128) => "Bv128",
                                Type::Primitive(PrimitiveType::U256) => "Bv256",
                                Type::Primitive(_)
                                | Type::Tuple(_)
                                | Type::Vector(_)
                                | Type::Datatype(_, _, _)
                                | Type::TypeParameter(_)
                                | Type::Reference(_, _)
                                | Type::Fun(_, _)
                                | Type::TypeDomain(_)
                                | Type::ResourceDomain(_, _, _)
                                | Type::Error
                                | Type::Var(_) => unreachable!(),
                            };
                            let src_type = boogie_num_type_base(&self.get_local_type(op2));
                            emitln!(
                                self.writer(),
                                "call {} := ${}{}From{}({}, {});",
                                str_local(dest),
                                sh_oper_str,
                                target_type,
                                src_type,
                                str_local(op1),
                                str_local(op2)
                            );
                        } else {
                            let sh_type = match &self.get_local_type(dest) {
                                Type::Primitive(PrimitiveType::U8) => "U8",
                                Type::Primitive(PrimitiveType::U16) => "U16",
                                Type::Primitive(PrimitiveType::U32) => "U32",
                                Type::Primitive(PrimitiveType::U64) => "U64",
                                Type::Primitive(PrimitiveType::U128) => "U128",
                                Type::Primitive(PrimitiveType::U256) => "U256",
                                Type::Primitive(_)
                                | Type::Tuple(_)
                                | Type::Vector(_)
                                | Type::Datatype(_, _, _)
                                | Type::TypeParameter(_)
                                | Type::Reference(_, _)
                                | Type::Fun(_, _)
                                | Type::TypeDomain(_)
                                | Type::ResourceDomain(_, _, _)
                                | Type::Error
                                | Type::Var(_) => unreachable!(),
                            };
                            emitln!(
                                self.writer(),
                                "call {} := ${}{}({}, {});",
                                str_local(dest),
                                sh_oper_str,
                                sh_type,
                                str_local(op1),
                                str_local(op2)
                            );
                        }
                    }
                    Lt | Le | Gt | Ge => {
                        let dest = dests[0];
                        let op1 = srcs[0];
                        let op2 = srcs[1];
                        let make_comparison = |comp_oper: &str, op1, op2, dest| {
                            let num_oper = global_state
                                .get_temp_index_oper(mid, fid, op1, baseline_flag)
                                .unwrap();
                            let bv_flag = self.bv_flag(num_oper);
                            let lt_type = if bv_flag {
                                match &self.get_local_type(op1) {
                                    Type::Primitive(PrimitiveType::U8) => "Bv8".to_string(),
                                    Type::Primitive(PrimitiveType::U16) => "Bv16".to_string(),
                                    Type::Primitive(PrimitiveType::U32) => "Bv32".to_string(),
                                    Type::Primitive(PrimitiveType::U64) => "Bv64".to_string(),
                                    Type::Primitive(PrimitiveType::U128) => "Bv128".to_string(),
                                    Type::Primitive(PrimitiveType::U256) => "Bv256".to_string(),
                                    Type::Primitive(_)
                                    | Type::Tuple(_)
                                    | Type::Vector(_)
                                    | Type::Datatype(_, _, _)
                                    | Type::TypeParameter(_)
                                    | Type::Reference(_, _)
                                    | Type::Fun(_, _)
                                    | Type::TypeDomain(_)
                                    | Type::ResourceDomain(_, _, _)
                                    | Type::Error
                                    | Type::Var(_) => unreachable!(),
                                }
                            } else {
                                "".to_string()
                            };
                            emitln!(
                                self.writer(),
                                "call {} := {}{}({}, {});",
                                str_local(dest),
                                comp_oper,
                                lt_type,
                                str_local(op1),
                                str_local(op2)
                            );
                        };
                        let comp_oper = match oper {
                            Lt => "$Lt",
                            Le => "$Le",
                            Gt => "$Gt",
                            Ge => "$Ge",
                            _ => unreachable!(),
                        };
                        make_comparison(comp_oper, op1, op2, dest);
                    }
                    Or => {
                        let dest = dests[0];
                        let op1 = srcs[0];
                        let op2 = srcs[1];
                        emitln!(
                            self.writer(),
                            "call {} := $Or({}, {});",
                            str_local(dest),
                            str_local(op1),
                            str_local(op2)
                        );
                    }
                    And => {
                        let dest = dests[0];
                        let op1 = srcs[0];
                        let op2 = srcs[1];
                        emitln!(
                            self.writer(),
                            "call {} := $And({}, {});",
                            str_local(dest),
                            str_local(op1),
                            str_local(op2)
                        );
                    }
                    Eq | Neq => {
                        let dest = dests[0];
                        let op1 = srcs[0];
                        let op2 = srcs[1];
                        let num_oper = global_state
                            .get_temp_index_oper(mid, fid, op1, baseline_flag)
                            .unwrap();
                        let bv_flag = self.bv_flag(num_oper);
                        let oper = boogie_equality_for_type(
                            env,
                            oper == &Eq,
                            &self.get_local_type(op1),
                            bv_flag,
                        );
                        emitln!(
                            self.writer(),
                            "{} := {}({}, {});",
                            str_local(dest),
                            oper,
                            str_local(op1),
                            str_local(op2)
                        );
                    }
                    Xor | BitOr | BitAnd => {
                        let dest = dests[0];
                        let op1 = srcs[0];
                        let op2 = srcs[1];
                        let make_bitwise =
                            |bv_oper: &str, op1: TempIndex, op2: TempIndex, dest: TempIndex| {
                                let base = match &self.get_local_type(dest) {
                                    Type::Primitive(PrimitiveType::U8) => "Bv8".to_string(),
                                    Type::Primitive(PrimitiveType::U16) => "Bv16".to_string(),
                                    Type::Primitive(PrimitiveType::U32) => "Bv32".to_string(),
                                    Type::Primitive(PrimitiveType::U64) => "Bv64".to_string(),
                                    Type::Primitive(PrimitiveType::U128) => "Bv128".to_string(),
                                    Type::Primitive(PrimitiveType::U256) => "Bv256".to_string(),
                                    Type::Primitive(_)
                                    | Type::Tuple(_)
                                    | Type::Vector(_)
                                    | Type::Datatype(_, _, _)
                                    | Type::TypeParameter(_)
                                    | Type::Reference(_, _)
                                    | Type::Fun(_, _)
                                    | Type::TypeDomain(_)
                                    | Type::ResourceDomain(_, _, _)
                                    | Type::Error
                                    | Type::Var(_) => unreachable!(),
                                };
                                let op1_ty = &self.get_local_type(op1);
                                let op2_ty = &self.get_local_type(op2);
                                let num_oper_1 = global_state
                                    .get_temp_index_oper(mid, fid, op1, baseline_flag)
                                    .unwrap();
                                let op1_bv_flag = self.bv_flag(num_oper_1);
                                let num_oper_2 = global_state
                                    .get_temp_index_oper(mid, fid, op2, baseline_flag)
                                    .unwrap();
                                let op2_bv_flag = self.bv_flag(num_oper_2);
                                let op1_str = if !op1_bv_flag {
                                    format!(
                                        "$int2bv.{}({})",
                                        boogie_num_type_base(op1_ty),
                                        str_local(op1)
                                    )
                                } else {
                                    str_local(op1)
                                };
                                let op2_str = if !op2_bv_flag {
                                    format!(
                                        "$int2bv.{}({})",
                                        boogie_num_type_base(op2_ty),
                                        str_local(op2)
                                    )
                                } else {
                                    str_local(op2)
                                };
                                emitln!(
                                    self.writer(),
                                    "call {} := {}{}({}, {});",
                                    str_local(dest),
                                    bv_oper,
                                    base,
                                    op1_str,
                                    op2_str
                                );
                            };
                        let bv_oper_str = match oper {
                            Xor => "$Xor",
                            BitOr => "$Or",
                            BitAnd => "$And",
                            _ => unreachable!(),
                        };
                        if self.parent.targets.prover_options().bv_int_encoding {
                            emitln!(
                                self.writer(),
                                "call {} := {}Int'u{}'({}, {});",
                                str_local(dest),
                                bv_oper_str,
                                boogie_num_type_base(&self.get_local_type(dest)),
                                str_local(op1),
                                str_local(op2),
                            );
                        } else {
                            make_bitwise(bv_oper_str, op1, op2, dest);
                        }
                    }
                    Uninit => {
                        emitln!(
                            self.writer(),
                            "assume $t{}->l == $Uninitialized();",
                            srcs[0]
                        );
                    }
                    Destroy => {}
                    TraceLocal(idx) => {
                        let num_oper = global_state
                            .get_temp_index_oper(mid, fid, srcs[0], baseline_flag)
                            .unwrap();
                        let bv_flag = self.bv_flag(num_oper);
                        self.track_local(*idx, srcs[0], bv_flag);
                    }
                    TraceReturn(i) => {
                        let oper_map = global_state.get_ret_map();
                        let bv_flag = self.bv_flag_from_map(&srcs[0], oper_map);
                        self.track_return(*i, srcs[0], bv_flag);
                    }
                    TraceAbort => self.track_abort(&str_local(srcs[0])),
                    TraceExp(kind, node_id) => {
                        let bv_flag = *global_state
                            .get_temp_index_oper(mid, fid, srcs[0], baseline_flag)
                            .unwrap()
                            == Bitwise;
                        self.track_exp(*kind, *node_id, srcs[0], bv_flag)
                    }
                    TraceMessage(message) => emitln!(
                        self.writer(),
                        "assume {{:print \"$info():{}\"}} true;",
                        message,
                    ),
                    TraceGhost(ghost_type, value_type) => {
                        let instantiated_ghost_type = ghost_type.instantiate(self.type_inst);
                        let instantiated_value_type = value_type.instantiate(self.type_inst);
                        self.parent.add_type(&instantiated_ghost_type);
                        self.parent.add_type(&instantiated_value_type);
                        emitln!(
                            self.writer(),
                            "assume {{:print \"$track_ghost({},{}):\", {}}} true;",
                            boogie_type_suffix(self.parent.env, &instantiated_ghost_type),
                            boogie_type_suffix(self.parent.env, &instantiated_value_type),
                            boogie_spec_global_var_name(
                                self.parent.env,
                                &vec![instantiated_ghost_type, instantiated_value_type]
                            ),
                        )
                    }
                    EmitEvent => {
                        let msg = srcs[0];
                        let handle = srcs[1];
                        let suffix = boogie_type_suffix(env, &self.get_local_type(msg));
                        emit!(
                            self.writer(),
                            "$es := ${}ExtendEventStore'{}'($es, ",
                            if srcs.len() > 2 { "Cond" } else { "" },
                            suffix
                        );
                        emit!(self.writer(), "{}, {}", str_local(handle), str_local(msg));
                        if srcs.len() > 2 {
                            emit!(self.writer(), ", {}", str_local(srcs[2]));
                        }
                        emitln!(self.writer(), ");");
                    }
                    EventStoreDiverge => {
                        emitln!(self.writer(), "call $es := $EventStore__diverge($es);");
                    }
                    TraceGlobalMem(mem) => {
                        let mem = &mem.to_owned().instantiate(self.type_inst);
                        let node_id = env.new_node(env.unknown_loc(), mem.to_type());
                        self.track_global_mem(mem, node_id);
                    }
                    IfThenElse => {
                        let cond_str = str_local(srcs[0]);
                        let true_expr_str = str_local(srcs[1]);
                        let false_expr_str = str_local(srcs[2]);
                        let dest_str = str_local(dests[0]);
                        emitln!(
                            self.writer(),
                            "{} := (if {} then {} else {});",
                            dest_str,
                            cond_str,
                            true_expr_str,
                            false_expr_str
                        );
                    }
                    Quantifier(qt, qid, inst, li) => {
                        let fun_env = self.parent.env.get_function(*qid);
                        let inst = &self.inst_slice(inst);
                        let fun_name =
                            boogie_function_name(&fun_env, inst, FunctionTranslationStyle::Pure);

                        let loc_type = if qt.vector_based() {
                            self.get_local_type(dests[0]).instantiate(inst)
                        } else {
                            fun_env.get_parameter_types()[0]
                                .skip_reference()
                                .instantiate(inst)
                        };
                        let suffix = boogie_type_suffix(env, &loc_type);

                        let cr_args = |local_name: &str| {
                            if !qt.vector_based() {
                                srcs.iter()
                                    .enumerate()
                                    .map(|(index, vidx)| {
                                        if index == *li {
                                            local_name.to_string()
                                        } else {
                                            format!("$t{}", vidx)
                                        }
                                    })
                                    .join(", ")
                            } else {
                                srcs.iter()
                                    .skip(if qt.range_based() { 3 } else { 1 })
                                    .enumerate()
                                    .map(|(index, vidx)| {
                                        if index == *li {
                                            format!("ReadVec($t{}, {})", srcs[0], local_name)
                                        } else {
                                            format!("$t{}", vidx)
                                        }
                                    })
                                    .join(", ")
                            }
                        };

                        // srcs[0] is the source vector for vector-based quantifiers
                        // srcs[1] and srcs[2] are the range bounds for range-based quantifiers [start, end)

                        match qt {
                            QuantifierType::Forall => {
                                let b_type = boogie_type(env, &loc_type);
                                emitln!(
                                    self.writer(),
                                    "$t{} := (forall x: {} :: $IsValid'{}'(x) ==> {}({}));",
                                    dests[0],
                                    b_type,
                                    suffix,
                                    fun_name,
                                    cr_args("x")
                                );
                            }
                            QuantifierType::Exists => {
                                let b_type = boogie_type(env, &loc_type);
                                emitln!(
                                    self.writer(),
                                    "$t{} := (exists x: {} :: $IsValid'{}'(x) && {}({}));",
                                    dests[0],
                                    b_type,
                                    suffix,
                                    fun_name,
                                    cr_args("x")
                                );
                            }
                            QuantifierType::Map => {
                                emitln!(self.writer(), "havoc $t{};", dests[0]);
                                emitln!(
                                    self.writer(),
                                    "assume LenVec($t{}) == LenVec($t{});",
                                    dests[0],
                                    srcs[0]
                                );
                                emitln!(self.writer(), "assume (forall i:int :: 0 <= i && i < LenVec($t{}) ==> ReadVec($t{}, i) == {}({}));", srcs[0], dests[0], fun_name, cr_args("i"));
                                emitln!(
                                    self.writer(),
                                    "assume $IsValid'{}'($t{});",
                                    suffix,
                                    dests[0]
                                );
                            }
                            QuantifierType::MapRange => {
                                emitln!(self.writer(), "havoc $t{};", dests[0]);
                                emitln!(
                                    self.writer(),
                                    "assume $t{} <= $t{} ==> LenVec($t{}) == ($t{} - $t{});",
                                    srcs[1],
                                    srcs[2],
                                    dests[0],
                                    srcs[2],
                                    srcs[1]
                                );
                                emitln!(self.writer(), "assume (forall i:int :: $t{} <= i && i < $t{} ==> ReadVec($t{}, i - $t{}) == {}({}));", srcs[1], srcs[2], dests[0], srcs[1], fun_name, cr_args("i"));
                                emitln!(
                                    self.writer(),
                                    "assume $IsValid'{}'($t{});",
                                    suffix,
                                    dests[0]
                                );
                            }
                            QuantifierType::Any => {
                                emitln!(self.writer(), "$t{} := (exists i:int :: 0 <= i && i < LenVec($t{}) && {}({}));", dests[0], srcs[0], fun_name, cr_args("i"));
                            }
                            QuantifierType::AnyRange => {
                                emitln!(
                                    self.writer(),
                                    "$t{} := (exists i:int :: $t{} <= i && i < $t{} && {}({}));",
                                    dests[0],
                                    srcs[1],
                                    srcs[2],
                                    fun_name,
                                    cr_args("i")
                                );
                            }
                            QuantifierType::All => {
                                emitln!(self.writer(), "$t{} := (forall i:int :: 0 <= i && i < LenVec($t{}) ==> {}({}));", dests[0], srcs[0], fun_name, cr_args("i"));
                            }
                            QuantifierType::AllRange => {
                                emitln!(
                                    self.writer(),
                                    "$t{} := (forall i:int :: $t{} <= i && i < $t{} ==> {}({}));",
                                    dests[0],
                                    srcs[1],
                                    srcs[2],
                                    fun_name,
                                    cr_args("i")
                                );
                            }
                            QuantifierType::Find => {
                                emitln!(self.writer(), "havoc $find_exists;");
                                emitln!(self.writer(), "$find_exists := (exists i:int :: 0 <= i && i < LenVec($t{}) && {}({}));", srcs[0], fun_name, cr_args("i"));
                                emitln!(self.writer(), "if ($find_exists) {");
                                emitln!(self.writer(), "    havoc $find_i;");
                                emitln!(
                                    self.writer(),
                                    "    assume 0 <= $find_i && $find_i < LenVec($t{});",
                                    srcs[0]
                                );
                                emitln!(
                                    self.writer(),
                                    "    assume {}({});",
                                    fun_name,
                                    cr_args("$find_i")
                                );
                                emitln!(self.writer(), "    assume (forall j:int :: 0 <= j && j < $find_i ==> !{}({}));", fun_name, cr_args("j"));
                                emitln!(
                                    self.writer(),
                                    "    $t{} := {}(MakeVec1(ReadVec($t{}, $find_i)));",
                                    dests[0],
                                    suffix,
                                    srcs[0]
                                );
                                emitln!(self.writer(), "} else {");
                                emitln!(
                                    self.writer(),
                                    "    $t{} := {}(EmptyVec());",
                                    dests[0],
                                    suffix
                                );
                                emitln!(self.writer(), "}");
                            }
                            QuantifierType::FindRange => {
                                emitln!(self.writer(), "havoc $find_exists;");
                                emitln!(self.writer(), "$find_exists := (exists i:int :: $t{} <= i && i < $t{} && {}({}));", srcs[1], srcs[2], fun_name, cr_args("i"));
                                emitln!(self.writer(), "if ($find_exists) {");
                                emitln!(self.writer(), "    havoc $find_i;");
                                emitln!(
                                    self.writer(),
                                    "    assume $t{} <= $find_i && $find_i < $t{};",
                                    srcs[1],
                                    srcs[2]
                                );
                                emitln!(
                                    self.writer(),
                                    "    assume {}({});",
                                    fun_name,
                                    cr_args("$find_i")
                                );
                                emitln!(self.writer(), "    assume (forall j:int :: $t{} <= j && j < $find_i ==> !{}({}));", srcs[1], fun_name, cr_args("j"));
                                emitln!(
                                    self.writer(),
                                    "    $t{} := {}(MakeVec1(ReadVec($t{}, $find_i)));",
                                    dests[0],
                                    suffix,
                                    srcs[0]
                                );
                                emitln!(self.writer(), "} else {");
                                emitln!(
                                    self.writer(),
                                    "    $t{} := {}(EmptyVec());",
                                    dests[0],
                                    suffix
                                );
                                emitln!(self.writer(), "}");
                            }
                            QuantifierType::FindIndex => {
                                emitln!(self.writer(), "havoc $find_exists;");
                                emitln!(self.writer(), "$find_exists := (exists i:int :: 0 <= i && i < LenVec($t{}) && {}({}));", srcs[0], fun_name, cr_args("i"));
                                emitln!(self.writer(), "if ($find_exists) {");
                                emitln!(self.writer(), "    havoc $find_i;");
                                emitln!(
                                    self.writer(),
                                    "    assume 0 <= $find_i && $find_i < LenVec($t{});",
                                    srcs[0]
                                );
                                emitln!(
                                    self.writer(),
                                    "    assume {}({});",
                                    fun_name,
                                    cr_args("$find_i")
                                );
                                emitln!(self.writer(), "    assume (forall j:int :: 0 <= j && j < $find_i ==> !{}({}));", fun_name, cr_args("j"));
                                emitln!(
                                    self.writer(),
                                    "    $t{} := $1_option_Option'u64'(MakeVec1($find_i));",
                                    dests[0]
                                );
                                emitln!(self.writer(), "} else {");
                                emitln!(
                                    self.writer(),
                                    "    $t{} := $1_option_Option'u64'(EmptyVec());",
                                    dests[0]
                                );
                                emitln!(self.writer(), "}");
                            }
                            QuantifierType::FindIndexRange => {
                                emitln!(self.writer(), "havoc $find_exists;");
                                emitln!(self.writer(), "$find_exists := (exists i:int :: $t{} <= i && i < $t{} && {}({}));", srcs[1], srcs[2], fun_name, cr_args("i"));
                                emitln!(self.writer(), "if ($find_exists) {");
                                emitln!(self.writer(), "    havoc $find_i;");
                                emitln!(
                                    self.writer(),
                                    "    assume $t{} <= $find_i && $find_i < $t{};",
                                    srcs[1],
                                    srcs[2]
                                );
                                emitln!(
                                    self.writer(),
                                    "    assume {}({});",
                                    fun_name,
                                    cr_args("$find_i")
                                );
                                emitln!(self.writer(), "    assume (forall j:int :: $t{} <= j && j < $find_i ==> !{}({}));", srcs[1], fun_name, cr_args("j"));
                                emitln!(
                                    self.writer(),
                                    "    $t{} := $1_option_Option'u64'(MakeVec1($find_i));",
                                    dests[0]
                                );
                                emitln!(self.writer(), "} else {");
                                emitln!(
                                    self.writer(),
                                    "    $t{} := $1_option_Option'u64'(EmptyVec());",
                                    dests[0]
                                );
                                emitln!(self.writer(), "}");
                            }
                            QuantifierType::Count => {
                                emitln!(self.writer(), "havoc $quantifier_temp_vec;");
                                emitln!(
                                    self.writer(),
                                    "assume LenVec($quantifier_temp_vec) == LenVec($t{});",
                                    srcs[0]
                                );
                                emitln!(self.writer(), "assume (forall i:int :: 0 <= i && i < LenVec($quantifier_temp_vec) ==> ReadVec($quantifier_temp_vec, i) == (if {}({}) then 1 else 0));", fun_name, cr_args("i"));
                                emitln!(self.writer(), "$t{} := $0_vec_$sum'u64'($quantifier_temp_vec, 0, LenVec($quantifier_temp_vec));", dests[0]);
                            }
                            QuantifierType::CountRange => {
                                emitln!(self.writer(), "havoc $quantifier_temp_vec;");
                                emitln!(
                                    self.writer(),
                                    "assume LenVec($quantifier_temp_vec) == LenVec($t{});",
                                    srcs[0]
                                );
                                emitln!(self.writer(), "assume (forall i:int :: 0 <= i && i < LenVec($quantifier_temp_vec) ==> ReadVec($quantifier_temp_vec, i) == (if {}({}) then 1 else 0));", fun_name, cr_args("i"));
                                emitln!(
                                    self.writer(),
                                    "$t{} := $0_vec_$sum'u64'($quantifier_temp_vec, $t{}, $t{});",
                                    dests[0],
                                    srcs[1],
                                    srcs[2]
                                );
                            }
                            QuantifierType::SumMap => {
                                emitln!(self.writer(), "havoc $quantifier_temp_vec;");
                                emitln!(
                                    self.writer(),
                                    "assume LenVec($quantifier_temp_vec) == LenVec($t{});",
                                    srcs[0]
                                );
                                emitln!(self.writer(), "assume (forall i:int :: 0 <= i && i < LenVec($quantifier_temp_vec) ==> ReadVec($quantifier_temp_vec, i) == {}({}));", fun_name, cr_args("i"));
                                emitln!(self.writer(), "$t{} := $0_vec_$sum'u64'($quantifier_temp_vec, 0, LenVec($quantifier_temp_vec));", dests[0]);
                            }
                            QuantifierType::SumMapRange => {
                                emitln!(self.writer(), "havoc $quantifier_temp_vec;");
                                emitln!(self.writer(), "assume $t{} <= $t{} ==> LenVec($quantifier_temp_vec) == ($t{} - $t{});", srcs[1], srcs[2], srcs[2], srcs[1]);
                                emitln!(self.writer(), "assume (forall i:int :: $t{} <= i && i < $t{} ==> ReadVec($quantifier_temp_vec, i - $t{}) ==  {}({}));", srcs[1], srcs[2], srcs[1], fun_name, cr_args("i"));
                                emitln!(self.writer(), "$t{} := $0_vec_$sum'u64'($quantifier_temp_vec, 0, LenVec($quantifier_temp_vec));", dests[0]);
                            }
                            QuantifierType::Filter => {
                                emitln!(self.writer(), "havoc $t{};", dests[0]);
                                emitln!(self.writer(), "havoc $quantifier_temp_vec;");
                                emitln!(
                                    self.writer(),
                                    "assume LenVec($quantifier_temp_vec) == LenVec($t{});",
                                    dests[0]
                                );
                                emitln!(
                                    self.writer(),
                                    "assume LenVec($t{}) <= LenVec($t{});",
                                    dests[0],
                                    srcs[0]
                                );
                                emitln!(self.writer(), "assume (forall i:int, j:int :: 0 <= i && i < j && j < LenVec($quantifier_temp_vec) ==> ReadVec($quantifier_temp_vec, i) < ReadVec($quantifier_temp_vec, j));");
                                emitln!(self.writer(), "assume (forall i:int :: 0 <= i && i < LenVec($quantifier_temp_vec) ==> 0 <= ReadVec($quantifier_temp_vec, i) && ReadVec($quantifier_temp_vec, i) < LenVec($t{}));", srcs[0]);
                                emitln!(self.writer(), "assume (forall i:int :: 0 <= i && i < LenVec($t{}) ==> ReadVec($t{}, i) == ReadVec($t{}, ReadVec($quantifier_temp_vec, i)));", dests[0], dests[0], srcs[0]);
                                emitln!(self.writer(), "assume (forall j:int :: 0 <= j && j < LenVec($t{}) ==> ({}({}) <==> $ContainsVec'u64'($quantifier_temp_vec, j)));", srcs[0], fun_name, cr_args("j"));
                                emitln!(
                                    self.writer(),
                                    "assume $IsValid'{}'($t{});",
                                    suffix,
                                    dests[0]
                                );
                            }
                            QuantifierType::FilterRange => {
                                emitln!(self.writer(), "havoc $t{};", dests[0]);
                                emitln!(self.writer(), "havoc $quantifier_temp_vec;");
                                emitln!(
                                    self.writer(),
                                    "assume LenVec($quantifier_temp_vec) == LenVec($t{});",
                                    dests[0]
                                );
                                emitln!(
                                    self.writer(),
                                    "assume $t{} <= $t{} ==> LenVec($t{}) <= ($t{} - $t{});",
                                    srcs[1],
                                    srcs[2],
                                    dests[0],
                                    srcs[2],
                                    srcs[1]
                                );
                                emitln!(
                                    self.writer(),
                                    "assume $t{} > $t{} ==> LenVec($t{}) == 0;",
                                    srcs[1],
                                    srcs[2],
                                    dests[0]
                                );
                                emitln!(self.writer(), "assume (forall i:int, j:int :: 0 <= i && i < j && j < LenVec($quantifier_temp_vec) ==> ReadVec($quantifier_temp_vec, i) < ReadVec($quantifier_temp_vec, j));");
                                emitln!(self.writer(), "assume (forall i:int :: 0 <= i && i < LenVec($quantifier_temp_vec) ==> $t{} <= ReadVec($quantifier_temp_vec, i) && ReadVec($quantifier_temp_vec, i) < $t{});", srcs[1], srcs[2]);
                                emitln!(self.writer(), "assume (forall i:int :: 0 <= i && i < LenVec($t{}) ==> ReadVec($t{}, i) == ReadVec($t{}, ReadVec($quantifier_temp_vec, i)));", dests[0], dests[0], srcs[0]);
                                emitln!(self.writer(), "assume (forall j:int :: $t{} <= j && j < $t{} ==> ({}({}) <==> $ContainsVec'u64'($quantifier_temp_vec, j)));", srcs[1], srcs[2], fun_name, cr_args("j"));
                                emitln!(
                                    self.writer(),
                                    "assume $IsValid'{}'($t{});",
                                    suffix,
                                    dests[0]
                                );
                            }
                            QuantifierType::FindIndices => {
                                emitln!(self.writer(), "havoc $t{};", dests[0]);
                                emitln!(
                                    self.writer(),
                                    "assume LenVec($t{}) <= LenVec($t{});",
                                    dests[0],
                                    srcs[0]
                                );
                                emitln!(self.writer(), "assume (forall i:int, j:int :: 0 <= i && i < j && j < LenVec($t{}) ==> ReadVec($t{}, i) < ReadVec($t{}, j));", dests[0], dests[0], dests[0]);
                                emitln!(self.writer(), "assume (forall i:int :: 0 <= i && i < LenVec($t{}) ==> 0 <= ReadVec($t{}, i) && ReadVec($t{}, i) < LenVec($t{}));", dests[0], dests[0], dests[0], srcs[0]);
                                emitln!(self.writer(), "assume (forall i:int :: 0 <= i && i < LenVec($t{}) ==> {}({}));", dests[0], fun_name, cr_args(&format!("ReadVec($t{}, i)", dests[0])));
                                emitln!(self.writer(), "assume (forall i:int :: 0 <= i && i < LenVec($t{}) ==> ({}({}) <==> $ContainsVec'u64'($t{}, i)));", srcs[0], fun_name, cr_args("i"), dests[0]);
                            }
                            QuantifierType::FindIndicesRange => {
                                emitln!(self.writer(), "havoc $t{};", dests[0]);
                                emitln!(
                                    self.writer(),
                                    "assume $t{} <= $t{} ==> LenVec($t{}) <= ($t{} - $t{});",
                                    srcs[1],
                                    srcs[2],
                                    dests[0],
                                    srcs[2],
                                    srcs[1]
                                );
                                emitln!(
                                    self.writer(),
                                    "assume $t{} > $t{} ==> LenVec($t{}) == 0;",
                                    srcs[1],
                                    srcs[2],
                                    dests[0]
                                );
                                emitln!(self.writer(), "assume (forall i:int, j:int :: 0 <= i && i < j && j < LenVec($t{}) ==> ReadVec($t{}, i) < ReadVec($t{}, j));", dests[0], dests[0], dests[0]);
                                emitln!(self.writer(), "assume (forall i:int :: 0 <= i && i < LenVec($t{}) ==> $t{} <= ReadVec($t{}, i) && ReadVec($t{}, i) < $t{});", dests[0], srcs[1], dests[0], dests[0], srcs[2]);
                                emitln!(self.writer(), "assume (forall i:int :: 0 <= i && i < LenVec($t{}) ==> {}({}));", dests[0], fun_name, cr_args(&format!("ReadVec($t{}, i)", dests[0])));
                                emitln!(self.writer(), "assume (forall i:int :: $t{} <= i && i < $t{} ==> ({}({}) <==> $ContainsVec'u64'($t{}, i)));", srcs[1], srcs[2], fun_name, cr_args("i"), dests[0]);
                            }
                        }
                    }
                }
                match aa {
                    Some(AbortAction::Check) => match self.parent.asserts_mode {
                        AssertsMode::Check => {
                            let message = if self.parent.options.func_abort_check_only {
                                "function code should not abort"
                            } else {
                                "code should not abort"
                            };
                            emitln!(
                                self.writer(),
                                "assert {{:msg \"assert_failed{}: {}\"}} !$abort_flag;",
                                self.loc_str(&self.writer().get_loc()),
                                message,
                            );
                        }
                        AssertsMode::Assume => {
                            emitln!(self.writer(), "assume !$abort_flag;");
                        }
                    },
                    None => {}
                }
            }
            Abort(_, src) => {
                match self.parent.asserts_mode {
                    AssertsMode::Check => {
                        let message = if self.parent.options.func_abort_check_only {
                            "function code should not abort"
                        } else {
                            "code should not abort"
                        };
                        emitln!(
                            self.writer(),
                            "assert {{:msg \"assert_failed{}: {}\"}} false;",
                            self.loc_str(&self.writer().get_loc()),
                            message,
                        );
                    }
                    AssertsMode::Assume => {
                        emitln!(self.writer(), "assume false;");
                    }
                }
                let src_str = str_local(*src);
                let src_val = if self.parent.targets.prover_options().bv_int_encoding {
                    src_str
                } else {
                    format!("$bv2int.64({})", src_str)
                };
                emitln!(self.writer(), "$abort_code := {};", src_val);
                emitln!(self.writer(), "$abort_flag := true;");
                emitln!(self.writer(), "return;")
            }
            Nop(..) => {}
        }
        emitln!(self.writer());
    }

    fn translate_write_back(&self, dest: &BorrowNode, edge: &BorrowEdge, src: TempIndex) {
        use BorrowNode::*;
        let writer = self.parent.writer;
        let env = self.parent.env;
        let src_str = format!("$t{}", src);
        match dest {
            ReturnPlaceholder(_) => {
                unreachable!("unexpected transient borrow node")
            }
            GlobalRoot(memory) => {
                assert!(matches!(edge, BorrowEdge::Direct));
                let memory = &memory.to_owned().instantiate(self.type_inst);
                let memory_name = boogie_resource_memory_name(env, memory, &None);
                emitln!(
                    writer,
                    "{} := $ResourceUpdate({}, $GlobalLocationAddress({}),\n    \
                     $Dereference({}));",
                    memory_name,
                    memory_name,
                    src_str,
                    src_str
                );
            }
            SpecGlobalRoot(tys) => {
                assert!(matches!(edge, BorrowEdge::Direct));
                emitln!(
                    writer,
                    "{} := $Dereference({});",
                    boogie_spec_global_var_name(self.parent.env, tys),
                    src_str
                );
            }
            LocalRoot(idx) => {
                assert!(matches!(edge, BorrowEdge::Direct));
                emitln!(writer, "$t{} := $Dereference({});", idx, src_str);
            }
            Reference(idx) => {
                let dst_value = format!("$Dereference($t{})", idx);
                let src_value = format!("$Dereference({})", src_str);
                let get_path_index = |offset: usize| {
                    if offset == 0 {
                        format!("ReadVec({}->p, LenVec($t{}->p))", src_str, idx)
                    } else {
                        format!("ReadVec({}->p, LenVec($t{}->p) + {})", src_str, idx, offset)
                    }
                };

                let update = if let BorrowEdge::Hyper(edges) = edge {
                    self.translate_write_back_update(
                        &mut || dst_value.clone(),
                        &get_path_index,
                        src_value,
                        edges,
                        0,
                    )
                } else {
                    self.translate_write_back_update(
                        &mut || dst_value.clone(),
                        &get_path_index,
                        src_value,
                        &[edge.to_owned()],
                        0,
                    )
                };
                emitln!(
                    writer,
                    "$t{} := $UpdateMutation($t{}, {});",
                    idx,
                    idx,
                    update
                );
            }
        }
    }

    /// Returns read aggregate and write aggregate if fun_env matches one of the native functions
    /// implementing custom mutable borrow.
    fn get_borrow_native_aggregate_names(&self, fn_name: &String) -> Option<(String, String)> {
        for f in &self.parent.options.borrow_aggregates {
            if &f.name == fn_name {
                return Some((f.read_aggregate.clone(), f.write_aggregate.clone()));
            }
        }
        None
    }

    fn translate_write_back_update(
        &self,
        mk_dest: &mut dyn FnMut() -> String,
        get_path_index: &dyn Fn(usize) -> String,
        src: String,
        edges: &[BorrowEdge],
        at: usize,
    ) -> String {
        if at >= edges.len() {
            src
        } else {
            match &edges[at] {
                BorrowEdge::Direct => {
                    self.translate_write_back_update(mk_dest, get_path_index, src, edges, at + 1)
                }
                BorrowEdge::Field(memory, offset) => {
                    let memory = memory.to_owned().instantiate(self.type_inst);
                    let struct_env = &self.parent.env.get_struct_qid(memory.to_qualified_id());
                    let field_env = &struct_env.get_field_by_offset(*offset);
                    let sel_fun = boogie_field_sel(field_env, &memory.inst);
                    let new_dest = format!("{}->{}", (*mk_dest)(), sel_fun);
                    let mut new_dest_needed = false;
                    let new_src = self.translate_write_back_update(
                        &mut || {
                            new_dest_needed = true;
                            format!("$$sel{}", at)
                        },
                        get_path_index,
                        src,
                        edges,
                        at + 1,
                    );
                    let update_fun = boogie_field_update(field_env, &memory.inst);
                    if new_dest_needed {
                        format!(
                            "(var $$sel{} := {}; {}({}, {}))",
                            at,
                            new_dest,
                            update_fun,
                            (*mk_dest)(),
                            new_src
                        )
                    } else {
                        format!("{}({}, {})", update_fun, (*mk_dest)(), new_src)
                    }
                }
                BorrowEdge::EnumField(memory, offset, vid) => {
                    let memory = memory.to_owned().instantiate(self.type_inst);
                    let enum_env = &self.parent.env.get_enum_qid(memory.to_qualified_id());
                    let variant_env = &enum_env.get_variant(*vid);
                    let field_env = &variant_env.get_field_by_offset(*offset);

                    let update_fun = boogie_enum_field_update(field_env);
                    let sel_fun = boogie_enum_field_sel(field_env, &memory.inst);

                    let new_dest = format!("{}->{}", (*mk_dest)(), sel_fun);
                    let mut new_dest_needed = false;
                    let new_src = self.translate_write_back_update(
                        &mut || {
                            new_dest_needed = true;
                            format!("$$sel{}", at)
                        },
                        get_path_index,
                        src,
                        edges,
                        at + 1,
                    );
                    if new_dest_needed {
                        format!(
                            "(var $$sel{} := {}; {}({}, {}))",
                            at,
                            new_dest,
                            update_fun,
                            (*mk_dest)(),
                            new_src
                        )
                    } else {
                        format!("{}({}, {})", update_fun, (*mk_dest)(), new_src)
                    }
                }
                BorrowEdge::DynamicField(struct_qid, name_type, value_type) => {
                    let struct_env = &self.parent.env.get_struct_qid(struct_qid.to_qualified_id());
                    let instantiated_struct_qid = struct_qid.to_owned().instantiate(self.type_inst);
                    let instantiated_name_type = name_type.instantiate(self.type_inst);
                    let instantiated_value_type = value_type.instantiate(self.type_inst);
                    let sel_fun = boogie_dynamic_field_sel(
                        self.parent.env,
                        &instantiated_name_type,
                        &instantiated_value_type,
                    );
                    let update_fun = boogie_dynamic_field_update(
                        &struct_env,
                        &instantiated_struct_qid.inst,
                        &instantiated_name_type,
                        &instantiated_value_type,
                    );
                    let new_dest = format!("{}->{}", (*mk_dest)(), sel_fun);
                    let mut new_dest_needed = false;
                    let new_src = self.translate_write_back_update(
                        &mut || {
                            new_dest_needed = true;
                            format!("$$sel{}", at)
                        },
                        get_path_index,
                        src,
                        edges,
                        at + 1,
                    );
                    if new_dest_needed {
                        format!(
                            "(var $$sel{} := {}; {}({}, {}))",
                            at,
                            new_dest,
                            update_fun,
                            (*mk_dest)(),
                            new_src
                        )
                    } else {
                        format!("{}({}, {})", update_fun, (*mk_dest)(), new_src)
                    }
                }
                BorrowEdge::Index(index_edge_kind) => {
                    // Index edge is used for both vectors, tables, and custom native methods
                    // implementing similar functionality (mutable borrow). Determine which
                    // operations to use to read and update.
                    let (read_aggregate, update_aggregate) = match index_edge_kind {
                        IndexEdgeKind::Vector => ("ReadVec".to_string(), "UpdateVec".to_string()),
                        IndexEdgeKind::Table => ("GetTable".to_string(), "UpdateTable".to_string()),
                        IndexEdgeKind::Custom(name) => {
                            // panic here means that custom borrow natives options were not specified properly
                            self.get_borrow_native_aggregate_names(name).unwrap()
                        }
                    };

                    // Compute the offset into the path where to retrieve the index.
                    let offset = edges[0..at]
                        .iter()
                        .filter(|e| !matches!(e, BorrowEdge::Direct))
                        .count();
                    let index = (*get_path_index)(offset);
                    let new_dest = format!("{}({}, {})", read_aggregate, (*mk_dest)(), index);
                    let mut new_dest_needed = false;
                    // Recursively perform write backs for next edges
                    let new_src = self.translate_write_back_update(
                        &mut || {
                            new_dest_needed = true;
                            format!("$$sel{}", at)
                        },
                        get_path_index,
                        src,
                        edges,
                        at + 1,
                    );
                    if new_dest_needed {
                        format!(
                            "(var $$sel{} := {}; {}({}, {}, {}))",
                            at,
                            new_dest,
                            update_aggregate,
                            (*mk_dest)(),
                            index,
                            new_src
                        )
                    } else {
                        format!(
                            "{}({}, {}, {})",
                            update_aggregate,
                            (*mk_dest)(),
                            index,
                            new_src
                        )
                    }
                }
                BorrowEdge::Hyper(_) => unreachable!("unexpected borrow edge"),
            }
        }
    }

    /// Track location for execution trace, avoiding to track the same line multiple times.
    fn track_loc(&self, last_tracked_loc: &mut Option<(Loc, LineIndex)>, loc: &Loc) {
        let env = self.fun_target.global_env();
        if let Some(l) = env.get_location(loc) {
            if let Some((last_loc, last_line)) = last_tracked_loc {
                if *last_line == l.line {
                    // This line already tracked.
                    return;
                }
                *last_loc = loc.clone();
                *last_line = l.line;
            } else {
                *last_tracked_loc = Some((loc.clone(), l.line));
            }
            emitln!(
                self.writer(),
                "assume {{:print \"$at{}\"}} true;",
                self.loc_str(loc)
            );
        }
    }

    fn track_abort(&self, code_var: &str) {
        emitln!(
            self.writer(),
            &boogie_debug_track_abort(self.fun_target, code_var)
        );
    }

    /// Generates an update of the debug information about temporary.
    fn track_local(&self, origin_idx: TempIndex, idx: TempIndex, bv_flag: bool) {
        self.parent.add_type(&self.get_local_type(idx));
        emitln!(
            self.writer(),
            &boogie_debug_track_local(
                self.fun_target,
                origin_idx,
                idx,
                &self.get_local_type(idx),
                bv_flag
            )
        );
    }

    /// Generates an update of the debug information about the return value at given location.
    fn track_return(&self, return_idx: usize, idx: TempIndex, bv_flag: bool) {
        self.parent.add_type(&self.get_local_type(idx));
        emitln!(
            self.writer(),
            &boogie_debug_track_return(
                self.fun_target,
                return_idx,
                idx,
                &self.get_local_type(idx),
                bv_flag
            )
        );
    }

    /// Generates the bytecode to print out the value of mem.
    fn track_global_mem(&self, mem: &QualifiedInstId<DatatypeId>, node_id: NodeId) {
        let env = self.parent.env;
        let temp_str = boogie_resource_memory_name(env, mem, &None);
        emitln!(
            self.writer(),
            "assume {{:print \"$track_global_mem({}):\", {}}} true;",
            node_id.as_usize(),
            temp_str,
        );
    }

    fn track_exp(&self, kind: TraceKind, node_id: NodeId, temp: TempIndex, bv_flag: bool) {
        let env = self.parent.env;
        let ty = self.get_local_type(temp);
        let temp_str = if ty.is_reference() {
            let new_temp = boogie_temp(env, ty.skip_reference(), 0, bv_flag);
            emitln!(self.writer(), "{} := $Dereference($t{});", new_temp, temp);
            new_temp
        } else {
            format!("$t{}", temp)
        };
        let suffix = if kind == TraceKind::SubAuto {
            "_sub"
        } else {
            ""
        };
        emitln!(
            self.writer(),
            "assume {{:print \"$track_exp{}({}):\", {}}} true;",
            suffix,
            node_id.as_usize(),
            temp_str,
        );
    }

    fn loc_str(&self, loc: &Loc) -> String {
        let file_idx = self.fun_target.global_env().file_id_to_idx(loc.file_id());
        format!("({},{},{})", file_idx, loc.span().start(), loc.span().end())
    }

    fn compute_needed_temps(&self) -> BTreeMap<(String, bool), (Type, bool, usize)> {
        use Bytecode::*;
        use Operation::*;

        let fun_target = self.fun_target;
        let env = fun_target.global_env();

        let mut res: BTreeMap<(String, bool), (Type, bool, usize)> = BTreeMap::new();
        let mut need = |ty: &Type, bv_flag: bool, n: usize| {
            // Index by type suffix, which is more coarse grained then type.
            let ty = ty.skip_reference();
            let suffix = boogie_type_suffix(env, ty);
            let cnt = res
                .entry((suffix, bv_flag))
                .or_insert_with(|| (ty.to_owned(), bv_flag, 0));
            cnt.2 = cnt.2.max(n);
        };
        let baseline_flag = self.fun_target.data.variant == FunctionVariant::Baseline;
        let global_state = &self
            .fun_target
            .global_env()
            .get_extension::<GlobalNumberOperationState>()
            .expect("global number operation state");
        let ret_oper_map = &global_state.get_ret_map();
        let mid = fun_target.func_env.module_env.get_id();
        let fid = fun_target.func_env.get_id();

        for bc in &fun_target.data.code {
            match bc {
                Call(_, dests, oper, srcs, ..) => match oper {
                    TraceExp(_, id) => {
                        let ty = &self.inst(&env.get_node_type(*id));
                        let bv_flag = global_state.get_node_num_oper(*id) == Bitwise;
                        need(ty, bv_flag, 1)
                    }
                    TraceReturn(idx) => {
                        let ty = &self.inst(fun_target.get_return_type(*idx));
                        let bv_flag = self.bv_flag_from_map(idx, ret_oper_map);
                        need(ty, bv_flag, 1)
                    }
                    TraceLocal(_) => {
                        let ty = &self.get_local_type(srcs[0]);
                        let num_oper = &global_state
                            .get_temp_index_oper(mid, fid, srcs[0], baseline_flag)
                            .unwrap();
                        let bv_flag = self.bv_flag(num_oper);
                        need(ty, bv_flag, 1)
                    }
                    Havoc(HavocKind::MutationValue) => {
                        let ty = &self.get_local_type(dests[0]);
                        let num_oper = &global_state
                            .get_temp_index_oper(mid, fid, dests[0], baseline_flag)
                            .unwrap();
                        let bv_flag = self.bv_flag(num_oper);
                        need(ty, bv_flag, 1)
                    }
                    _ => {}
                },
                Prop(_, PropKind::Modifies, exp) => {
                    // global_state.exp_operation_map.get(exp.node_id()) == Bitwise;
                    //let bv_flag = env.get_node_num_oper(exp.node_id()) == Bitwise;
                    let bv_flag = global_state.get_node_num_oper(exp.node_id()) == Bitwise;
                    need(&BOOL_TYPE, false, 1);
                    need(&self.inst(&env.get_node_type(exp.node_id())), bv_flag, 1)
                }
                _ => {}
            }
        }
        res
    }
}

fn struct_has_native_equality(
    struct_env: &StructEnv<'_>,
    inst: &[Type],
    options: &BoogieOptions,
) -> bool {
    if options.native_equality {
        // Everything has native equality
        return true;
    }
    for field in struct_env.get_fields() {
        if !has_native_equality(
            struct_env.module_env.env,
            options,
            &field.get_type().instantiate(inst),
        ) {
            return false;
        }
    }
    true
}

fn enum_has_native_equality(
    enum_env: &EnumEnv<'_>,
    inst: &[Type],
    options: &BoogieOptions,
) -> bool {
    if options.native_equality {
        // Everything has native equality
        return true;
    }
    for variant in enum_env.get_variants() {
        for field in variant.get_fields() {
            if !has_native_equality(
                enum_env.module_env.env,
                options,
                &field.get_type().instantiate(inst),
            ) {
                return false;
            }
        }
    }
    true
}

pub fn has_native_equality(env: &GlobalEnv, options: &BoogieOptions, ty: &Type) -> bool {
    if options.native_equality {
        // Everything has native equality
        return true;
    }
    match ty {
        Type::Vector(..) => false,
        Type::Datatype(mid, did, inst) => match &env.get_struct_or_enum_qid(mid.qualified(*did)) {
            StructOrEnumEnv::Struct(struct_env) => {
                struct_has_native_equality(&struct_env, inst, options)
            }
            StructOrEnumEnv::Enum(enum_env) => enum_has_native_equality(&enum_env, inst, options),
        },
        Type::Primitive(_)
        | Type::Tuple(_)
        | Type::TypeParameter(_)
        | Type::Reference(_, _)
        | Type::Fun(_, _)
        | Type::TypeDomain(_)
        | Type::ResourceDomain(_, _, _)
        | Type::Error
        | Type::Var(_) => true,
    }
}

// Create a unique offset for the variant and field offset combination
fn variant_field_offset(variant_env: &VariantEnv<'_>, offset: usize) -> usize {
    (variant_env.get_tag() << 32) | offset
}<|MERGE_RESOLUTION|>--- conflicted
+++ resolved
@@ -2715,14 +2715,12 @@
                             } else {
                                 unreachable!("expected one source for GetField expression");
                             }
-<<<<<<< HEAD
                         } else if let Quantifier(qt, qid, inst, li) = op {
                             let qfun_env = fun_target.global_env().get_function(*qid);
                             let inst = &self.inst_slice(inst);
                             self.generate_pure_quantifier_expr(
                                 qt, &qfun_env, inst, srcs, dests, *li, &fmt_temp,
                             )
-=======
                         } else if let Operation::Pack(mid, sid, inst) = op {
                             let inst = &self.inst_slice(inst);
                             let struct_env =
@@ -2749,7 +2747,6 @@
                             let all_args = regular_args.into_iter().chain(dynamic_args).join(", ");
 
                             format!("{}({})", boogie_struct_name(&struct_env, inst), all_args)
->>>>>>> 40517ac8
                         } else if let Some((sym, arity)) = op_symbol(op) {
                             if srcs.len() == arity {
                                 // Bitwise operations and shifts are functions, not operators
