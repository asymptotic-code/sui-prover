--- conflicted
+++ resolved
@@ -3376,7 +3376,6 @@
                                 self.loc_str(&self.writer().get_loc()),
                                 args_str,
                             );
-<<<<<<< HEAD
                             processed = true;
                         }
 
@@ -3403,8 +3402,6 @@
                         {
                             emitln!(self.writer(), "res := {};", args_str);
                             emitln!(self.writer(), "if (!res) { return; }");
-=======
->>>>>>> f1790392
                             processed = true;
                         }
 
