// Copyright (c) The Diem Core Contributors
// Copyright (c) The Move Contributors
// SPDX-License-Identifier: Apache-2.0

//! This module translates the bytecode of a module to Boogie code.

use std::{
    cell::RefCell,
    collections::{BTreeMap, BTreeSet},
    iter,
    str::FromStr,
};

use bimap::btree::BiBTreeMap;
use codespan::LineIndex;
use itertools::Itertools;
#[allow(unused_imports)]
use log::{debug, info, log, warn, Level};

use move_compiler::interface_generator::NATIVE_INTERFACE;
use move_core_types::language_storage::StructTag;
use move_model::{
    ast::Attribute,
    code_writer::CodeWriter,
    emit, emitln,
    model::{
        DatatypeId, EnclosingEnv, EnumEnv, FieldId, FunId, FunctionEnv, GlobalEnv, Loc, ModuleId,
        NodeId, QualifiedId, QualifiedInstId, RefType, StructEnv, StructOrEnumEnv, VariantEnv,
    },
    pragmas::ADDITION_OVERFLOW_UNCHECKED_PRAGMA,
    ty::{PrimitiveType, Type, TypeDisplayContext, BOOL_TYPE},
};
use move_stackless_bytecode::{
    ast::{TempIndex, TraceKind},
    control_flow_reconstruction::{self, StructuredBlock},
    deterministic_analysis, dynamic_field_analysis,
    function_data_builder::FunctionDataBuilder,
    function_target::FunctionTarget,
    function_target_pipeline::{
        FunctionTargetProcessor, FunctionTargetsHolder, FunctionVariant, VerificationFlavor,
    },
    livevar_analysis::LiveVarAnalysisProcessor,
    mono_analysis::{self, MonoInfo},
    no_abort_analysis,
    number_operation::{
        FuncOperationMap, GlobalNumberOperationState,
        NumOperation::{self, Bitwise, Bottom},
    },
    pure_function_analysis::PureFunctionAnalysisProcessor,
    reaching_def_analysis::ReachingDefProcessor,
    spec_global_variable_analysis::{self},
    stackless_bytecode::{
        AbortAction, BorrowEdge, BorrowNode, Bytecode, Constant, HavocKind, IndexEdgeKind,
        Operation, PropKind, QuantifierType,
    },
    verification_analysis,
};

use crate::boogie_backend::{
    boogie_helpers::{
        boogie_address_blob, boogie_bv_type, boogie_byte_blob, boogie_constant_blob,
        boogie_debug_track_abort, boogie_debug_track_local, boogie_debug_track_return,
        boogie_declare_global, boogie_dynamic_field_sel, boogie_dynamic_field_update,
        boogie_enum_field_name, boogie_enum_field_update, boogie_enum_name,
        boogie_enum_variant_ctor_name, boogie_equality_for_type, boogie_field_sel,
        boogie_field_update, boogie_function_bv_name, boogie_function_name, boogie_inst_suffix,
        boogie_make_vec_from_strings, boogie_modifies_memory_name, boogie_num_literal,
        boogie_num_type_base, boogie_num_type_string_capital, boogie_resource_memory_name,
        boogie_spec_global_var_name, boogie_struct_name, boogie_temp, boogie_temp_from_suffix,
        boogie_type, boogie_type_param, boogie_type_suffix, boogie_type_suffix_bv,
        boogie_type_suffix_for_struct, boogie_well_formed_check, boogie_well_formed_expr_bv,
        FunctionTranslationStyle, TypeIdentToken,
    },
    options::BoogieOptions,
    spec_translator::SpecTranslator,
};

use super::boogie_helpers::boogie_enum_field_sel;

pub struct BoogieTranslator<'env> {
    env: &'env GlobalEnv,
    options: &'env BoogieOptions,
    writer: &'env CodeWriter,
    spec_translator: SpecTranslator<'env>,
    targets: &'env FunctionTargetsHolder,
    types: &'env RefCell<BiBTreeMap<Type, String>>,
    asserts_mode: AssertsMode,
}

#[derive(Debug, Clone, Copy, PartialEq, Eq, PartialOrd, Ord, Hash)]
pub enum AssertsMode {
    Check,
    Assume,
}

pub struct FunctionTranslator<'env> {
    parent: &'env BoogieTranslator<'env>,
    fun_target: &'env FunctionTarget<'env>,
    type_inst: &'env [Type],
    style: FunctionTranslationStyle,
}

pub struct StructTranslator<'env> {
    parent: &'env BoogieTranslator<'env>,
    struct_env: &'env StructEnv<'env>,
    type_inst: &'env [Type],
    is_opaque: bool,
}

pub struct EnumTranslator<'env> {
    parent: &'env BoogieTranslator<'env>,
    enum_env: &'env EnumEnv<'env>,
    type_inst: &'env [Type],
    is_opaque: bool,
}

impl<'env> BoogieTranslator<'env> {
    pub fn new(
        env: &'env GlobalEnv,
        options: &'env BoogieOptions,
        targets: &'env FunctionTargetsHolder,
        writer: &'env CodeWriter,
        types: &'env RefCell<BiBTreeMap<Type, String>>,
        asserts_mode: AssertsMode,
    ) -> Self {
        Self {
            env,
            options,
            targets,
            writer,
            types,
            spec_translator: SpecTranslator::new(writer, env, options),
            asserts_mode,
        }
    }

    pub fn translate(&mut self) {
        let writer = self.writer;
        let env = self.env;

        let mono_info = mono_analysis::get_info(self.env);
        let empty = &BTreeSet::new();

        emitln!(
            writer,
            "\n\n//==================================\n// Begin Translation\n"
        );

        // Add type reflection axioms
        if !mono_info.type_params.is_empty() {
            emitln!(writer, "function $TypeName(t: $TypeParamInfo): Vec int;");

            // type name <-> type info: primitives
            for name in [
                "Bool", "U8", "U16", "U32", "U64", "U128", "U256", "Address", "Signer",
            ]
            .into_iter()
            {
                emitln!(
                    writer,
                    "axiom (forall t: $TypeParamInfo :: {{$TypeName(t)}} \
                            t is $TypeParam{} ==> $IsEqual'vec'u8''($TypeName(t), {}));",
                    name,
                    TypeIdentToken::convert_to_bytes(TypeIdentToken::make(&name.to_lowercase()))
                );
                emitln!(
                    writer,
                    "axiom (forall t: $TypeParamInfo :: {{$TypeName(t)}} \
                            $IsEqual'vec'u8''($TypeName(t), {}) ==> t is $TypeParam{});",
                    TypeIdentToken::convert_to_bytes(TypeIdentToken::make(&name.to_lowercase())),
                    name,
                );
            }

            // type name <-> type info: vector
            let mut tokens = TypeIdentToken::make("vector<");
            tokens.push(TypeIdentToken::Variable("$TypeName(t->e)".to_string()));
            tokens.extend(TypeIdentToken::make(">"));
            emitln!(
                writer,
                "axiom (forall t: $TypeParamInfo :: {{$TypeName(t)}} \
                            t is $TypeParamVector ==> $IsEqual'vec'u8''($TypeName(t), {}));",
                TypeIdentToken::convert_to_bytes(tokens)
            );
            // TODO(mengxu): this will parse it to an uninterpreted vector element type
            emitln!(
                writer,
                "axiom (forall t: $TypeParamInfo :: {{$TypeName(t)}} \
                            ($IsPrefix'vec'u8''($TypeName(t), {}) && $IsSuffix'vec'u8''($TypeName(t), {})) ==> t is $TypeParamVector);",
                TypeIdentToken::convert_to_bytes(TypeIdentToken::make("vector<")),
                TypeIdentToken::convert_to_bytes(TypeIdentToken::make(">")),
            );

            // type name <-> type info: struct
            let mut tokens = TypeIdentToken::make("0x");
            // TODO(mengxu): this is not a correct radix16 encoding of an integer
            tokens.push(TypeIdentToken::Variable("MakeVec1(t->a)".to_string()));
            tokens.extend(TypeIdentToken::make("::"));
            tokens.push(TypeIdentToken::Variable("t->m".to_string()));
            tokens.extend(TypeIdentToken::make("::"));
            tokens.push(TypeIdentToken::Variable("t->s".to_string()));
            emitln!(
                writer,
                "axiom (forall t: $TypeParamInfo :: {{$TypeName(t)}} \
                            t is $TypeParamStruct ==> $IsEqual'vec'u8''($TypeName(t), {}));",
                TypeIdentToken::convert_to_bytes(tokens)
            );
            // TODO(mengxu): this will parse it to an uninterpreted struct
            emitln!(
                writer,
                "axiom (forall t: $TypeParamInfo :: {{$TypeName(t)}} \
                            $IsPrefix'vec'u8''($TypeName(t), {}) ==> t is $TypeParamVector);",
                TypeIdentToken::convert_to_bytes(TypeIdentToken::make("0x")),
            );
        }

        // Add given type declarations for type parameters.
        emitln!(writer, "\n\n// Given Types for Type Parameters\n");
        for idx in &mono_info.type_params {
            let param_type = boogie_type_param(env, *idx);
            let suffix = boogie_type_suffix(env, &Type::TypeParameter(*idx));
            let is_uid = self
                .env
                .find_datatype_by_tag(&StructTag::from_str("0x2::object::UID").unwrap())
                .and_then(|uid_qid| mono_info.structs.get(&uid_qid))
                .is_some();
            if is_uid {
                // Sui-specific to allow "using" unresolved type params as Sui objects in Boogie
                // (otherwise Boogie compilation errors may occur)
                emitln!(writer, "datatype {} {{", param_type);
                emitln!(writer, "    {}($id: $2_object_UID)", param_type);
                emitln!(writer, "}");

                // Generate object::borrow_uid function for type parameter with uid field
                let param_object_borrow_uid_fun_name = format!("$2_object_borrow_uid'{}'", suffix);
                emitln!(
                    writer,
                    "procedure {{:inline 1}} {}(obj: {}) returns (res: $2_object_UID) {{",
                    param_object_borrow_uid_fun_name,
                    param_type
                );
                writer.indent();
                emitln!(writer, "res := obj->$id;");
                writer.unindent();
                emitln!(writer, "}");
            } else {
                emitln!(writer, "type {};", param_type);
            }
            emitln!(
                writer,
                "function {{:inline}} $IsEqual'{}'(x1: {}, x2: {}): bool {{ x1 == x2 }}",
                suffix,
                param_type,
                param_type
            );
            emitln!(
                writer,
                "function {{:inline}} $IsValid'{}'(x: {}): bool {{ true }}",
                suffix,
                param_type,
            );
            emitln!(
                writer,
                "procedure {{:inline 1}} $0_prover_type_inv'{}'(x: {}) returns (res: bool) {{ res := true; }}",
                suffix,
                param_type,
            );

            // declare free variables to represent the type info for this type
            emitln!(writer, "var {}_info: $TypeParamInfo;", param_type);
        }
        emitln!(writer);

        self.translate_ghost_global(&mono_info);

        let intrinsic_fun_ids = self.env.intrinsic_fun_ids();

        let mut translated_types = BTreeSet::new();
        let mut verified_functions_count = 0;
        info!(
            "generating verification conditions for {:?} module(s)",
            self.env.get_module_count()
        );
        for module_env in self.env.get_modules() {
            self.writer.set_location(&module_env.env.internal_loc());

            for ref struct_env in module_env.get_structs() {
                if struct_env.is_native() {
                    continue;
                }
                for type_inst in mono_info
                    .structs
                    .get(&struct_env.get_qualified_id())
                    .unwrap_or(empty)
                {
                    let struct_name = boogie_struct_name(struct_env, type_inst);
                    if !translated_types.insert(struct_name) {
                        continue;
                    }
                    StructTranslator {
                        parent: self,
                        struct_env,
                        type_inst: type_inst.as_slice(),
                        is_opaque: !mono_info.is_used_datatype(
                            self.env,
                            self.targets,
                            &struct_env.get_qualified_id(),
                        ),
                    }
                    .translate();
                }
            }

            for ref enum_env in module_env.get_enums() {
                for type_inst in mono_info
                    .structs
                    .get(&enum_env.get_qualified_id())
                    .unwrap_or(empty)
                {
                    let enum_name = boogie_enum_name(enum_env, type_inst);
                    if !translated_types.insert(enum_name) {
                        continue;
                    }
                    EnumTranslator {
                        parent: self,
                        enum_env,
                        type_inst: type_inst.as_slice(),
                        is_opaque: !mono_info.is_used_datatype(
                            self.env,
                            self.targets,
                            &enum_env.get_qualified_id(),
                        ),
                    }
                    .translate();
                }
            }

            for ref fun_env in module_env.get_functions() {
                if fun_env.is_native() || intrinsic_fun_ids.contains(&fun_env.get_qualified_id()) {
                    continue;
                }

                if self.options.func_abort_check_only
                    && self
                        .targets
                        .should_generate_abort_check(&fun_env.get_qualified_id())
                {
                    self.translate_function_no_abort(fun_env);
                    self.translate_function_style(fun_env, FunctionTranslationStyle::Opaque);
                    continue;
                }

                if self.options.func_abort_check_only
                    && self.targets.is_spec(&fun_env.get_qualified_id())
                {
                    self.translate_function_style(fun_env, FunctionTranslationStyle::Opaque);
                    continue;
                }

                if !self.options.func_abort_check_only
                    && self.targets.is_spec(&fun_env.get_qualified_id())
                {
                    self.translate_spec(&fun_env);
                    verified_functions_count += 1;
                    continue;
                }

                // Skip functions that were removed by verification analysis
                let fun_target = match self
                    .targets
                    .get_target_opt(fun_env, &FunctionVariant::Baseline)
                {
                    Some(target) => target,
                    None => continue, // Function was filtered out
                };

                if !verification_analysis::get_info(&fun_target).inlined {
                    continue;
                }

                match self.targets.get_spec_by_fun(&fun_env.get_qualified_id()) {
                    Some(spec_qid) if !self.targets.omits_opaque(spec_qid) => {
                        if self.targets.is_verified_spec(spec_qid) {
                            FunctionTranslator::new(
                                self,
                                &fun_target,
                                &[],
                                FunctionTranslationStyle::Default,
                            )
                            .translate();
                        }
                        // Attempt to emit Pure variant if eligible
                        // BUT: Don't emit Pure variants in spec_no_abort_check and func_abort_check modes
                        if !self.options.spec_no_abort_check_only
                            && !self.options.func_abort_check_only
                        {
                            self.translate_function_style(fun_env, FunctionTranslationStyle::Pure);
                        }
                    }
                    _ => {
                        // This variant is inlined, so translate for all type instantiations.
                        for type_inst in mono_info
                            .funs
                            .get(&(
                                fun_target.func_env.get_qualified_id(),
                                FunctionVariant::Baseline,
                            ))
                            .unwrap_or(&BTreeSet::new())
                        {
                            FunctionTranslator::new(
                                self,
                                &fun_target,
                                type_inst,
                                FunctionTranslationStyle::Default,
                            )
                            .translate();
                        }
                        // Attempt to emit Pure variant if eligible
                        // BUT: Don't emit Pure variants in spec_no_abort_check and func_abort_check modes
                        if !self.options.spec_no_abort_check_only
                            && !self.options.func_abort_check_only
                        {
                            self.translate_function_style(fun_env, FunctionTranslationStyle::Pure);
                        }
                    }
                }
            }

            for ref struct_env in module_env.get_structs() {
                if struct_env.is_native() {
                    continue;
                }
                if let Some(inv_fun_id) = self
                    .targets
                    .get_inv_by_datatype(&struct_env.get_qualified_id())
                {
                    let inv_fun_env = self.env.get_function(*inv_fun_id);
                    let inv_fun_target = match self
                        .targets
                        .get_target_opt(&inv_fun_env, &FunctionVariant::Baseline)
                    {
                        Some(target) => target,
                        None => continue, // Invariant function was filtered out (shouldn't happen)
                    };
                    let struct_type_instances = mono_info
                        .structs
                        .get(&struct_env.get_qualified_id())
                        .unwrap_or(empty);
                    let inv_fun_type_instances = mono_info
                        .funs
                        .get(&(inv_fun_env.get_qualified_id(), FunctionVariant::Baseline))
                        .unwrap_or(empty);
                    for type_inst in struct_type_instances.difference(inv_fun_type_instances) {
                        FunctionTranslator::new(
                            self,
                            &inv_fun_target,
                            type_inst,
                            FunctionTranslationStyle::Default,
                        )
                        .translate();
                    }
                }
            }
        }
        // Emit any finalization items required by spec translation.
        self.spec_translator.finalize();
        info!("{} verification conditions", verified_functions_count);
    }

    fn translate_spec(&self, fun_env: &FunctionEnv<'env>) {
        if self.options.spec_no_abort_check_only {
            if !self.targets.is_scenario_spec(&fun_env.get_qualified_id()) {
                self.translate_function_style(fun_env, FunctionTranslationStyle::Opaque);
                self.translate_function_style(fun_env, FunctionTranslationStyle::Aborts);
            }
            if !self.targets.is_verified_spec(&fun_env.get_qualified_id()) {
                self.translate_function_style(fun_env, FunctionTranslationStyle::SpecNoAbortCheck);
            }
            return;
        }

        if self
            .targets
            .scenario_specs()
            .contains(&fun_env.get_qualified_id())
        {
            if self.targets.is_verified_spec(&fun_env.get_qualified_id())
                && self.targets.has_target(
                    fun_env,
                    &FunctionVariant::Verification(VerificationFlavor::Regular),
                )
            {
                let fun_target = self.targets.get_target(
                    fun_env,
                    &FunctionVariant::Verification(VerificationFlavor::Regular),
                );
                let do_verify = match self.asserts_mode {
                    AssertsMode::Check => !self
                        .targets
                        .ignore_aborts()
                        .contains(&fun_env.get_qualified_id()),
                    AssertsMode::Assume => self
                        .targets
                        .ignore_aborts()
                        .contains(&fun_env.get_qualified_id()),
                };
                if do_verify {
                    FunctionTranslator::new(
                        self,
                        &fun_target,
                        &[],
                        FunctionTranslationStyle::Default,
                    )
                    .translate();
                }
                self.translate_function_style(fun_env, FunctionTranslationStyle::Asserts);
                self.translate_function_style(fun_env, FunctionTranslationStyle::Aborts);
            }
            return;
        }

        self.translate_function_style(fun_env, FunctionTranslationStyle::Aborts);
        self.translate_function_style(fun_env, FunctionTranslationStyle::Opaque);

        if self.targets.is_verified_spec(&fun_env.get_qualified_id()) {
            self.translate_function_style(fun_env, FunctionTranslationStyle::Default);
            self.translate_function_style(fun_env, FunctionTranslationStyle::Asserts);
            self.translate_function_style(fun_env, FunctionTranslationStyle::SpecNoAbortCheck);
        }
        // Emit Pure variant if eligible (gated inside)
        // BUT: Don't emit Pure variants in spec_no_abort_check and func_abort_check modes
        if !self.options.spec_no_abort_check_only && !self.options.func_abort_check_only {
            self.translate_function_style(fun_env, FunctionTranslationStyle::Pure);
        }
    }

    fn translate_function_style(&self, fun_env: &FunctionEnv, style: FunctionTranslationStyle) {
        use Bytecode::*;

        match self.asserts_mode {
            AssertsMode::Check => {
                if style.is_asserts_style() {
                    return;
                }
                if FunctionTranslationStyle::Default == style
                    && self.targets.is_verified_spec(&fun_env.get_qualified_id())
                    && self
                        .targets
                        .ignore_aborts()
                        .contains(&fun_env.get_qualified_id())
                {
                    return;
                }
            }
            AssertsMode::Assume => {
                if style == FunctionTranslationStyle::SpecNoAbortCheck {
                    return;
                }
                if FunctionTranslationStyle::Default == style
                    && self.targets.is_verified_spec(&fun_env.get_qualified_id())
                    && !self
                        .targets
                        .ignore_aborts()
                        .contains(&fun_env.get_qualified_id())
                    && !fun_env
                        .get_called_functions()
                        .iter()
                        .any(|f| *f == self.env.asserts_qid())
                {
                    return;
                }
                if style.is_asserts_style()
                    && !fun_env
                        .get_called_functions()
                        .iter()
                        .any(|f| *f == self.env.asserts_qid())
                {
                    return;
                }
            }
        }

        if style == FunctionTranslationStyle::Default
            && (self
                .get_verification_target_fun_env(&fun_env.get_qualified_id())
                .unwrap()
                .is_native()
                || self
                    .targets
                    .no_verify_specs()
                    .contains(&fun_env.get_qualified_id()))
        {
            return;
        }

        let requires_function =
            Operation::apply_fun_qid(&fun_env.module_env.env.requires_qid(), vec![]);
        let ensures_function =
            Operation::apply_fun_qid(&fun_env.module_env.env.ensures_qid(), vec![]);
        let asserts_function =
            Operation::apply_fun_qid(&fun_env.module_env.env.asserts_qid(), vec![]);
        let ensures_requires_swap_subst = BTreeMap::from_iter(vec![
            (requires_function.clone(), ensures_function.clone()),
            (ensures_function.clone(), requires_function.clone()),
        ]);
        let asserts_to_requires_subst =
            BTreeMap::from_iter(vec![(asserts_function.clone(), requires_function.clone())]);
        let asserts_to_ensures_subst =
            BTreeMap::from_iter(vec![(asserts_function.clone(), ensures_function.clone())]);
        let ensures_asserts_to_requires_subst = BTreeMap::from_iter(vec![
            (ensures_function.clone(), requires_function.clone()),
            (asserts_function.clone(), requires_function.clone()),
        ]);

        let variant = match style {
            FunctionTranslationStyle::Default | FunctionTranslationStyle::SpecNoAbortCheck => {
                FunctionVariant::Verification(VerificationFlavor::Regular)
            }
            FunctionTranslationStyle::Asserts
            | FunctionTranslationStyle::Aborts
            | FunctionTranslationStyle::Opaque
            | FunctionTranslationStyle::Pure => FunctionVariant::Baseline,
        };
        if variant.is_verified() && !self.targets.has_target(fun_env, &variant) {
            return;
        }
        let spec_fun_target = match self.targets.get_target_opt(fun_env, &variant) {
            Some(target) => target,
            None => return, // Function was filtered out
        };

        if !variant.is_verified() && !verification_analysis::get_info(&spec_fun_target).inlined {
            return;
        }

        let mut builder =
            FunctionDataBuilder::new(spec_fun_target.func_env, spec_fun_target.data.clone());
        let code = std::mem::take(&mut builder.data.code);

        let da = deterministic_analysis::get_info(&builder.data);
        let skip_havok = da.is_deterministic && style == FunctionTranslationStyle::Opaque;

        for bc in code.into_iter() {
            match style {
                FunctionTranslationStyle::Default => match bc {
                    Call(_, _, ref op, _, _) if *op == asserts_function => {
                        if self.asserts_mode == AssertsMode::Check {
                            builder.emit(
                                bc.substitute_operations(&asserts_to_requires_subst)
                                    .update_abort_action(|_| None),
                            )
                        }
                    }
                    // skip ensures checks in assume mode if the function does not ignore aborts
                    Call(_, _, ref op, _, _) if *op == ensures_function => {
                        if self.asserts_mode == AssertsMode::Assume
                            && !self
                                .targets
                                .ignore_aborts()
                                .contains(&spec_fun_target.func_env.get_qualified_id())
                        {
                        } else {
                            builder.emit(bc.update_abort_action(|_| None));
                        }
                    }
                    Call(_, _, Operation::Function(module_id, fun_id, ref inst), _, _)
                        if self
                            .targets
                            .get_fun_by_spec(&spec_fun_target.func_env.get_qualified_id())
                            == Some(&QualifiedId {
                                module_id,
                                id: fun_id,
                            }) =>
                    {
                        // Check if this call will use $pure
                        if self.targets.is_pure_fun(&module_id.qualified(fun_id)) {
                            // No abort checking needed - $pure functions have abort-freedom proven separately
                            builder.emit(bc.update_abort_action(|_| None))
                        } else {
                            // Keep abort action for $impl calls
                            builder.emit(bc)
                        }
                    }
                    _ => builder.emit(bc.update_abort_action(|_| None)),
                },
                FunctionTranslationStyle::Asserts | FunctionTranslationStyle::Aborts => match bc {
                    Call(_, _, op, _, _) if op == requires_function || op == ensures_function => {}
                    Call(_, _, ref op, _, _) if *op == asserts_function => {
                        if style == FunctionTranslationStyle::Asserts {
                            builder.emit(
                                bc.substitute_operations(&asserts_to_ensures_subst)
                                    .update_abort_action(|_| None),
                            )
                        } else {
                            builder.emit(
                                bc.substitute_operations(&asserts_to_requires_subst)
                                    .update_abort_action(|_| None),
                            )
                        }
                    }
                    Call(_, _, op, _, _)
                        if matches!(
                            op,
                            Operation::TraceLocal { .. }
                                | Operation::TraceReturn { .. }
                                | Operation::TraceMessage { .. }
                                | Operation::TraceGhost { .. }
                        ) => {}
                    Call(_, _, Operation::Function(module_id, fun_id, _), _, _)
                        if self
                            .targets
                            .get_fun_by_spec(&spec_fun_target.func_env.get_qualified_id())
                            == Some(&QualifiedId {
                                module_id,
                                id: fun_id,
                            }) => {}
                    Ret(..) => {}
                    _ => builder.emit(bc.update_abort_action(|_| None)),
                },
                FunctionTranslationStyle::SpecNoAbortCheck => match bc {
                    Call(_, ref dests, Operation::Function(module_id, fun_id, _), ref srcs, _)
                        if self
                            .targets
                            .get_fun_by_spec(&spec_fun_target.func_env.get_qualified_id())
                            == Some(&QualifiedId {
                                module_id,
                                id: fun_id,
                            }) =>
                    {
                        let dests_clone = dests.clone();
                        let srcs_clone = srcs.clone();
                        builder.emit(
                            if self
                                .targets
                                .omits_opaque(&spec_fun_target.func_env.get_qualified_id())
                            {
                                bc
                            } else {
                                bc.update_abort_action(|_| None)
                            },
                        );
                        if !self
                            .targets
                            .omits_opaque(&spec_fun_target.func_env.get_qualified_id())
                        {
                            let callee_fun_env = self.env.get_function(module_id.qualified(fun_id));
                            for (ret_idx, temp_idx) in dests_clone.iter().enumerate() {
                                let havoc_kind = if callee_fun_env
                                    .get_return_type(ret_idx)
                                    .is_mutable_reference()
                                {
                                    HavocKind::MutationAll
                                } else {
                                    HavocKind::Value
                                };
                                builder.emit_havoc(*temp_idx, havoc_kind);
                            }
                            for (param_idx, temp_idx) in srcs_clone.iter().enumerate() {
                                if callee_fun_env
                                    .get_local_type(param_idx)
                                    .is_mutable_reference()
                                {
                                    builder.emit_havoc(*temp_idx, HavocKind::MutationValue);
                                };
                            }
                        }
                    }
                    _ => builder.emit(
                        bc.substitute_operations(&ensures_asserts_to_requires_subst)
                            .update_abort_action(|aa| match aa {
                                Some(AbortAction::Check) => Some(AbortAction::Check),
                                None => None,
                            }),
                    ),
                },
                FunctionTranslationStyle::Opaque => match bc {
                    Call(_, _, ref op, _, _) if *op == asserts_function => {
                        if self.asserts_mode == AssertsMode::Check {
                            builder.emit(
                                bc.substitute_operations(&asserts_to_ensures_subst)
                                    .update_abort_action(|_| None),
                            )
                        }
                    }
                    Call(_, ref dests, Operation::Function(module_id, fun_id, _), ref srcs, _)
                        if self
                            .targets
                            .get_fun_by_spec(&spec_fun_target.func_env.get_qualified_id())
                            == Some(&QualifiedId {
                                module_id,
                                id: fun_id,
                            }) =>
                    {
                        let dests_clone = dests.clone();
                        let srcs_clone = srcs.clone();

                        builder.emit(
                            if self
                                .targets
                                .omits_opaque(&spec_fun_target.func_env.get_qualified_id())
                                || !no_abort_analysis::does_not_abort(
                                    self.targets,
                                    &self.env.get_function(module_id.qualified(fun_id)),
                                    None,
                                )
                            {
                                bc
                            } else {
                                bc.update_abort_action(|_| None)
                            },
                        );
                        if !self
                            .targets
                            .omits_opaque(&spec_fun_target.func_env.get_qualified_id())
                        {
                            let callee_fun_env = self.env.get_function(module_id.qualified(fun_id));
                            for (ret_idx, temp_idx) in dests_clone.iter().enumerate() {
                                let havoc_kind = if callee_fun_env
                                    .get_return_type(ret_idx)
                                    .is_mutable_reference()
                                {
                                    HavocKind::MutationValue
                                } else {
                                    HavocKind::Value
                                };
                                if skip_havok {
                                    builder.emit_well_formed(*temp_idx);
                                } else {
                                    builder.emit_havoc(*temp_idx, havoc_kind);
                                }
                            }
                            for (param_idx, temp_idx) in srcs_clone.iter().enumerate() {
                                if callee_fun_env
                                    .get_local_type(param_idx)
                                    .is_mutable_reference()
                                {
                                    if skip_havok {
                                        builder.emit_well_formed(*temp_idx);
                                    } else {
                                        builder.emit_havoc(*temp_idx, HavocKind::MutationValue);
                                    }
                                };
                            }
                        }
                    }
                    _ => builder.emit(
                        bc.substitute_operations(&ensures_requires_swap_subst)
                            .update_abort_action(|_| None),
                    ),
                },
                FunctionTranslationStyle::Pure => {
                    // workaround: for pure functions, we just remove all casts via replacing with assigns (only in non-bitvector mode)
                    let mut bc = bc.update_abort_action(|_| None);
                    if self.targets.prover_options().bv_int_encoding {
                        // only in non-bitvector mode
                        bc = bc.replace_cast_with_assign();
                    }
                    builder.emit(bc);
                }
            }
        }

        builder = FunctionDataBuilder::new(builder.fun_env, builder.data);
        for bc in std::mem::take(&mut builder.data.code) {
            match bc {
                Call(_, _, Operation::Function(module_id, fun_id, _), _, _)
                    if !self
                        .env
                        .get_function(module_id.qualified(fun_id))
                        .is_native()
                        && !self
                            .env
                            .get_function(module_id.qualified(fun_id))
                            .is_intrinsic()
                        || self
                            .targets
                            .get_spec_by_fun(&module_id.qualified(fun_id))
                            .is_some()
                        || no_abort_analysis::get_info(&builder.data).does_not_abort =>
                {
                    builder.emit(bc.update_abort_action(|_| None));
                }
                _ => builder.emit(bc),
            }
        }

        let mut data = builder.data;
        let reach_def = ReachingDefProcessor::new();
        let live_vars = LiveVarAnalysisProcessor::new_with_options(false, false);
        let mut dummy_targets = self.targets.new_dummy();
        data = reach_def.process(&mut dummy_targets, builder.fun_env, data, None);
        data = live_vars.process(&mut dummy_targets, builder.fun_env, data, None);

        let fun_target = FunctionTarget::new(builder.fun_env, &data);
        if matches!(style, FunctionTranslationStyle::Pure) {
            if !self
                .targets
                .is_pure_fun(&fun_target.func_env.get_qualified_id())
            {
                return; // Only emit if #[ext(pure)] is present
            }
        }
        if style == FunctionTranslationStyle::Default
            || style == FunctionTranslationStyle::Asserts
            || style == FunctionTranslationStyle::SpecNoAbortCheck
            || style == FunctionTranslationStyle::Pure
        {
            FunctionTranslator::new(self, &fun_target, &[], style).translate();
        }

        if style == FunctionTranslationStyle::Opaque || style == FunctionTranslationStyle::Aborts {
            if self
                .targets
                .scenario_specs()
                .contains(&fun_target.func_env.get_qualified_id())
            {
                return;
            }

            if self.options.func_abort_check_only
                && self
                    .targets
                    .should_generate_abort_check(&fun_env.get_qualified_id())
                && style == FunctionTranslationStyle::Opaque
            {
                mono_analysis::get_info(self.env)
                    .funs
                    .get(&(
                        fun_target.func_env.get_qualified_id(),
                        FunctionVariant::Baseline,
                    ))
                    .unwrap_or(&BTreeSet::new())
                    .iter()
                    .for_each(|type_inst| {
                        FunctionTranslator::new(self, &fun_target, type_inst, style).translate();
                    });
                return;
            }

            let mut type_insts = mono_analysis::get_info(self.env)
                .funs
                .get(&(
                    *self
                        .targets
                        .get_fun_by_spec(&fun_target.func_env.get_qualified_id())
                        .unwrap(),
                    FunctionVariant::Baseline,
                ))
                .unwrap_or(&BTreeSet::new())
                .clone();
            if self.options.spec_no_abort_check_only
                && !self
                    .targets
                    .is_verified_spec(&fun_target.func_env.get_qualified_id())
            {
                // add the identity type instance, if it's not already in the set
                type_insts.insert(
                    (0..fun_target.func_env.get_type_parameter_count())
                        .map(|i| Type::TypeParameter(i as u16))
                        .collect(),
                );
            }
            for type_inst in type_insts {
                FunctionTranslator::new(self, &fun_target, &type_inst, style).translate();
            }
        }
    }

    fn translate_function_no_abort(&self, fun_env: &FunctionEnv) {
        let style = FunctionTranslationStyle::SpecNoAbortCheck;
        let variant = FunctionVariant::Verification(VerificationFlavor::Regular);

        let target = self.targets.get_target(fun_env, &variant);

        let mut builder = FunctionDataBuilder::new(target.func_env, target.data.clone());
        let code = std::mem::take(&mut builder.data.code);

        for bc in code.into_iter() {
            match bc {
                _ => builder.emit(bc.update_abort_action(|aa| match aa {
                    Some(AbortAction::Check) => Some(AbortAction::Check),
                    None => None,
                })),
            }
        }

        let mut data = builder.data;
        let reach_def = ReachingDefProcessor::new();
        let live_vars = LiveVarAnalysisProcessor::new_with_options(false, false);
        let mut dummy_targets = self.targets.new_dummy();
        data = reach_def.process(&mut dummy_targets, builder.fun_env, data, None);
        data = live_vars.process(&mut dummy_targets, builder.fun_env, data, None);

        let fun_target = FunctionTarget::new(builder.fun_env, &data);

        FunctionTranslator::new(self, &fun_target, &[], style).translate();
    }

    fn translate_ghost_global(&mut self, mono_info: &std::rc::Rc<MonoInfo>) {
        let ghost_declare_global_type_instances = self
            .targets
            .specs()
            .filter_map(|id| {
                self.targets
                    .get_data(id, &FunctionVariant::Baseline)
                    .map(|data| spec_global_variable_analysis::get_info(data).all_vars())
            })
            .flatten()
            .collect::<BTreeSet<_>>();
        let ghost_declare_global_mut_type_instances = self
            .targets
            .specs()
            .filter_map(|id| {
                self.targets
                    .get_data(id, &FunctionVariant::Baseline)
                    .map(|data| spec_global_variable_analysis::get_info(data).mut_vars())
            })
            .flatten()
            .collect::<BTreeSet<_>>();

        if ghost_declare_global_type_instances.is_empty() {
            return;
        }

        let ghost_global_fun_env = self.env.get_function(self.env.global_qid());
        let ghost_global_fun_target = self
            .targets
            .get_target_opt(&ghost_global_fun_env, &FunctionVariant::Baseline)
            .unwrap();

        let ghost_havoc_global_fun_env = self.env.get_function(self.env.havoc_global_qid());
        let ghost_havoc_global_fun_target = self
            .targets
            .get_target_opt(&ghost_havoc_global_fun_env, &FunctionVariant::Baseline)
            .unwrap();

        let empty_set = &BTreeSet::new();
        let ghost_global_type_instances = mono_info
            .funs
            .get(&(
                ghost_global_fun_env.get_qualified_id(),
                FunctionVariant::Baseline,
            ))
            .unwrap_or(empty_set);

        assert!(
            ghost_global_type_instances.is_subset(
                &ghost_declare_global_type_instances
                    .iter()
                    .map(|x| (*x).clone())
                    .collect()
            ),
            "missing type instances for function {}",
            ghost_global_fun_env.get_full_name_str(),
        );

        for type_inst in ghost_declare_global_type_instances {
            self.generate_ghost_global_var_declaration(type_inst);
        }

        for type_inst in ghost_global_type_instances {
            FunctionTranslator::new(
                self,
                &ghost_global_fun_target,
                type_inst,
                FunctionTranslationStyle::Default,
            )
            .translate();
        }

        for type_inst in &ghost_declare_global_mut_type_instances {
            FunctionTranslator::new(
                self,
                &ghost_havoc_global_fun_target,
                type_inst,
                FunctionTranslationStyle::Default,
            )
            .translate();
        }
    }

    fn generate_ghost_global_var_declaration(&self, type_inst: &[Type]) {
        emitln!(
            self.writer,
            "{}",
            boogie_declare_global(
                self.env,
                &boogie_spec_global_var_name(self.env, type_inst),
                &type_inst[1],
            ),
        );
    }

    fn add_type(&self, ty: &Type) {
        let val_ty = ty.skip_reference();
        let overwritten = self
            .types
            .borrow_mut()
            .insert(val_ty.clone(), boogie_type_suffix(self.env, val_ty));
        match overwritten {
            bimap::Overwritten::Neither | bimap::Overwritten::Pair { .. } => {}
            _ => panic!("type already exists"),
        }
    }

    fn get_verification_target_fun_env(
        &self,
        spec_fun_qid: &QualifiedId<FunId>,
    ) -> Option<FunctionEnv> {
        self.targets
            .get_fun_by_spec(spec_fun_qid)
            .map(|qid| self.env.get_function(*qid))
    }
}

// =================================================================================================
// Struct Translation

impl<'env> StructTranslator<'env> {
    fn inst(&self, ty: &Type) -> Type {
        ty.instantiate(self.type_inst)
    }

    /// Return whether a field involves bitwise operations
    pub fn field_bv_flag(&self, field_id: &FieldId) -> bool {
        let global_state = &self
            .parent
            .env
            .get_extension::<GlobalNumberOperationState>()
            .expect("global number operation state");
        let operation_map = &global_state.struct_operation_map;
        let mid = self.struct_env.module_env.get_id();
        let sid = self.struct_env.get_id();
        let field_oper = operation_map.get(&(mid, sid)).unwrap().get(field_id);
        matches!(field_oper, Some(&Bitwise))
    }

    /// Return boogie type for a struct
    pub fn boogie_type_for_struct_field(
        &self,
        field_id: &FieldId,
        env: &GlobalEnv,
        ty: &Type,
    ) -> String {
        let bv_flag = self.field_bv_flag(field_id);
        if bv_flag {
            boogie_bv_type(env, ty)
        } else {
            boogie_type(env, ty)
        }
    }

    /// Translates the given struct.
    fn translate(&self) {
        let writer = self.parent.writer;
        let struct_env = self.struct_env;
        let env = struct_env.module_env.env;

        if struct_env.is_native() || (struct_env.is_intrinsic() && !self.is_opaque) {
            return;
        }

        let qid = struct_env
            .get_qualified_id()
            .instantiate(self.type_inst.to_owned());
        emitln!(
            writer,
            "// struct {} {}",
            env.display(&qid),
            struct_env.get_loc().display(env)
        );

        // Set the location to internal as default.
        writer.set_location(&env.internal_loc());

        if self.is_opaque {
            self.translate_opaque();
            return;
        }

        let struct_type = Type::Datatype(
            struct_env.module_env.get_id(),
            struct_env.get_id(),
            self.type_inst.to_owned(),
        );
        let dynamic_field_info = dynamic_field_analysis::get_env_info(self.parent.env);
        let dynamic_field_names_values = dynamic_field_info
            .dynamic_field_names_values(&struct_type)
            .collect_vec();

        // Emit data type
        let struct_name = boogie_struct_name(struct_env, self.type_inst);
        emitln!(writer, "datatype {} {{", struct_name);

        // Emit constructor
        let fields = struct_env.get_fields().map(|field| {
            format!(
                "${}: {}",
                field.get_name().display(env.symbol_pool()),
                self.boogie_type_for_struct_field(
                    &field.get_id(),
                    env,
                    &self.inst(&field.get_type())
                )
            )
        });
        let dynamic_fields = dynamic_field_names_values.iter().map(|(name, value)| {
            format!(
                "{}: (Table int {})",
                boogie_dynamic_field_sel(self.parent.env, name, value),
                boogie_type(env, value),
            )
        });
        let all_fields = fields.chain(dynamic_fields).join(", ");
        emitln!(writer, "    {}({})", struct_name, all_fields);
        emitln!(writer, "}");

        let suffix = boogie_type_suffix_for_struct(struct_env, self.type_inst, false);

        // Emit $UpdateField functions.
        let fields = struct_env.get_fields().collect_vec();
        for (pos, field_env) in fields.iter().enumerate() {
            let field_name = field_env.get_name().display(env.symbol_pool()).to_string();
            self.emit_function(
                &format!(
                    "$Update'{}'_{}(s: {}, x: {}): {}",
                    suffix,
                    field_name,
                    struct_name,
                    self.boogie_type_for_struct_field(
                        &field_env.get_id(),
                        env,
                        &self.inst(&field_env.get_type())
                    ),
                    struct_name
                ),
                || {
                    let args = fields.iter().enumerate().map(|(p, f)| {
                        if p == pos {
                            "x".to_string()
                        } else {
                            format!("s->{}", boogie_field_sel(f, self.type_inst))
                        }
                    });
                    let dynamic_field_args =
                        dynamic_field_names_values.iter().map(|(name, value)| {
                            format!(
                                "s->{}",
                                boogie_dynamic_field_sel(self.parent.env, name, value)
                            )
                        });
                    let all_args = args.chain(dynamic_field_args).join(", ");
                    emitln!(writer, "{}({})", struct_name, all_args);
                },
            );
        }
        for (pos, (name, value)) in dynamic_field_names_values.iter().enumerate() {
            self.emit_function(
                &format!(
                    "{}(s: {}, x: (Table int {})): {}",
                    boogie_dynamic_field_update(struct_env, self.type_inst, name, value),
                    struct_name,
                    boogie_type(env, value),
                    struct_name
                ),
                || {
                    let args = fields
                        .iter()
                        .map(|f| format!("s->{}", boogie_field_sel(f, self.type_inst)));
                    let dynamic_field_args =
                        dynamic_field_names_values
                            .iter()
                            .enumerate()
                            .map(|(p, (n, v))| {
                                if p == pos {
                                    "x".to_string()
                                } else {
                                    format!(
                                        "s->{}",
                                        boogie_dynamic_field_sel(self.parent.env, n, v)
                                    )
                                }
                            });
                    let all_args = args.chain(dynamic_field_args).join(", ");
                    emitln!(writer, "{}({})", struct_name, all_args);
                },
            );
        }

        // Skip for table_vec and option as it's handled by native templates
        let skip_is_valid = self.parent.env.table_vec_qid().unwrap()
            == struct_env.get_qualified_id()
            || self.parent.env.option_qid().unwrap() == struct_env.get_qualified_id();

        // Emit $IsValid function.
        if !skip_is_valid {
            self.emit_function_with_attr(
                "", // not inlined!
                &format!("$IsValid'{}'(s: {}): bool", suffix, struct_name),
                || {
                    if struct_env.is_native() {
                        emitln!(writer, "true")
                    } else {
                        let mut sep = "";
                        for field in struct_env.get_fields() {
                            let sel = format!("s->{}", boogie_field_sel(&field, self.type_inst));
                            let ty = &field.get_type().instantiate(self.type_inst);
                            let bv_flag = self.field_bv_flag(&field.get_id());
                            emitln!(
                                writer,
                                "{}{}",
                                sep,
                                boogie_well_formed_expr_bv(env, &sel, ty, bv_flag)
                            );
                            sep = "  && ";
                        }
                        if let Some(vec_set_qid) = self.parent.env.vec_set_qid() {
                            if struct_env.get_qualified_id() == vec_set_qid {
                                emitln!(
                                    writer,
                                    "{}$DisjointVecSet{}(s->$contents)",
                                    sep,
                                    boogie_inst_suffix(self.parent.env, self.type_inst)
                                );
                            }
                        }
                        if let Some(vec_map_qid) = self.parent.env.vec_map_qid() {
                            if struct_env.get_qualified_id() == vec_map_qid {
                                emitln!(
                                    writer,
                                    "{}$DisjointVecMap{}(s->$contents)",
                                    sep,
                                    boogie_inst_suffix(self.parent.env, self.type_inst)
                                );
                            }
                        }
                    }
                },
            );
        }

        // Emit equality
        self.emit_function(
            &format!(
                "$IsEqual'{}'(s1: {}, s2: {}): bool",
                suffix, struct_name, struct_name
            ),
            || {
                if struct_has_native_equality(struct_env, self.type_inst, self.parent.options) {
                    emitln!(writer, "s1 == s2")
                } else {
                    let mut sep = "";
                    for field in &fields {
                        let sel_fun = boogie_field_sel(field, self.type_inst);
                        let bv_flag = self.field_bv_flag(&field.get_id());
                        let field_suffix =
                            boogie_type_suffix_bv(env, &self.inst(&field.get_type()), bv_flag);
                        emit!(
                            writer,
                            "{}$IsEqual'{}'(s1->{}, s2->{})",
                            sep,
                            field_suffix,
                            sel_fun,
                            sel_fun,
                        );
                        sep = "\n&& ";
                    }
                }
            },
        );

        // emit object::borrow_uid function
        self.translate_object_borrow_uid();

        if struct_env.has_memory() {
            // Emit memory variable.
            let memory_name = boogie_resource_memory_name(
                env,
                &struct_env
                    .get_qualified_id()
                    .instantiate(self.type_inst.to_owned()),
                &None,
            );
            emitln!(writer, "var {}: $Memory {};", memory_name, struct_name);
        }

        emitln!(
            writer,
            "procedure {{:inline 1}} $0_prover_type_inv'{}'(s: {}) returns (res: bool) {{",
            suffix,
            struct_name
        );
        writer.indent();
        if let Some(inv_fun_id) = self
            .parent
            .targets
            .get_inv_by_datatype(&self.struct_env.get_qualified_id())
        {
            emitln!(
                writer,
                "call res := {}(s);",
                boogie_function_name(
                    &self.parent.env.get_function(*inv_fun_id),
                    self.type_inst,
                    FunctionTranslationStyle::Default
                )
            );
        } else {
            emitln!(writer, "res := true;");
        }
        emitln!(writer, "return;");
        writer.unindent();
        emitln!(writer, "}");
        emitln!(writer);
    }

    // Generate object::borrow_uid function for structs with key ability
    fn translate_object_borrow_uid(&self) {
        if !self.struct_env.get_abilities().has_key() {
            return;
        }

        let object_borrow_uid_fun_name = format!(
            "$2_object_borrow_uid'{}'",
            boogie_type_suffix(
                self.parent.env,
                &Type::Datatype(
                    self.struct_env.module_env.get_id(),
                    self.struct_env.get_id(),
                    self.type_inst.to_vec()
                )
            )
        );
        emitln!(
            self.parent.writer,
            "procedure {{:inline 1}} {}(obj: {}) returns (res: $2_object_UID) {{",
            object_borrow_uid_fun_name,
            boogie_struct_name(self.struct_env, self.type_inst),
        );
        self.parent.writer.indent();
        emitln!(self.parent.writer, "res := obj->$id;");
        self.parent.writer.unindent();
        emitln!(self.parent.writer, "}");
    }

    fn translate_opaque(&self) {
        let struct_name = boogie_struct_name(self.struct_env, self.type_inst);
        let suffix = boogie_type_suffix_for_struct(self.struct_env, self.type_inst, false);

        // Emit data type
        emitln!(self.parent.writer, "datatype {} {{", struct_name);
        self.parent.writer.indent();
        let content = if self.struct_env.get_abilities().has_key() {
            "$id: $2_object_UID"
        } else {
            "$content: int"
        };
        emitln!(self.parent.writer, "{}({})", struct_name, content);
        self.parent.writer.unindent();
        emitln!(self.parent.writer, "}");

        // emit IsValid function
        self.emit_function(
            &format!("$IsValid'{}'(s: {}): bool", suffix, struct_name),
            || {
                if self.struct_env.get_abilities().has_key() {
                    emitln!(self.parent.writer, "$IsValid'$2_object_UID'(s->$id)")
                } else {
                    emitln!(self.parent.writer, "true")
                }
            },
        );

        // emit IsEqual function
        self.emit_function(
            &format!(
                "$IsEqual'{}'(s1: {}, s2: {}): bool",
                suffix, struct_name, struct_name
            ),
            || emitln!(self.parent.writer, "s1 == s2"),
        );

        // emit object::borrow_uid function
        self.translate_object_borrow_uid();

        emitln!(
            self.parent.writer,
            "procedure {{:inline 1}} $0_prover_type_inv'{}'(s: {}) returns (res: bool) {{",
            suffix,
            struct_name
        );
        self.parent.writer.indent();
        emitln!(self.parent.writer, "res := true;");
        emitln!(self.parent.writer, "return;");
        self.parent.writer.unindent();
        emitln!(self.parent.writer, "}");
        emitln!(self.parent.writer);
    }

    fn emit_function(&self, signature: &str, body_fn: impl Fn()) {
        self.emit_function_with_attr("{:inline} ", signature, body_fn)
    }

    fn emit_function_with_attr(&self, attr: &str, signature: &str, body_fn: impl Fn()) {
        let writer = self.parent.writer;
        emitln!(writer, "function {}{} {{", attr, signature);
        writer.indent();
        body_fn();
        writer.unindent();
        emitln!(writer, "}");
    }
}

// =================================================================================================
// Enum Translation

impl<'env> EnumTranslator<'env> {
    fn inst(&self, ty: &Type) -> Type {
        ty.instantiate(self.type_inst)
    }

    /// Return whether a field involves bitwise operations
    pub fn field_bv_flag(&self, field_id: &FieldId) -> bool {
        let global_state = &self
            .parent
            .env
            .get_extension::<GlobalNumberOperationState>()
            .expect("global number operation state");
        let operation_map = &global_state.struct_operation_map;
        let mid = self.enum_env.module_env.get_id();
        let eid = self.enum_env.get_id();
        // let field_oper = operation_map.get(&(mid, eid)).unwrap_or_default().get(field_id);
        // matches!(field_oper, Some(&Bitwise))
        false
    }

    /// Return boogie type for a enum
    pub fn boogie_type_for_enum_field(
        &self,
        field_id: &FieldId,
        env: &GlobalEnv,
        ty: &Type,
    ) -> String {
        let bv_flag = self.field_bv_flag(field_id);
        if bv_flag {
            boogie_bv_type(env, ty)
        } else {
            boogie_type(env, ty)
        }
    }

    /// Translates the given enum.
    fn translate(&self) {
        let writer = self.parent.writer;
        let enum_env = self.enum_env;
        let env = enum_env.module_env.env;

        let qid = enum_env
            .get_qualified_id()
            .instantiate(self.type_inst.to_owned());
        emitln!(
            writer,
            "// enum {} {}",
            env.display(&qid),
            enum_env.get_loc().display(env)
        );

        // Set the location to internal as default.
        writer.set_location(&env.internal_loc());

        if self.is_opaque {
            self.translate_opaque();
            return;
        }

        // Emit data type
        let enum_name = boogie_enum_name(enum_env, self.type_inst);
        emitln!(writer, "datatype {} {{", enum_name);

        // Emit enum as struct
        let fields = enum_env
            .get_variants()
            .flat_map(|variant| {
                variant
                    .get_fields()
                    .map(|field| {
                        format!(
                            "{}: {}",
                            boogie_enum_field_name(&field),
                            self.boogie_type_for_enum_field(
                                &field.get_id(),
                                env,
                                &self.inst(&field.get_type())
                            )
                        )
                    })
                    .collect_vec()
            })
            .chain(vec!["$variant_id: int".to_string()])
            .join(", ");
        emitln!(writer, "    {}({})", enum_name, fields);
        emitln!(writer, "}");

        // Emit constructors
        for variant in enum_env.get_variants() {
            emitln!(
                writer,
                "procedure {{:inline 1}} {}({}) returns (res: {}) {{",
                boogie_enum_variant_ctor_name(&variant, self.type_inst),
                variant
                    .get_fields()
                    .map(|field| {
                        format!(
                            "{}: {}",
                            boogie_enum_field_name(&field),
                            self.boogie_type_for_enum_field(
                                &field.get_id(),
                                env,
                                &self.inst(&field.get_type())
                            )
                        )
                    })
                    .join(", "),
                enum_name
            );
            writer.indent();

            emitln!(writer, "res->$variant_id := {};", variant.get_tag());

            for field in variant.get_fields() {
                let field_name = boogie_enum_field_name(&field);
                emitln!(writer, "res->{} := {};", field_name, field_name);
            }

            emitln!(writer, "return;");
            writer.unindent();
            emitln!(writer, "}");
            emitln!(writer);
        }

        let suffix = boogie_enum_name(enum_env, self.type_inst);

        for (pos, field_env) in enum_env.get_all_fields().enumerate() {
            let field_name = field_env.get_name().display(env.symbol_pool()).to_string();
            let EnclosingEnv::Variant(variant_env) = &field_env.parent_env else {
                unreachable!();
            };
            let variant_name = variant_env
                .get_name()
                .display(env.symbol_pool())
                .to_string();

            // Emit function signature
            self.emit_function(
                &format!(
                    "$Update'{}'_{}_{}(s: {}, x: {}): {}",
                    suffix,
                    variant_name,
                    field_name,
                    enum_name,
                    self.boogie_type_for_enum_field(
                        &field_env.get_id(),
                        env,
                        &self.inst(&field_env.get_type())
                    ),
                    enum_name
                ),
                || {
                    let args = enum_env
                        .get_all_fields()
                        .enumerate()
                        .map(|(p, f)| {
                            if f.get_name() == field_env.get_name()
                                && f.get_id() == field_env.get_id()
                                && pos == p
                            {
                                "x".to_string()
                            } else {
                                format!("s->{}", boogie_enum_field_name(&f))
                            }
                        })
                        .chain(std::iter::once("s->$variant_id".to_string()))
                        .join(", ");

                    emitln!(writer, "{}({})", enum_name, args);
                },
            );
        }

        // Emit $IsValid function.
        self.emit_function_with_attr(
            "", // not inlined!
            &format!("$IsValid'{}'(e: {}): bool", suffix, enum_name),
            || {
                let well_formed_checks = enum_env
                    .get_variants()
                    .flat_map(|variant| {
                        variant
                            .get_fields()
                            .map(|field| {
                                let sel = format!("e->{}", boogie_enum_field_name(&field));
                                let ty = &field.get_type().instantiate(self.type_inst);
                                let bv_flag = self.field_bv_flag(&field.get_id());
                                boogie_well_formed_expr_bv(env, &sel, ty, bv_flag)
                            })
                            .collect_vec()
                    })
                    .chain(vec![format!(
                        "0 <= e->$variant_id && e->$variant_id < {}",
                        enum_env.get_variants().count()
                    )])
                    .join("\n  && ");
                emitln!(writer, "{}", well_formed_checks);
            },
        );

        // Emit equality
        self.emit_function(
            &format!(
                "$IsEqual'{}'(e1: {}, e2: {}): bool",
                suffix, enum_name, enum_name
            ),
            || {
                let equality_checks = iter::once("e1->$variant_id == e2->$variant_id".to_string())
                    .chain(enum_env.get_variants().map(|variant| {
                        let variant_equality_checks = if variant.get_field_count() == 0 {
                            "true".to_string()
                        } else {
                            variant
                                .get_fields()
                                .map(|field| {
                                    let sel_fun = boogie_enum_field_name(&field);
                                    let bv_flag = self.field_bv_flag(&field.get_id());
                                    let field_suffix = boogie_type_suffix_bv(
                                        env,
                                        &self.inst(&field.get_type()),
                                        bv_flag,
                                    );
                                    format!(
                                        "$IsEqual'{}'(e1->{}, e2->{})",
                                        field_suffix, sel_fun, sel_fun,
                                    )
                                })
                                .join("\n    && ")
                        };
                        format!(
                            "(e1->$variant_id == {} ==> {})",
                            variant.get_tag(),
                            variant_equality_checks,
                        )
                    }))
                    .join("\n  && ");
                emit!(writer, "{}", equality_checks);
            },
        );

        emitln!(
            writer,
            "procedure {{:inline 1}} $0_prover_type_inv'{}'(s: {}) returns (res: bool) {{",
            suffix,
            enum_name
        );
        writer.indent();
        if let Some(inv_fun_id) = self
            .parent
            .targets
            .get_inv_by_datatype(&self.enum_env.get_qualified_id())
        {
            emitln!(
                writer,
                "call res := {}(s);",
                boogie_function_name(
                    &self.parent.env.get_function(*inv_fun_id),
                    self.type_inst,
                    FunctionTranslationStyle::Default
                )
            );
        } else {
            emitln!(writer, "res := true;");
        }
        emitln!(writer, "return;");
        writer.unindent();
        emitln!(writer, "}");

        emitln!(writer);
    }

    fn translate_opaque(&self) {
        let enum_name = boogie_enum_name(self.enum_env, self.type_inst);
        let suffix = boogie_enum_name(self.enum_env, self.type_inst);

        // Emit data type
        emitln!(self.parent.writer, "datatype {} {{", enum_name);
        self.parent.writer.indent();
        emitln!(self.parent.writer, "{}({})", enum_name, "$content: int");
        self.parent.writer.unindent();
        emitln!(self.parent.writer, "}");

        // emit IsValid function
        self.emit_function(
            &format!("$IsValid'{}'(s: {}): bool", suffix, enum_name),
            || emitln!(self.parent.writer, "true"),
        );

        // emit IsEqual function
        self.emit_function(
            &format!(
                "$IsEqual'{}'(s1: {}, s2: {}): bool",
                suffix, enum_name, enum_name
            ),
            || emitln!(self.parent.writer, "s1 == s2"),
        );

        emitln!(
            self.parent.writer,
            "procedure {{:inline 1}} $0_prover_type_inv'{}'(s: {}) returns (res: bool) {{",
            suffix,
            enum_name
        );
        self.parent.writer.indent();
        emitln!(self.parent.writer, "res := true;");
        emitln!(self.parent.writer, "return;");
        self.parent.writer.unindent();
        emitln!(self.parent.writer, "}");
        emitln!(self.parent.writer);
    }

    fn emit_function(&self, signature: &str, body_fn: impl Fn()) {
        self.emit_function_with_attr("{:inline} ", signature, body_fn)
    }

    fn emit_function_with_attr(&self, attr: &str, signature: &str, body_fn: impl Fn()) {
        let writer = self.parent.writer;
        emitln!(writer, "function {}{} {{", attr, signature);
        writer.indent();
        body_fn();
        writer.unindent();
        emitln!(writer, "}");
    }
}

// =================================================================================================
// Function Translation

impl<'env> FunctionTranslator<'env> {
    /// Return whether a specific TempIndex involves in bitwise operations
    pub fn bv_flag_from_map(&self, i: &usize, operation_map: &FuncOperationMap) -> bool {
        let mid = self.fun_target.module_env().get_id();
        let sid = self.fun_target.func_env.get_id();
        let param_oper = operation_map.get(&(mid, sid)).unwrap().get(i);
        matches!(param_oper, Some(&Bitwise))
    }

    pub fn new(
        parent: &'env BoogieTranslator<'env>,
        fun_target: &'env FunctionTarget<'env>,
        type_inst: &'env [Type],
        style: FunctionTranslationStyle,
    ) -> Self {
        Self {
            parent,
            fun_target,
            type_inst,
            style,
        }
    }

    fn ghost_var_name(&self, type_inst: &[Type]) -> String {
        let var_name = boogie_spec_global_var_name(self.parent.env, type_inst);
        format!("$ghost_{}", var_name)
    }

    /// Return whether a specific TempIndex involves in bitwise operations
    pub fn bv_flag(&self, num_oper: &NumOperation) -> bool {
        *num_oper == Bitwise
    }

    /// Return whether a return value at position i involves in bitwise operation
    pub fn ret_bv_flag(&self, i: &usize) -> bool {
        let global_state = &self
            .fun_target
            .global_env()
            .get_extension::<GlobalNumberOperationState>()
            .expect("global number operation state");
        let operation_map = &global_state.get_ret_map();
        self.bv_flag_from_map(i, operation_map)
    }

    /// Return boogie type for a local with given signature token.
    pub fn boogie_type_for_fun(
        &self,
        env: &GlobalEnv,
        ty: &Type,
        num_oper: &NumOperation,
    ) -> String {
        let bv_flag = self.bv_flag(num_oper);
        if bv_flag {
            boogie_bv_type(env, ty)
        } else {
            boogie_type(env, ty)
        }
    }

    fn inst(&self, ty: &Type) -> Type {
        ty.instantiate(self.type_inst)
    }

    fn inst_slice(&self, tys: &[Type]) -> Vec<Type> {
        tys.iter().map(|ty| self.inst(ty)).collect()
    }

    fn get_local_type(&self, idx: TempIndex) -> Type {
        self.fun_target
            .get_local_type(idx)
            .instantiate(self.type_inst)
    }

    /// Translates the given function.
    fn translate(mut self) {
        let writer = self.parent.writer;
        let fun_target = self.fun_target;
        let env = fun_target.global_env();
        let qid = fun_target
            .func_env
            .get_qualified_id()
            .instantiate(self.type_inst.to_owned());
        emitln!(
            writer,
            "// fun {} [{}] {}",
            env.display(&qid),
            fun_target.data.variant,
            fun_target.get_loc().display(env)
        );
        self.generate_function_sig();

        if self.fun_target.func_env.get_qualified_id() == self.parent.env.global_qid() {
            self.generate_ghost_global_body();
        } else if self.fun_target.func_env.get_qualified_id() == self.parent.env.havoc_global_qid()
        {
            self.generate_ghost_havoc_global_body();
        } else {
            self.generate_function_body();
        }
        emitln!(self.parent.writer);
    }

    fn generate_ghost_global_body(&self) {
        assert!(
            self.fun_target.func_env.is_native()
                && self.fun_target.get_type_parameter_count() == 2
                && self.fun_target.get_parameter_count() == 0
                && self.fun_target.get_return_count() == 1
        );
        emitln!(self.writer(), "{");
        self.writer().indent();
        emitln!(
            self.writer(),
            "$ret0 := {};",
            boogie_spec_global_var_name(self.parent.env, self.type_inst),
        );
        self.writer().unindent();
        emitln!(self.writer(), "}");
    }

    fn generate_ghost_havoc_global_body(&self) {
        assert!(
            self.fun_target.func_env.is_native()
                && self.fun_target.get_type_parameter_count() == 2
                && self.fun_target.get_parameter_count() == 0
                && self.fun_target.get_return_count() == 0
        );
        emitln!(self.writer(), "{");
        self.writer().indent();
        emitln!(
            self.writer(),
            "havoc {};",
            boogie_spec_global_var_name(self.parent.env, self.type_inst),
        );
        self.writer().unindent();
        emitln!(self.writer(), "}");
    }

    fn function_variant_name(&self, style: FunctionTranslationStyle) -> String {
        let variant = match style {
            FunctionTranslationStyle::Default => &self.fun_target.data.variant,
            FunctionTranslationStyle::Asserts
            | FunctionTranslationStyle::Aborts
            | FunctionTranslationStyle::Opaque
            | FunctionTranslationStyle::Pure => &FunctionVariant::Baseline,
            FunctionTranslationStyle::SpecNoAbortCheck => {
                &FunctionVariant::Verification(VerificationFlavor::Regular)
            }
        };
        let suffix = match variant {
            FunctionVariant::Baseline => "".to_string(),
            FunctionVariant::Verification(flavor) => match flavor {
                VerificationFlavor::Regular => "$verify".to_string(),
                VerificationFlavor::Instantiated(_) => {
                    format!("$verify_{}", flavor)
                }
                VerificationFlavor::Inconsistency(_) => {
                    format!("$verify_{}", flavor)
                }
            },
        };
        if self
            .parent
            .targets
            .get_spec_by_fun(&self.fun_target.func_env.get_qualified_id())
            .is_some()
            && style == FunctionTranslationStyle::Default
        {
            return format!(
                "{}$impl",
                boogie_function_name(self.fun_target.func_env, self.type_inst, style)
            );
        }
        let fun_name = self
            .parent
            .targets
            .get_fun_by_spec(&self.fun_target.func_env.get_qualified_id())
            .map_or(
                boogie_function_name(self.fun_target.func_env, self.type_inst, style),
                |fun_id| {
                    boogie_function_name(
                        &self.parent.env.get_function(*fun_id),
                        self.type_inst,
                        style,
                    )
                },
            );
        let result = format!("{}{}", fun_name, suffix);

        if self.parent.options.func_abort_check_only
            && style == FunctionTranslationStyle::SpecNoAbortCheck
        {
            result.replace("$spec_no_abort_check", "$no_abort_check")
        } else {
            result
        }
    }

    /// Return a string for a boogie procedure header. Use inline attribute and name
    /// suffix as indicated by `entry_point`.
    fn generate_function_sig(&self) {
        let writer = self.parent.writer;
        let options = self.parent.options;
        let fun_target = self.fun_target;
        let (args, prerets) = self.generate_function_args_and_returns(false);

        let emit_pure_in_place = self.style == FunctionTranslationStyle::Pure;

        let attribs = match &fun_target.data.variant {
            FunctionVariant::Baseline => {
                if emit_pure_in_place {
                    "{:inline} ".to_string()
                } else {
                    "{:inline 1} ".to_string()
                }
            }
            FunctionVariant::Verification(flavor) => {
                let mut attribs = vec![format!(
                    "{{:timeLimit {}}} ",
                    self.parent
                        .targets
                        .get_spec_timeout(&self.fun_target.func_env.get_qualified_id())
                        .unwrap_or(&(options.vc_timeout as u64)),
                )];
                match flavor {
                    VerificationFlavor::Regular => "".to_string(),
                    VerificationFlavor::Instantiated(_) => "".to_string(),
                    VerificationFlavor::Inconsistency(_) => {
                        attribs.push(format!(
                            "{{:msg_if_verifies \"inconsistency_detected{}\"}} ",
                            self.loc_str(&fun_target.get_loc())
                        ));
                        "".to_string()
                    }
                };
                attribs.join("")
            }
        };

        let rets = match self.style {
            FunctionTranslationStyle::Default
            | FunctionTranslationStyle::Opaque
            | FunctionTranslationStyle::SpecNoAbortCheck
            | FunctionTranslationStyle::Pure => prerets,
            FunctionTranslationStyle::Asserts | FunctionTranslationStyle::Aborts => "".to_string(),
        };

        writer.set_location(&fun_target.get_loc());
        if self.style == FunctionTranslationStyle::Opaque {
            let (args, orets) =
                self.generate_function_args_and_returns(self.should_use_temp_datatypes());
            let prefix = if self.should_use_opaque_as_function(true) {
                "function"
            } else {
                "procedure"
            };
            emitln!(
                writer,
                "{} {}$opaque({}) returns ({});",
                prefix,
                self.function_variant_name(FunctionTranslationStyle::Opaque),
                args,
                orets,
            );
            emitln!(writer, "");
        }

        let prefix = if emit_pure_in_place {
            "function"
        } else {
            "procedure"
        };
        emitln!(
            writer,
            "{} {}{}({}) returns ({})",
            prefix,
            attribs,
            self.function_variant_name(self.style),
            args,
            rets,
        )
    }

    fn wrap_return_datatype_name(&self) -> String {
        format!(
            "{}_opaque_return_type",
            self.function_variant_name(FunctionTranslationStyle::Opaque)
        )
    }

    fn wrap_return_arg_in_tuple_datatype(&self, args: String) -> String {
        let writer = self.parent.writer;
        let name = self.wrap_return_datatype_name();
        emitln!(writer, "datatype {} {{", name);
        emitln!(writer, "    {}({})", name, args);
        emitln!(writer, "}\n");
        name
    }

    /// Generate boogie representation of function args and return args.
    fn generate_function_args_and_returns(
        &self,
        generate_custom_datatype: bool,
    ) -> (String, String) {
        let fun_target = self.fun_target;
        let env = fun_target.global_env();
        let baseline_flag = self.fun_target.data.variant == FunctionVariant::Baseline;
        let global_state = &self
            .fun_target
            .global_env()
            .get_extension::<GlobalNumberOperationState>()
            .expect("global number operation state");
        let mid = fun_target.func_env.module_env.get_id();
        let fid = fun_target.func_env.get_id();
        let regular_args = (0..fun_target.get_parameter_count())
            .map(|i| {
                let ty = self.get_local_type(i);
                // Boogie does not allow to assign to parameters, so we need to proxy them.
                let prefix = if self.parameter_needs_to_be_mutable(fun_target, i) {
                    "_$"
                } else {
                    "$"
                };
                let num_oper = global_state
                    .get_temp_index_oper(mid, fid, i, baseline_flag)
                    .unwrap_or(&Bottom);
                format!(
                    "{}t{}: {}",
                    prefix,
                    i,
                    self.boogie_type_for_fun(env, &ty, num_oper)
                )
            })
            .collect::<Vec<_>>();

        let ghost_args = if self.style.is_asserts_style() {
            let ghost_vars = self.get_ghost_vars();
            if !ghost_vars.is_empty() {
                ghost_vars
                    .into_iter()
                    .map(|type_inst| {
                        format!(
                            "{}: {}",
                            self.ghost_var_name(&type_inst),
                            boogie_type(env, &type_inst[1])
                        )
                    })
                    .collect::<Vec<_>>()
            } else {
                Vec::new()
            }
        } else {
            Vec::new()
        };

        let all_args = regular_args
            .into_iter()
            .chain(ghost_args)
            .collect::<Vec<_>>();
        let args = all_args.join(", ");

        let mut_ref_inputs = (0..fun_target.get_parameter_count())
            .enumerate()
            .filter_map(|(i, idx)| {
                let ty = self.get_local_type(idx);
                if ty.is_mutable_reference() {
                    Some((i, ty))
                } else {
                    None
                }
            })
            .collect_vec();
        let rets = fun_target
            .get_return_types()
            .iter()
            .enumerate()
            .map(|(i, s)| {
                let s = self.inst(s);
                let operation_map = global_state.get_ret_map();
                let num_oper = operation_map.get(&(mid, fid)).unwrap().get(&i).unwrap();
                format!("$ret{}: {}", i, self.boogie_type_for_fun(env, &s, num_oper))
            })
            // Add implicit return parameters for &mut
            .chain(mut_ref_inputs.into_iter().enumerate().map(|(i, (_, ty))| {
                let num_oper = &global_state
                    .get_temp_index_oper(mid, fid, i, baseline_flag)
                    .unwrap();
                format!(
                    "$ret{}: {}",
                    usize::saturating_add(fun_target.get_return_count(), i),
                    self.boogie_type_for_fun(env, &ty, num_oper)
                )
            }))
            .join(", ");

        if !generate_custom_datatype {
            return (args, rets);
        }

        let tdt_name = self.wrap_return_arg_in_tuple_datatype(rets);
        let rets = format!("$ret: {}", tdt_name);
        (args, rets)
    }

    /// Generates boogie implementation body.
    fn generate_function_body(&mut self) {
        let writer = self.parent.writer;
        let fun_target = self.fun_target;
        let variant = &fun_target.data.variant;
        let instantiation = &fun_target.data.type_args;
        let env = fun_target.global_env();
        let baseline_flag = self.fun_target.data.variant == FunctionVariant::Baseline;
        let global_state = &self
            .fun_target
            .global_env()
            .get_extension::<GlobalNumberOperationState>()
            .expect("global number operation state");

        let emit_pure_in_place = self.style == FunctionTranslationStyle::Pure;

        // Be sure to set back location to the whole function definition as a default.
        writer.set_location(&fun_target.get_loc().at_start());

        emitln!(writer, "{");
        writer.indent();

        // Print instantiation information
        if !instantiation.is_empty() {
            let display_ctxt = TypeDisplayContext::WithEnv {
                env,
                type_param_names: None,
            };
            emitln!(
                writer,
                "// function instantiation <{}>",
                instantiation
                    .iter()
                    .map(|ty| ty.display(&display_ctxt))
                    .join(", ")
            );
            emitln!(writer, "");
        }

        // Skip variable declarations and imperative setup for Boogie functions
        if !emit_pure_in_place {
            // Generate local variable declarations. They need to appear first in boogie.
            emitln!(writer, "// declare local variables");
            let num_args = fun_target.get_parameter_count();
            let mid = fun_target.func_env.module_env.get_id();
            let fid = fun_target.func_env.get_id();
            for i in num_args..fun_target.get_local_count() {
                let num_oper = global_state
                    .get_temp_index_oper(mid, fid, i, baseline_flag)
                    .unwrap_or_else(|| {
                        panic!(
                            "missing number operation info for function={}, temp {}",
                            self.fun_target.func_env.get_full_name_str(),
                            i
                        )
                    });
                let local_type = &self.get_local_type(i);
                emitln!(
                    writer,
                    "var $t{}: {};",
                    i,
                    self.boogie_type_for_fun(env, local_type, num_oper)
                );
            }
            // Generate declarations for renamed parameters.
            let proxied_parameters = self.get_mutable_parameters();
            for (idx, ty) in &proxied_parameters {
                let num_oper = &global_state
                    .get_temp_index_oper(mid, fid, *idx, baseline_flag)
                    .unwrap();
                emitln!(
                    writer,
                    "var $t{}: {};",
                    idx,
                    self.boogie_type_for_fun(env, &ty.instantiate(self.type_inst), num_oper)
                );
            }

            // Add global ghost variables that can be used in this function
            if self.style == FunctionTranslationStyle::Default
                || self.style == FunctionTranslationStyle::Opaque
            {
                let ghost_vars = self.get_ghost_vars();
                for type_inst in ghost_vars {
                    emitln!(
                        writer,
                        "var {}: {};",
                        self.ghost_var_name(&type_inst),
                        boogie_type(env, &type_inst[1])
                    );
                }
            }

            if self.should_use_temp_datatypes() {
                emitln!(
                    writer,
                    "var $temp_opaque_res_var: {};",
                    self.wrap_return_datatype_name(),
                );
            }

            self.create_quantifiers_temp_vars();

            // Generate declarations for modifies condition.
            let mut mem_inst_seen = BTreeSet::new();
            for qid in fun_target.get_modify_ids() {
                let memory = qid.instantiate(self.type_inst);
                if !mem_inst_seen.contains(&memory) {
                    emitln!(
                        writer,
                        "var {}: {}",
                        boogie_modifies_memory_name(fun_target.global_env(), &memory),
                        "[int]bool;"
                    );
                    mem_inst_seen.insert(memory);
                }
            }
            let mut dup: Vec<String> = vec![];
            // Declare temporaries for debug tracing and other purposes.
            for (_, (ty, ref bv_flag, cnt)) in self.compute_needed_temps() {
                for i in 0..cnt {
                    let bv_type = if *bv_flag {
                        boogie_bv_type
                    } else {
                        boogie_type
                    };
                    let temp_name =
                        boogie_temp_from_suffix(env, &boogie_type_suffix_bv(env, &ty, *bv_flag), i);
                    if !dup.contains(&temp_name) {
                        emitln!(writer, "var {}: {};", temp_name.clone(), bv_type(env, &ty));
                        dup.push(temp_name);
                    }
                }
            }

            emitln!(writer, "var $abort_if_cond: bool;");

            // Generate memory snapshot variable declarations.
            let labels = fun_target
                .get_bytecode()
                .iter()
                .filter_map(|bc| {
                    use Bytecode::*;
                    match bc {
                        SaveMem(_, lab, mem) => Some((lab, mem)),
                        _ => None,
                    }
                })
                .collect::<BTreeSet<_>>();
            for (lab, mem) in labels {
                let mem = &mem.to_owned().instantiate(self.type_inst);
                let name = boogie_resource_memory_name(env, mem, &Some(*lab));
                emitln!(
                    writer,
                    "var {}: $Memory {};",
                    name,
                    boogie_struct_name(&env.get_struct_qid(mem.to_qualified_id()), &mem.inst)
                );
            }

            // Initialize renamed parameters.
            for (idx, _) in proxied_parameters {
                emitln!(writer, "$t{} := _$t{};", idx, idx);
            }

            // Initialize ghost variables
            if self.style == FunctionTranslationStyle::Default
                || self.style == FunctionTranslationStyle::Opaque
            {
                let ghost_vars = self.get_ghost_vars();
                for type_inst in ghost_vars {
                    emitln!(
                        writer,
                        "{} := {};",
                        self.ghost_var_name(&type_inst),
                        boogie_spec_global_var_name(self.parent.env, &type_inst)
                    );
                }
            }

            // Initial assumptions
            if variant.is_verified() {
                self.translate_verify_entry_assumptions(fun_target);
            }
        } // end of if !self.should_emit_as_function() block

        // Generate bytecode
        if !emit_pure_in_place {
            emitln!(writer, "\n// bytecode translation starts here");
        }
        let mut last_tracked_loc = None;
        let code = fun_target.get_bytecode();

        if emit_pure_in_place {
            self.generate_pure_expression(code);
        } else {
            // Use CFG recovery to generate structured if-then-else statements
            match control_flow_reconstruction::reconstruct_control_flow(code) {
                Some(block) => self.translate_structured_block(&mut last_tracked_loc, &block),
                None => {
                    for bytecode in code {
                        self.translate_bytecode(&mut last_tracked_loc, bytecode);
                    }
                }
            }
        }

        writer.unindent();
        emitln!(writer, "}");
    }

    fn get_mutable_parameters(&self) -> Vec<(TempIndex, Type)> {
        let fun_target = self.fun_target;
        (0..fun_target.get_parameter_count())
            .filter_map(|i| {
                if self.parameter_needs_to_be_mutable(fun_target, i) {
                    Some((i, fun_target.get_local_type(i).clone()))
                } else {
                    None
                }
            })
            .collect_vec()
    }

    /// Determines whether the parameter of a function needs to be mutable.
    /// Boogie does not allow to assign to procedure parameters. In some cases
    /// (e.g. for memory instrumentation, but also as a result of copy propagation),
    /// we may need to assign to parameters.
    fn parameter_needs_to_be_mutable(
        &self,
        _fun_target: &FunctionTarget<'_>,
        _idx: TempIndex,
    ) -> bool {
        // For now, we just always say true. This could be optimized because the actual (known
        // so far) sources for mutability are parameters which are used in WriteBack(LocalRoot(p))
        // position.
        true
    }

    fn translate_verify_entry_assumptions(&self, fun_target: &FunctionTarget<'_>) {
        let writer = self.parent.writer;
        emitln!(writer, "\n// verification entrypoint assumptions");

        // Prelude initialization
        emitln!(writer, "call $InitVerification();");

        // Assume reference parameters to be based on the Param(i) Location, ensuring
        // they are disjoint from all other references. This prevents aliasing and is justified as
        // follows:
        // - for mutual references, by their exclusive access in Move.
        // - for immutable references because we have eliminated them
        for i in 0..fun_target.get_parameter_count() {
            let ty = fun_target.get_local_type(i);
            if ty.is_reference() {
                emitln!(writer, "assume $t{}->l == $Param({});", i, i);
            }
        }
    }

    fn get_ghost_vars(&self) -> BTreeSet<Vec<Type>> {
        let spec_id = &self.fun_target.func_env.get_qualified_id();
        let spec_info = spec_global_variable_analysis::get_info(
            self.parent
                .targets
                .get_data(spec_id, &FunctionVariant::Baseline)
                .unwrap(),
        );
        spec_info
            .all_vars()
            .map(|type_inst| {
                // Instantiate each type in the type_inst with the concrete types
                type_inst.iter().map(|ty| self.inst(ty)).collect()
            })
            .collect()
    }
}

// =================================================================================================
// Bytecode Translation

impl<'env> FunctionTranslator<'env> {
    fn writer(&self) -> &CodeWriter {
        self.parent.writer
    }

    fn create_quantifiers_temp_vars(&self) {
        let mut has_find = false;
        let mut has_quantifier_temp_vec = false;
        for bc in self.fun_target.get_bytecode() {
            if let Bytecode::Call(_, _, Operation::Quantifier(qt, _, _, _), _, _) = bc {
                if qt.is_find_or_find_index() {
                    has_find = true;
                }
                if qt.requires_sum() || qt.requires_filter_indices() {
                    has_quantifier_temp_vec = true;
                }
            }
        }
        if has_find {
            emitln!(self.parent.writer, "var $find_i: int;");
            emitln!(self.parent.writer, "var $find_exists: bool;");
        }
        if has_quantifier_temp_vec {
            emitln!(self.parent.writer, "var $quantifier_temp_vec: Vec int;");
        }
    }

    fn should_use_temp_datatypes(&self) -> bool {
        if self
            .parent
            .targets
            .is_scenario_spec(&self.fun_target.func_env.get_qualified_id())
        {
            return false;
        }
        let mut_ref_inputs_count = (0..self.fun_target.get_parameter_count())
            .filter(|&idx| self.get_local_type(idx).is_mutable_reference())
            .count();

        let returns_count = self.fun_target.func_env.get_return_count() + mut_ref_inputs_count;

        returns_count != 1 && self.should_use_opaque_as_function(false)
    }

    fn should_use_opaque_as_function(&self, write: bool) -> bool {
        let dinfo: &deterministic_analysis::DeterministicInfo =
            deterministic_analysis::get_info(self.fun_target.data);
        let correct_style = self.style == FunctionTranslationStyle::Opaque
            || (if write {
                false
            } else {
                self.style == FunctionTranslationStyle::SpecNoAbortCheck
            });

        dinfo.is_deterministic && correct_style
    }

    fn can_callee_be_function(&self, mid: &ModuleId, fid: &FunId) -> bool {
        self.parent.targets.is_pure_fun(&mid.qualified(*fid))
    }

    fn format_constant(&self, constant: &Constant) -> String {
        match constant {
            Constant::Bool(true) => "true".to_string(),
            Constant::Bool(false) => "false".to_string(),
            Constant::U8(num) => num.to_string(),
            Constant::U16(num) => num.to_string(),
            Constant::U32(num) => num.to_string(),
            Constant::U64(num) => num.to_string(),
            Constant::U128(num) => num.to_string(),
            Constant::U256(num) => num.to_string(),
            Constant::Address(val) => val.to_string(),
            Constant::ByteArray(val) => boogie_byte_blob(self.parent.options, val, false),
            Constant::AddressArray(val) => boogie_address_blob(self.parent.options, val),
            Constant::Vector(val) => boogie_constant_blob(self.parent.options, val),
        }
    }

    /// Generate Boogie pure function body using let/var expression nesting
    fn generate_pure_expression(&mut self, code: &[Bytecode]) {
        use Bytecode::*;
        use Operation::*;

        let writer = self.writer();
        let fun_target = self.fun_target;

        // Helper to format a temp reference
        let fmt_temp = |idx: usize| -> String {
            if idx < fun_target.get_parameter_count() {
                format!("_$t{}", idx)
            } else {
                format!("$t{}", idx)
            }
        };

        // Collect straightline assignments and operations
        let mut bindings = Vec::new();
        let mut final_return_temp = None;

        // Small helper for infix mapping (arity-checked)
        let op_symbol = |op: &Operation| -> Option<(&'static str, usize)> {
            match op {
                Add => Some(("+", 2)),
                Sub => Some(("-", 2)),
                Mul => Some(("*", 2)),
                Div => Some(("div", 2)),
                Mod => Some(("mod", 2)),
                Lt => Some(("<", 2)),
                Le => Some(("<=", 2)),
                Gt => Some((">", 2)),
                Ge => Some((">=", 2)),
                Eq => Some(("==", 2)),
                Neq => Some(("!=", 2)),
                And => Some(("&&", 2)),
                Or => Some(("||", 2)),
                Not => Some(("!", 1)),
                BitAnd => Some(("$And", 2)),
                BitOr => Some(("$Or", 2)),
                Shl => Some(("$shl", 2)),
                Shr => Some(("$shr", 2)),
                _ => None,
            }
        };

        for bytecode in code.iter() {
            match bytecode {
                Assign(_, dest, src, _) => {
                    bindings.push((*dest, fmt_temp(*src)));
                }
                Load(_, dest, constant) => {
                    bindings.push((*dest, self.format_constant(constant)));
                }
                Call(_, dests, op, srcs, _) => {
                    if let [dest] = dests.as_slice() {
                        let expr = if let IfThenElse = op {
                            if let [cond, then_val, else_val] = srcs.as_slice() {
                                format!(
                                    "(if {} then {} else {})",
                                    fmt_temp(*cond),
                                    fmt_temp(*then_val),
                                    fmt_temp(*else_val)
                                )
                            } else {
                                panic!("unreachable: expected values for IfThenElse expressions")
                            }
                        } else if let Function(mid, fid, inst) = op {
                            let native_fn =
                                self.parent.env.should_be_used_as_func(&mid.qualified(*fid));
                            // Handle function calls for functions that can be emitted as Boogie functions
                            if self.can_callee_be_function(mid, fid) || native_fn {
                                let env = fun_target.global_env();
                                let module_env = env.get_module(*mid);
                                let callee_env = module_env.get_function(*fid);
                                let inst = &self.inst_slice(inst);
                                let fun_name = boogie_function_name(
                                    &callee_env,
                                    inst,
                                    if native_fn {
                                        FunctionTranslationStyle::Default
                                    } else {
                                        FunctionTranslationStyle::Pure
                                    },
                                );
                                let args = srcs.iter().map(|s| fmt_temp(*s)).join(", ");
                                format!("{}({})", fun_name, args)
                            } else if let Some(fun_name) =
                                PureFunctionAnalysisProcessor::special_pure_functions_map(
                                    self.parent.env,
                                )
                                .get(&mid.qualified(*fid))
                            {
                                let args = srcs.iter().map(|s| fmt_temp(*s)).join(", ");
                                format!("{}({})", fun_name, args)
                            } else {
                                continue;
                            }
                        } else if let Operation::GetField(mid, sid, inst, field_offset) = op {
                            // Handle field access
                            if let [src] = srcs.as_slice() {
                                let inst = &self.inst_slice(inst);
                                let mut src_str = fmt_temp(*src);
                                let struct_env =
                                    fun_target.global_env().get_module(*mid).into_struct(*sid);
                                let field_env = &struct_env.get_field_by_offset(*field_offset);
                                let sel_fun = boogie_field_sel(field_env, inst);
                                if fun_target.get_local_type(*src).is_reference() {
                                    src_str = format!("$Dereference({})", src_str);
                                }
                                format!("{}->{}", src_str, sel_fun)
                            } else {
                                continue;
                            }
                        } else if let Some((sym, arity)) = op_symbol(op) {
                            if srcs.len() == arity {
                                // Bitwise operations and shifts are functions, not operators
                                let is_func_op = matches!(
                                    op,
                                    Operation::BitAnd
                                        | Operation::BitOr
                                        | Operation::Shl
                                        | Operation::Shr
                                );
                                if is_func_op {
                                    let args = srcs.iter().map(|s| fmt_temp(*s)).join(", ");
                                    // For bitwise operations, we need to add type suffix
                                    if matches!(op, Operation::BitAnd | Operation::BitOr) {
                                        let type_suffix = match &fun_target.get_local_type(*dest) {
                                            Type::Primitive(PrimitiveType::U8) => "'Bv8'",
                                            Type::Primitive(PrimitiveType::U16) => "'Bv16'",
                                            Type::Primitive(PrimitiveType::U32) => "'Bv32'",
                                            Type::Primitive(PrimitiveType::U64) => "'Bv64'",
                                            Type::Primitive(PrimitiveType::U128) => "'Bv128'",
                                            Type::Primitive(PrimitiveType::U256) => "'Bv256'",
                                            _ => "",
                                        };
                                        format!("{}{}({})", sym, type_suffix, args)
                                    } else {
                                        format!("{}({})", sym, args)
                                    }
                                } else if arity == 1 {
                                    format!("({}{})", sym, fmt_temp(srcs[0]))
                                } else {
                                    format!("({} {} {})", fmt_temp(srcs[0]), sym, fmt_temp(srcs[1]))
                                }
                            } else {
                                continue;
                            }
                        } else {
                            continue;
                        };
                        bindings.push((*dest, expr));
                    }
                }
                Ret(_, srcs) => {
                    if let [src] = srcs.as_slice() {
                        final_return_temp = Some(*src);
                    }
                }
                Branch(..) | Jump(..) | Label(..) | Nop(..) => {} // Skip control flow bytecodes that are summarized by if_then_else(...)
                VariantSwitch(..) | Abort(..) | SaveMem(..) | Prop(..) => {
                    panic!(
                        "Unsupported bytecode for #[ext(pure)] target: {:?}",
                        bytecode
                    )
                }
            }
        }

        // Emit using Boogie's var syntax: (var x := expr; body)
        if bindings.is_empty() {
            // No bindings, just return the value
            if let Some(return_temp) = final_return_temp {
                emitln!(writer, "{}", fmt_temp(return_temp));
            } else {
                panic!("expected Some return value");
            }
        } else {
            // Emit nested var bindings: (var x := e; (var y := f; body))
            for (dest, expr) in &bindings {
                emitln!(writer, "(var $t{} := {};", dest, expr);
            }

            // Emit return value
            if let Some(return_temp) = final_return_temp {
                emit!(writer, "{}", fmt_temp(return_temp));
            } else if let Some((last_dest, _)) = bindings.last() {
                emit!(writer, "$t{}", last_dest);
            } else {
                panic!("expected Some return value");
            }

            // Close all the nested parens
            for _ in 0..bindings.len() {
                emit!(writer, ")");
            }
            emitln!(writer, "");
        }
    }

    /// Translates a structured block.
    fn translate_structured_block(
        &mut self,
        last_tracked_loc: &mut Option<(Loc, LineIndex)>,
        block: &StructuredBlock,
    ) {
        let code = self.fun_target.get_bytecode();

        match block {
            StructuredBlock::Basic { lower, upper } => {
                for pc in *lower..=*upper {
                    let bytecode = &code[pc as usize];
                    // skip control flow bytecodes that are now handled structurally
                    if matches!(
                        bytecode,
                        Bytecode::Jump(..) | Bytecode::Branch(..) | Bytecode::Label(..)
                    ) {
                        continue;
                    }
                    self.translate_bytecode(last_tracked_loc, bytecode);
                }
            }
            StructuredBlock::Seq(blocks) => {
                for inner_block in blocks {
                    self.translate_structured_block(last_tracked_loc, inner_block);
                }
            }
            StructuredBlock::IfThenElse {
                cond_at,
                then_branch,
                else_branch,
            } => {
                self.translate_if_chain(
                    last_tracked_loc,
                    &[(*cond_at, then_branch.as_ref())],
                    else_branch.as_deref(),
                );
            }
            StructuredBlock::IfElseChain {
                branches,
                else_branch,
            } => {
                self.translate_if_chain(
                    last_tracked_loc,
                    &branches.iter().map(|(c, b)| (*c, b.as_ref())).collect_vec(),
                    else_branch.as_deref(),
                );
            }
        }
    }

    fn translate_if_chain(
        &mut self,
        last_tracked_loc: &mut Option<(Loc, LineIndex)>,
        branches: &[(u16, &StructuredBlock)],
        else_branch: Option<&StructuredBlock>,
    ) {
        let code = self.fun_target.get_bytecode();

        for (i, (cond_at, body)) in branches.iter().enumerate() {
            let branch_bc = &code[*cond_at as usize];
            let Bytecode::Branch(attr_id, _, _, cond_idx) = branch_bc else {
                panic!(
                    "expected branch at cond_at={}, actual bytecode: {} at {}",
                    cond_at,
                    branch_bc.display(self.fun_target, &BTreeMap::default()),
                    self.fun_target
                        .get_bytecode_loc(branch_bc.get_attr_id())
                        .display(self.fun_target.global_env())
                );
            };

            let loc = self.fun_target.get_bytecode_loc(*attr_id);
            self.writer().set_location(&loc);
            self.track_loc(last_tracked_loc, &loc);

            if i == 0 {
                emitln!(
                    self.writer(),
                    "// {} {}",
                    branch_bc.display(self.fun_target, &BTreeMap::default()),
                    loc.display(self.fun_target.global_env())
                );
                emitln!(self.writer(), "if ($t{}) {{", cond_idx);
            } else {
                emitln!(self.writer(), "}} else if ($t{}) {{", cond_idx);
            }

            self.writer().indent();
            self.translate_structured_block(last_tracked_loc, body);
            self.writer().unindent();
        }

        if let Some(else_block) = else_branch {
            emitln!(self.writer(), "} else {");
            self.writer().indent();
            self.translate_structured_block(last_tracked_loc, else_block);
            self.writer().unindent();
        }

        emitln!(self.writer(), "}");
        emitln!(self.writer());
    }

    /// Translates one bytecode instruction.
    fn translate_bytecode(
        &mut self,
        last_tracked_loc: &mut Option<(Loc, LineIndex)>,
        bytecode: &Bytecode,
    ) {
        use Bytecode::*;

        let spec_translator = &self.parent.spec_translator;
        let options = self.parent.options;
        let fun_target = self.fun_target;
        let env = fun_target.global_env();

        // Set location of this code in the CodeWriter.
        let attr_id = bytecode.get_attr_id();
        let loc = fun_target.get_bytecode_loc(attr_id);
        self.writer().set_location(&loc);

        // Print location.
        emitln!(
            self.writer(),
            "// {} {}",
            bytecode.display(fun_target, &BTreeMap::default()),
            loc.display(env)
        );

        // Print debug comments.
        if let Some(comment) = fun_target.get_debug_comment(attr_id) {
            if comment.starts_with("info: ") {
                // if the comment is annotated with "info: ", it should be displayed to the user
                emitln!(
                    self.writer(),
                    "assume {{:print \"${}(){}\"}} true;",
                    &comment[..4],
                    &comment[4..]
                );
            } else {
                emitln!(self.writer(), "// {}", comment);
            }
        }

        // Track location for execution traces.
        if matches!(bytecode, Call(_, _, Operation::TraceAbort, ..)) {
            // Ensure that aborts always has the precise location instead of the
            // line-approximated one
            *last_tracked_loc = None;
        }
        self.track_loc(last_tracked_loc, &loc);
        if matches!(bytecode, Label(_, _)) {
            // For labels, retrack the location after the label itself, so
            // the information will not be missing if we jump to this label
            *last_tracked_loc = None;
        }

        // Helper function to get a a string for a local
        let str_local = |idx: usize| format!("$t{}", idx);
        let baseline_flag = self.fun_target.data.variant == FunctionVariant::Baseline;
        let global_state = &self
            .fun_target
            .global_env()
            .get_extension::<GlobalNumberOperationState>()
            .expect("global number operation state");
        let mid = self.fun_target.func_env.module_env.get_id();
        let fid = self.fun_target.func_env.get_id();

        // Translate the bytecode instruction.
        match bytecode {
            SaveMem(_, label, mem) => {
                let mem = &mem.to_owned().instantiate(self.type_inst);
                let snapshot = boogie_resource_memory_name(env, mem, &Some(*label));
                let current = boogie_resource_memory_name(env, mem, &None);
                emitln!(self.writer(), "{} := {};", snapshot, current);
            }
            Prop(id, kind, exp) => match kind {
                PropKind::Assert => {
                    emit!(self.writer(), "assert ");
                    let info = fun_target
                        .get_vc_info(*id)
                        .map(|s| s.as_str())
                        .unwrap_or("unknown assertion failed");
                    emit!(
                        self.writer(),
                        "{{:msg \"assert_failed{}: {}\"}}\n  ",
                        self.loc_str(&loc),
                        info
                    );
                    spec_translator.translate(exp, &fun_target, self.type_inst);
                    emitln!(self.writer(), ";");
                }
                PropKind::Assume => {
                    emit!(self.writer(), "assume ");
                    spec_translator.translate(exp, &fun_target, self.type_inst);
                    emitln!(self.writer(), ";");
                }
                PropKind::Modifies => {
                    let ty = &self.inst(&env.get_node_type(exp.node_id()));
                    let bv_flag = global_state.get_node_num_oper(exp.node_id()) == Bitwise;
                    let (mid, sid, inst) = ty.require_datatype();
                    let memory = boogie_resource_memory_name(
                        env,
                        &mid.qualified_inst(sid, inst.to_owned()),
                        &None,
                    );
                    let exists_str = boogie_temp(env, &BOOL_TYPE, 0, false);
                    emitln!(self.writer(), "havoc {};", exists_str);
                    emitln!(self.writer(), "if ({}) {{", exists_str);
                    self.writer().with_indent(|| {
                        let val_str = boogie_temp(env, ty, 0, bv_flag);
                        emitln!(self.writer(), "havoc {};", val_str);
                        emit!(self.writer(), "{} := $ResourceUpdate({}, ", memory, memory);
                        spec_translator.translate(&exp.call_args()[0], &fun_target, self.type_inst);
                        emitln!(self.writer(), ", {});", val_str);
                    });
                    emitln!(self.writer(), "} else {");
                    self.writer().with_indent(|| {
                        emit!(self.writer(), "{} := $ResourceRemove({}, ", memory, memory);
                        spec_translator.translate(&exp.call_args()[0], &fun_target, self.type_inst);
                        emitln!(self.writer(), ");");
                    });
                    emitln!(self.writer(), "}");
                }
            },
            Label(_, label) => {
                self.writer().unindent();
                emitln!(self.writer(), "L{}:", label.as_usize());
                self.writer().indent();
            }
            Jump(_, target) => emitln!(self.writer(), "goto L{};", target.as_usize()),
            Branch(_, then_target, else_target, idx) => emitln!(
                self.writer(),
                "if ({}) {{ goto L{}; }} else {{ goto L{}; }}",
                str_local(*idx),
                then_target.as_usize(),
                else_target.as_usize(),
            ),
            VariantSwitch(_, idx, labels) => {
                // emit if then else for each variant
                for (i, target) in labels.iter().enumerate() {
                    emitln!(
                        self.writer(),
                        "if ({}->$variant_id == {}) {{ goto L{}; }}",
                        str_local(*idx),
                        i,
                        target.as_usize()
                    );
                }
            }
            Assign(_, dest, src, _) => {
                emitln!(
                    self.writer(),
                    "{} := {};",
                    str_local(*dest),
                    str_local(*src)
                );
            }
            Ret(_, rets) => {
                match self.parent.asserts_mode {
                    AssertsMode::Check => {
                        if FunctionTranslationStyle::Opaque == self.style
                            && !self
                                .parent
                                .targets
                                .omits_opaque(&self.fun_target.func_env.get_qualified_id())
                            && self
                                .parent
                                .targets
                                .ignore_aborts()
                                .contains(&self.fun_target.func_env.get_qualified_id())
                        {
                            emitln!(
                                self.writer(),
                                "assert {{:msg \"assert_failed{}: {} ignore_aborts\"}} false;",
                                self.loc_str(&self.fun_target.get_loc()),
                                self.fun_target.func_env.get_full_name_str()
                            );
                        }
                    }
                    AssertsMode::Assume => {
                        if !self
                            .parent
                            .targets
                            .ignore_aborts()
                            .contains(&self.fun_target.func_env.get_qualified_id())
                            && self
                                .fun_target
                                .func_env
                                .get_called_functions()
                                .iter()
                                .any(|f| *f == self.parent.env.asserts_qid())
                        {
                            let args_string = (0..fun_target.get_parameter_count())
                                .map(|i| {
                                    let prefix =
                                        if self.parameter_needs_to_be_mutable(fun_target, i) {
                                            "_$"
                                        } else {
                                            "$"
                                        };
                                    format!("{}t{}", prefix, i)
                                })
                                .chain(
                                    self.get_ghost_vars()
                                        .into_iter()
                                        .map(|type_inst| self.ghost_var_name(&type_inst)),
                                )
                                .join(", ");
                            if FunctionTranslationStyle::Default == self.style
                                && self.fun_target.data.variant
                                    == FunctionVariant::Verification(VerificationFlavor::Regular)
                            {
                                emitln!(
                                    self.writer(),
                                    "call {}({});",
                                    self.function_variant_name(FunctionTranslationStyle::Asserts),
                                    args_string,
                                );
                            } else if FunctionTranslationStyle::Opaque == self.style
                                && !self
                                    .parent
                                    .targets
                                    .omits_opaque(&self.fun_target.func_env.get_qualified_id())
                            {
                                emitln!(
                                    self.writer(),
                                    "call {}({});",
                                    self.function_variant_name(FunctionTranslationStyle::Aborts),
                                    args_string,
                                );
                            }
                        }
                    }
                }

                for (i, r) in rets.iter().enumerate() {
                    emitln!(self.writer(), "$ret{} := {};", i, str_local(*r));
                }
                // Also assign input to output $mut parameters
                let mut ret_idx = rets.len();
                for i in 0..fun_target.get_parameter_count() {
                    if self.get_local_type(i).is_mutable_reference() {
                        emitln!(self.writer(), "$ret{} := {};", ret_idx, str_local(i));
                        ret_idx = usize::saturating_add(ret_idx, 1);
                    }
                }
                emitln!(self.writer(), "return;");
            }
            Load(_, dest, c) => {
                let num_oper = global_state
                    .get_temp_index_oper(mid, fid, *dest, baseline_flag)
                    .unwrap();
                let bv_flag = self.bv_flag(num_oper);
                let value = match c {
                    Constant::Bool(true) => "true".to_string(),
                    Constant::Bool(false) => "false".to_string(),
                    Constant::U8(num) => boogie_num_literal(&num.to_string(), 8, bv_flag),
                    Constant::U64(num) => boogie_num_literal(&num.to_string(), 64, bv_flag),
                    Constant::U128(num) => boogie_num_literal(&num.to_string(), 128, bv_flag),
                    Constant::U256(num) => boogie_num_literal(&num.to_string(), 256, bv_flag),
                    Constant::Address(val) => val.to_string(),
                    Constant::ByteArray(val) => boogie_byte_blob(options, val, bv_flag),
                    Constant::AddressArray(val) => boogie_address_blob(options, val),
                    Constant::Vector(val) => boogie_constant_blob(options, val),
                    Constant::U16(num) => boogie_num_literal(&num.to_string(), 16, bv_flag),
                    Constant::U32(num) => boogie_num_literal(&num.to_string(), 32, bv_flag),
                };
                let dest_str = str_local(*dest);
                emitln!(self.writer(), "{} := {};", dest_str, value);
                // Insert a WellFormed assumption so the new value gets tagged as u8, ...
                let ty = &self.get_local_type(*dest);
                let check = boogie_well_formed_check(env, &dest_str, ty, bv_flag);
                if !check.is_empty() {
                    emitln!(self.writer(), &check);
                }
            }
            Call(_, dests, oper, srcs, aa) => {
                use Operation::*;
                match oper {
                    FreezeRef => unreachable!(),
                    UnpackRef | UnpackRefDeep | PackRef | PackRefDeep => {
                        // No effect
                    }
                    OpaqueCallBegin(_, _, _) | OpaqueCallEnd(_, _, _) => {
                        // These are just markers.  There is no generated code.
                    }
                    WriteBack(node, edge) => {
                        self.translate_write_back(node, edge, srcs[0]);
                    }
                    IsParent(node, edge) => {
                        if let BorrowNode::Reference(parent) = node {
                            let src_str = str_local(srcs[0]);
                            let edge_pattern = edge
                                .flatten()
                                .into_iter()
                                .filter_map(|e| match e {
                                    BorrowEdge::Field(_, offset) => Some(format!("{}", offset)),
                                    BorrowEdge::EnumField(dt_id, offset, vid) => Some(format!(
                                        "{}",
                                        variant_field_offset(
                                            &self
                                                .parent
                                                .env
                                                .get_enum_qid(dt_id.to_qualified_id())
                                                .get_variant(*vid),
                                            *offset,
                                        )
                                    )),
                                    BorrowEdge::Index(_) => Some("-1".to_owned()),
                                    BorrowEdge::DynamicField(..) => Some("-1".to_owned()),
                                    BorrowEdge::Direct => None,
                                    BorrowEdge::Hyper(_) => unreachable!(),
                                })
                                .collect_vec();
                            if edge_pattern.is_empty() {
                                emitln!(
                                    self.writer(),
                                    "{} := $IsSameMutation({}, {});",
                                    str_local(dests[0]),
                                    str_local(*parent),
                                    src_str
                                );
                            } else if edge_pattern.len() == 1 {
                                emitln!(
                                    self.writer(),
                                    "{} := $IsParentMutation({}, {}, {});",
                                    str_local(dests[0]),
                                    str_local(*parent),
                                    edge_pattern[0],
                                    src_str
                                );
                            } else {
                                emitln!(
                                    self.writer(),
                                    "{} := $IsParentMutationHyper({}, {}, {});",
                                    str_local(dests[0]),
                                    str_local(*parent),
                                    boogie_make_vec_from_strings(&edge_pattern),
                                    src_str
                                );
                            }
                        } else {
                            panic!("inconsistent IsParent instruction: expected a reference node")
                        }
                    }
                    BorrowLoc => {
                        let src = srcs[0];
                        let dest = dests[0];
                        emitln!(
                            self.writer(),
                            "{} := $Mutation($Local({}), EmptyVec(), {});",
                            str_local(dest),
                            src,
                            str_local(src)
                        );
                    }
                    ReadRef => {
                        let src = srcs[0];
                        let dest = dests[0];
                        emitln!(
                            self.writer(),
                            "{} := $Dereference({});",
                            str_local(dest),
                            str_local(src)
                        );
                    }
                    WriteRef => {
                        let reference = srcs[0];
                        let value = srcs[1];
                        let field = str_local(reference);
                        emitln!(
                            self.writer(),
                            "{} := $UpdateMutation({}, {});",
                            field,
                            field,
                            str_local(value),
                        );
                    }
                    Function(mid, fid, inst) => {
                        let inst = &self.inst_slice(inst);
                        let module_env = env.get_module(*mid);
                        let callee_env = module_env.get_function(*fid);

                        let id = &self.fun_target.func_env.get_qualified_id();
                        let use_impl = self.style == FunctionTranslationStyle::Opaque
                            && self.parent.targets.omits_opaque(&id);
                        let mut use_func = false;
                        let mut use_func_datatypes = false;

                        let is_spec_call = self.parent.targets.get_fun_by_spec(id)
                            == Some(&QualifiedId {
                                module_id: *mid,
                                id: *fid,
                            });

                        let mut args_str = srcs.iter().cloned().map(str_local).join(", ");

                        // Check if callee is marked as pure
                        let callee_is_pure = self.can_callee_be_function(mid, fid);

                        if is_spec_call && !use_impl && self.should_use_opaque_as_function(false) {
                            use_func = true;
                            use_func_datatypes = self.should_use_temp_datatypes();
                        }

                        if !use_func && env.should_be_used_as_func(&callee_env.get_qualified_id()) {
                            use_func = true;
                        }

                        // Check if callee is marked as pure - if so, use as Boogie function (not procedure)
                        if callee_is_pure
                            && !use_func
                            && (self.style == FunctionTranslationStyle::Default
                                || self.style == FunctionTranslationStyle::Pure)
                        {
                            use_func = true;
                        }

                        let dest_str = if use_func_datatypes {
                            "$temp_opaque_res_var".to_string()
                        } else {
                            dests
                                .iter()
                                .cloned()
                                .map(str_local)
                                // Add implict dest returns for &mut srcs:
                                //  f(x) --> x := f(x)  if type(x) = &mut_
                                .chain(
                                    srcs.iter()
                                        .filter(|idx| {
                                            self.get_local_type(**idx).is_mutable_reference()
                                        })
                                        .cloned()
                                        .map(str_local),
                                )
                                .join(",")
                        };

                        // special casing for type reflection
                        let mut processed = false;

                        if callee_env.get_qualified_id() == self.parent.env.global_borrow_mut_qid()
                        {
                            emitln!(
                                self.writer(),
                                "{} := $Mutation($SpecGlobal(\"{}\"), EmptyVec(), {});",
                                str_local(dests[0]),
                                boogie_inst_suffix(self.parent.env, inst),
                                boogie_spec_global_var_name(self.parent.env, inst),
                            );
                            processed = true;
                        }

                        if callee_env.get_qualified_id() == self.parent.env.global_qid()
                            && self.style.is_asserts_style()
                        {
                            let var_name = boogie_spec_global_var_name(self.parent.env, inst);

                            emitln!(self.writer(), "{} := $ghost_{};", dest_str, var_name);
                            processed = true;
                        }

                        if callee_env.get_qualified_id() == self.parent.env.ensures_qid() {
                            emitln!(
                                self.writer(),
                                "assert {{:msg \"assert_failed{}: prover::ensures does not hold\"}} {};",
                                self.loc_str(&self.writer().get_loc()),
                                args_str,
                            );
                            processed = true;
                        }

                        if callee_env.get_qualified_id() == self.parent.env.type_inv_qid() {
                            if self.style.is_asserts_style() {
                                emitln!(self.writer(), "{} := true;", dest_str);
                            } else {
                                assert_eq!(inst.len(), 1);
                                if let Some((datatype_qid, datatype_inst)) = &inst[0].get_datatype()
                                {
                                    if let Some(inv_qid) =
                                        self.parent.targets.get_inv_by_datatype(datatype_qid)
                                    {
                                        emitln!(
                                            self.writer(),
                                            "call {} := {}({});",
                                            dest_str,
                                            boogie_function_name(
                                                &self.parent.env.get_function(*inv_qid),
                                                datatype_inst,
                                                FunctionTranslationStyle::Default,
                                            ),
                                            args_str,
                                        );
                                    } else {
                                        emitln!(self.writer(), "{} := true;", dest_str);
                                    }
                                } else {
                                    emitln!(self.writer(), "{} := true;", dest_str);
                                }
                            }
                            processed = true;
                        }

                        // regular path
                        if !processed {
                            let targeted = self.fun_target.module_env().is_target();
                            // If the callee has been generated from a native interface, return an error
                            if callee_env.is_native() && targeted {
                                for attr in callee_env.get_attributes() {
                                    if let Attribute::Apply(_, name, _) = attr {
                                        if self
                                            .fun_target
                                            .module_env()
                                            .symbol_pool()
                                            .string(*name)
                                            .as_str()
                                            == NATIVE_INTERFACE
                                        {
                                            let loc = self.fun_target.get_bytecode_loc(attr_id);
                                            self.parent
                                                .env
                                                .error(&loc, "Unknown native function is called");
                                        }
                                    }
                                }
                            }
                            let caller_mid = self.fun_target.module_env().get_id();
                            let caller_fid = self.fun_target.get_id();
                            let fun_verified =
                                !self.fun_target.func_env.is_explicitly_not_verified(
                                    &self.parent.targets.prover_options().verify_scope,
                                );
                            let mut fun_name = boogie_function_name(
                                &callee_env,
                                inst,
                                FunctionTranslationStyle::Default,
                            );

                            if is_spec_call {
                                if self.style == FunctionTranslationStyle::Default
                                    && self.fun_target.data.variant
                                        == FunctionVariant::Verification(
                                            VerificationFlavor::Regular,
                                        )
                                {
                                    // Check if callee has $pure variant available
                                    let callee_has_pure =
                                        self.parent.targets.is_pure_fun(&QualifiedId {
                                            module_id: *mid,
                                            id: *fid,
                                        });

                                    if callee_has_pure {
                                        fun_name = format!("{}{}", fun_name, "$pure");
                                    } else {
                                        // Fallback to $impl if no $pure available
                                        fun_name = format!("{}{}", fun_name, "$impl");
                                    }
                                } else if self.style == FunctionTranslationStyle::SpecNoAbortCheck {
                                    fun_name = format!("{}{}", fun_name, "$opaque");
                                } else if self.style == FunctionTranslationStyle::Opaque {
                                    let suffix = if use_impl { "$impl" } else { "$opaque" };
                                    fun_name = format!("{}{}", fun_name, suffix);
                                }
                            } else if !is_spec_call && use_func && callee_is_pure {
                                // For non-spec calls using function syntax to pure functions,
                                // add $pure suffix (regardless of current style)
                                fun_name = format!("{}{}", fun_name, "$pure");
                            };

                            // Helper function to check whether the idx corresponds to a bitwise operation
                            let compute_flag = |idx: TempIndex| {
                                targeted
                                    && fun_verified
                                    && *global_state
                                        .get_temp_index_oper(
                                            caller_mid,
                                            caller_fid,
                                            idx,
                                            baseline_flag,
                                        )
                                        .unwrap()
                                        == Bitwise
                            };
                            let instrument_bv2int =
                                |idx: TempIndex, args_str_vec: &mut Vec<String>| {
                                    let local_ty_srcs_1 = self.get_local_type(idx);
                                    let srcs_1_bv_flag = compute_flag(idx);
                                    let mut args_src_1_str = str_local(idx);
                                    if srcs_1_bv_flag {
                                        args_src_1_str = format!(
                                            "$bv2int.{}({})",
                                            boogie_num_type_base(&local_ty_srcs_1),
                                            args_src_1_str
                                        );
                                    }
                                    args_str_vec.push(args_src_1_str);
                                };
                            let callee_name = callee_env.get_name_str();
                            if dest_str.is_empty() {
                                let bv_flag = !srcs.is_empty() && compute_flag(srcs[0]);
                                if module_env.is_std_vector() {
                                    // Check the target vector contains bv values
                                    if callee_name.contains("insert") {
                                        let mut args_str_vec =
                                            vec![str_local(srcs[0]), str_local(srcs[1])];
                                        assert!(srcs.len() > 2);
                                        instrument_bv2int(srcs[2], &mut args_str_vec);
                                        args_str = args_str_vec.iter().cloned().join(", ");
                                    }
                                    fun_name =
                                        boogie_function_bv_name(&callee_env, inst, &[bv_flag]);
                                } else if module_env.is_table() {
                                    fun_name = boogie_function_bv_name(
                                        &callee_env,
                                        inst,
                                        &[false, bv_flag],
                                    );
                                }

                                emitln!(self.writer(), "call {}({});", fun_name, args_str);
                            } else {
                                let dest_bv_flag = !dests.is_empty() && compute_flag(dests[0]);
                                let bv_flag = !srcs.is_empty() && compute_flag(srcs[0]);
                                // Handle the case where the return value of length is assigned to a bv int because
                                // length always returns a non-bv result
                                if module_env.is_std_vector() {
                                    fun_name = boogie_function_bv_name(
                                        &callee_env,
                                        inst,
                                        &[bv_flag || dest_bv_flag],
                                    );
                                    // Handle the case where the return value of length is assigned to a bv int because
                                    // length always returns a non-bv result
                                    if callee_name.contains("length") && dest_bv_flag {
                                        let local_ty = self.get_local_type(dests[0]);
                                        // Insert '$' for calling function instead of procedure
                                        // TODO(tengzhang): a hacky way to convert int to bv for return value
                                        fun_name.insert(10, '$');
                                        // first call len fun then convert its return value to a bv type
                                        emitln!(
                                            self.writer(),
                                            "call {} := $int2bv{}({}({}));",
                                            dest_str,
                                            boogie_num_type_base(&local_ty),
                                            fun_name,
                                            args_str
                                        );
                                    } else if callee_name.contains("borrow")
                                        || callee_name.contains("remove")
                                        || callee_name.contains("swap")
                                    {
                                        let mut args_str_vec = vec![str_local(srcs[0])];
                                        instrument_bv2int(srcs[1], &mut args_str_vec);
                                        // Handle swap with three parameters
                                        if srcs.len() > 2 {
                                            instrument_bv2int(srcs[2], &mut args_str_vec);
                                        }
                                        args_str = args_str_vec.iter().cloned().join(", ");
                                    }
                                } else if module_env.is_table() {
                                    fun_name = boogie_function_bv_name(
                                        &callee_env,
                                        inst,
                                        &[false, bv_flag || dest_bv_flag],
                                    );
                                    if dest_bv_flag && callee_name.contains("length") {
                                        // Handle the case where the return value of length is assigned to a bv int because
                                        // length always returns a non-bv result
                                        let local_ty = self.get_local_type(dests[0]);
                                        // Replace with "spec_len"
                                        let length_idx_start = callee_name.find("length").unwrap();
                                        let length_idx_end = length_idx_start + "length".len();
                                        fun_name = [
                                            callee_name[0..length_idx_start].to_string(),
                                            "spec_len".to_string(),
                                            callee_name[length_idx_end..].to_string(),
                                        ]
                                        .join("");
                                        // first call len fun then convert its return value to a bv type
                                        emitln!(
                                            self.writer(),
                                            "call {} := $int2bv{}({}({}));",
                                            dest_str,
                                            boogie_num_type_base(&local_ty),
                                            fun_name,
                                            args_str
                                        );
                                    }
                                }

                                let call_line = if use_func { "" } else { "call " };

                                emitln!(
                                    self.writer(),
                                    "{}{} := {}({});",
                                    call_line,
                                    dest_str,
                                    fun_name,
                                    args_str
                                );
                            }
                        }

                        if is_spec_call {
                            if self.style == FunctionTranslationStyle::SpecNoAbortCheck
                                || self.style == FunctionTranslationStyle::Opaque
                                    && !self.parent.targets.omits_opaque(id)
                            {
                                for type_inst in
                                    spec_global_variable_analysis::get_info(&self.fun_target.data)
                                        .mut_vars()
                                {
                                    emitln!(
                                        self.writer(),
                                        "havoc {};",
                                        boogie_spec_global_var_name(self.parent.env, type_inst),
                                    );
                                }
                            }
                        };

                        if use_func_datatypes {
                            dests.iter().enumerate().for_each(|(idx, val)| {
                                emitln!(
                                    self.writer(),
                                    "{} := $temp_opaque_res_var -> $ret{};",
                                    str_local(*val),
                                    idx
                                )
                            });
                            srcs.iter()
                                .filter(|idx| self.get_local_type(**idx).is_mutable_reference())
                                .enumerate()
                                .for_each(|(idx, val)| {
                                    emitln!(
                                        self.writer(),
                                        "{} := $temp_opaque_res_var -> $ret{};",
                                        str_local(*val),
                                        dests.len() + idx
                                    )
                                });
                        }

                        // Clear the last track location after function call, as the call inserted
                        // location tracks before it returns.
                        *last_tracked_loc = None;
                    }
                    Pack(mid, sid, inst) => {
                        let inst = &self.inst_slice(inst);
                        let struct_env = env.get_module(*mid).into_struct(*sid);

                        // Get regular field arguments
                        let regular_args = srcs.iter().cloned().map(str_local).collect_vec();

                        // Get dynamic field arguments
                        let struct_type = Type::Datatype(*mid, *sid, inst.to_owned());
                        let dynamic_field_info = dynamic_field_analysis::get_env_info(env);
                        let dynamic_field_names_values = dynamic_field_info
                            .dynamic_field_names_values(&struct_type)
                            .collect_vec();

                        // Create EmptyTable() arguments for each dynamic field
                        let dynamic_args = dynamic_field_names_values
                            .iter()
                            .map(|_| "EmptyTable()".to_string())
                            .collect_vec();

                        // Combine all arguments
                        let all_args = regular_args.into_iter().chain(dynamic_args).join(", ");

                        let dest_str = str_local(dests[0]);
                        emitln!(
                            self.writer(),
                            "{} := {}({});",
                            dest_str,
                            boogie_struct_name(&struct_env, inst),
                            all_args
                        );
                    }
                    Unpack(mid, sid, inst) => {
                        let inst = &self.inst_slice(inst);
                        let struct_env = env.get_module(*mid).into_struct(*sid);
                        for (i, ref field_env) in struct_env.get_fields().enumerate() {
                            let field_sel = format!(
                                "{}->{}",
                                str_local(srcs[0]),
                                boogie_field_sel(field_env, inst),
                            );
                            emitln!(self.writer(), "{} := {};", str_local(dests[i]), field_sel);
                        }
                    }
                    PackVariant(mid, eid, vid, inst) => {
                        let inst = &self.inst_slice(inst);
                        let enum_env = env.get_module(*mid).into_enum(*eid);
                        let args = srcs.iter().cloned().map(str_local).join(", ");
                        let dest_str = str_local(dests[0]);
                        emitln!(
                            self.writer(),
                            "call {} := {}({});",
                            dest_str,
                            boogie_enum_variant_ctor_name(&enum_env.get_variant(*vid), inst),
                            args
                        );
                    }
                    UnpackVariant(mid, eid, vid, _inst, ref_type) => {
                        let enum_env = env.get_module(*mid).into_enum(*eid);
                        let variant_env = enum_env.get_variant(*vid);

                        for (i, ref field_env) in variant_env.get_fields().enumerate() {
                            let dest_str = str_local(dests[i]);
                            let src_str = str_local(srcs[0]);
                            let field_name = boogie_enum_field_name(field_env);

                            if *ref_type == RefType::ByMutRef {
                                emitln!(
                                    self.writer(),
                                    "{} := $ChildMutation({}, {}, $Dereference({})->{});",
                                    dest_str,
                                    src_str,
                                    variant_field_offset(&variant_env, field_env.get_offset()),
                                    src_str,
                                    field_name
                                );
                            } else {
                                emitln!(
                                    self.writer(),
                                    "{} := {}->{};",
                                    dest_str,
                                    src_str,
                                    field_name
                                );
                            }
                        }
                    }
                    BorrowField(mid, sid, inst, field_offset) => {
                        let inst = &self.inst_slice(inst);
                        let src_str = str_local(srcs[0]);
                        let dest_str = str_local(dests[0]);
                        let struct_env = env.get_module(*mid).into_struct(*sid);
                        let field_env = &struct_env.get_field_by_offset(*field_offset);
                        let sel_fun = boogie_field_sel(field_env, inst);
                        emitln!(
                            self.writer(),
                            "{} := $ChildMutation({}, {}, $Dereference({})->{});",
                            dest_str,
                            src_str,
                            field_offset,
                            src_str,
                            sel_fun
                        );
                    }
                    GetField(mid, sid, inst, field_offset) => {
                        let inst = &self.inst_slice(inst);
                        let src = srcs[0];
                        let mut src_str = str_local(src);
                        let dest_str = str_local(dests[0]);
                        let struct_env = env.get_module(*mid).into_struct(*sid);
                        let field_env = &struct_env.get_field_by_offset(*field_offset);
                        let sel_fun = boogie_field_sel(field_env, inst);
                        if self.get_local_type(src).is_reference() {
                            src_str = format!("$Dereference({})", src_str);
                        };
                        emitln!(self.writer(), "{} := {}->{};", dest_str, src_str, sel_fun);
                    }
                    Exists(mid, sid, inst) => {
                        let inst = self.inst_slice(inst);
                        let addr_str = str_local(srcs[0]);
                        let dest_str = str_local(dests[0]);
                        let memory = boogie_resource_memory_name(
                            env,
                            &mid.qualified_inst(*sid, inst),
                            &None,
                        );
                        emitln!(
                            self.writer(),
                            "{} := $ResourceExists({}, {});",
                            dest_str,
                            memory,
                            addr_str
                        );
                    }
                    BorrowGlobal(mid, sid, inst) => {
                        let inst = self.inst_slice(inst);
                        let addr_str = str_local(srcs[0]);
                        let dest_str = str_local(dests[0]);
                        let memory = boogie_resource_memory_name(
                            env,
                            &mid.qualified_inst(*sid, inst),
                            &None,
                        );
                        emitln!(
                            self.writer(),
                            "if (!$ResourceExists({}, {})) {{",
                            memory,
                            addr_str
                        );
                        self.writer()
                            .with_indent(|| emitln!(self.writer(), "call $ExecFailureAbort();"));
                        emitln!(self.writer(), "} else {");
                        self.writer().with_indent(|| {
                            emitln!(
                                self.writer(),
                                "{} := $Mutation($Global({}), EmptyVec(), $ResourceValue({}, {}));",
                                dest_str,
                                addr_str,
                                memory,
                                addr_str
                            );
                        });
                        emitln!(self.writer(), "}");
                    }
                    GetGlobal(mid, sid, inst) => {
                        let inst = self.inst_slice(inst);
                        let memory = boogie_resource_memory_name(
                            env,
                            &mid.qualified_inst(*sid, inst),
                            &None,
                        );
                        let addr_str = str_local(srcs[0]);
                        let dest_str = str_local(dests[0]);
                        emitln!(
                            self.writer(),
                            "if (!$ResourceExists({}, {})) {{",
                            memory,
                            addr_str
                        );
                        self.writer()
                            .with_indent(|| emitln!(self.writer(), "call $ExecFailureAbort();"));
                        emitln!(self.writer(), "} else {");
                        self.writer().with_indent(|| {
                            emitln!(
                                self.writer(),
                                "{} := $ResourceValue({}, {});",
                                dest_str,
                                memory,
                                addr_str
                            );
                        });
                        emitln!(self.writer(), "}");
                    }
                    MoveTo(mid, sid, inst) => {
                        let inst = self.inst_slice(inst);
                        let memory = boogie_resource_memory_name(
                            env,
                            &mid.qualified_inst(*sid, inst),
                            &None,
                        );
                        let value_str = str_local(srcs[0]);
                        let signer_str = str_local(srcs[1]);
                        emitln!(
                            self.writer(),
                            "if ($ResourceExists({}, {}->$addr)) {{",
                            memory,
                            signer_str
                        );
                        self.writer()
                            .with_indent(|| emitln!(self.writer(), "call $ExecFailureAbort();"));
                        emitln!(self.writer(), "} else {");
                        self.writer().with_indent(|| {
                            emitln!(
                                self.writer(),
                                "{} := $ResourceUpdate({}, {}->$addr, {});",
                                memory,
                                memory,
                                signer_str,
                                value_str
                            );
                        });
                        emitln!(self.writer(), "}");
                    }
                    MoveFrom(mid, sid, inst) => {
                        let inst = &self.inst_slice(inst);
                        let memory = boogie_resource_memory_name(
                            env,
                            &mid.qualified_inst(*sid, inst.to_owned()),
                            &None,
                        );
                        let addr_str = str_local(srcs[0]);
                        let dest_str = str_local(dests[0]);
                        emitln!(
                            self.writer(),
                            "if (!$ResourceExists({}, {})) {{",
                            memory,
                            addr_str
                        );
                        self.writer()
                            .with_indent(|| emitln!(self.writer(), "call $ExecFailureAbort();"));
                        emitln!(self.writer(), "} else {");
                        self.writer().with_indent(|| {
                            emitln!(
                                self.writer(),
                                "{} := $ResourceValue({}, {});",
                                dest_str,
                                memory,
                                addr_str
                            );
                            emitln!(
                                self.writer(),
                                "{} := $ResourceRemove({}, {});",
                                memory,
                                memory,
                                addr_str
                            );
                        });
                        emitln!(self.writer(), "}");
                    }
                    Havoc(HavocKind::Value) | Havoc(HavocKind::MutationAll) => {
                        let var_str = str_local(dests[0]);
                        emitln!(self.writer(), "havoc {};", var_str);
                    }
                    Havoc(HavocKind::MutationValue) => {
                        let ty = &self.get_local_type(dests[0]);
                        let num_oper = global_state
                            .get_temp_index_oper(mid, fid, dests[0], baseline_flag)
                            .unwrap();
                        let bv_flag = self.bv_flag(num_oper);
                        let var_str = str_local(dests[0]);
                        let temp_str = boogie_temp(env, ty.skip_reference(), 0, bv_flag);
                        emitln!(self.writer(), "havoc {};", temp_str);
                        emitln!(
                            self.writer(),
                            "{} := $UpdateMutation({}, {});",
                            var_str,
                            var_str,
                            temp_str
                        );
                    }
                    Stop => {
                        // the two statements combined terminate any execution trace that reaches it
                        emitln!(self.writer(), "assume false;");
                        emitln!(self.writer(), "return;");
                    }
                    CastU8 | CastU16 | CastU32 | CastU64 | CastU128 | CastU256 => {
                        let src = srcs[0];
                        let dest = dests[0];
                        let make_cast = |target_base: usize, src: TempIndex, dest: TempIndex| {
                            let num_oper = global_state
                                .get_temp_index_oper(mid, fid, src, baseline_flag)
                                .unwrap();
                            let bv_flag = self.bv_flag(num_oper);
                            if bv_flag {
                                let src_type = self.get_local_type(src);
                                let base = boogie_num_type_base(&src_type);
                                emitln!(
                                    self.writer(),
                                    "call {} := $CastBv{}to{}({});",
                                    str_local(dest),
                                    base,
                                    target_base,
                                    str_local(src)
                                );
                            } else {
                                // skip casting to higher bit width
                                if target_base
                                    < self.fun_target.get_local_type(src).get_bit_width().unwrap()
                                {
                                    emitln!(
                                        self.writer(),
                                        "call {} := $CastU{}({});",
                                        str_local(dest),
                                        target_base,
                                        str_local(src)
                                    );
                                } else {
                                    emitln!(
                                        self.writer(),
                                        "{} := {};",
                                        str_local(dest),
                                        str_local(src),
                                    );
                                    emit!(
                                        self.writer(),
                                        "assume {} <= $MAX_U{};",
                                        str_local(dest),
                                        target_base,
                                    );
                                }
                            }
                        };
                        let target_base = match oper {
                            CastU8 => 8,
                            CastU16 => 16,
                            CastU32 => 32,
                            CastU64 => 64,
                            CastU128 => 128,
                            CastU256 => 256,
                            _ => unreachable!(),
                        };
                        make_cast(target_base, src, dest);
                    }
                    Not => {
                        let src = srcs[0];
                        let dest = dests[0];
                        emitln!(
                            self.writer(),
                            "call {} := $Not({});",
                            str_local(dest),
                            str_local(src)
                        );
                    }
                    Add => {
                        let dest = dests[0];
                        let op1 = srcs[0];
                        let op2 = srcs[1];
                        let unchecked = if fun_target
                            .is_pragma_true(ADDITION_OVERFLOW_UNCHECKED_PRAGMA, || false)
                        {
                            "_unchecked"
                        } else {
                            ""
                        };
                        let num_oper = global_state
                            .get_temp_index_oper(mid, fid, dest, baseline_flag)
                            .unwrap();
                        let bv_flag = self.bv_flag(num_oper);

                        let add_type = match &self.get_local_type(dest) {
                            Type::Primitive(PrimitiveType::U8) => {
                                boogie_num_type_string_capital("8", bv_flag)
                            }
                            Type::Primitive(PrimitiveType::U16) => format!(
                                "{}{}",
                                boogie_num_type_string_capital("16", bv_flag),
                                unchecked
                            ),
                            Type::Primitive(PrimitiveType::U32) => format!(
                                "{}{}",
                                boogie_num_type_string_capital("32", bv_flag),
                                unchecked
                            ),
                            Type::Primitive(PrimitiveType::U64) => format!(
                                "{}{}",
                                boogie_num_type_string_capital("64", bv_flag),
                                unchecked
                            ),
                            Type::Primitive(PrimitiveType::U128) => format!(
                                "{}{}",
                                boogie_num_type_string_capital("128", bv_flag),
                                unchecked
                            ),
                            Type::Primitive(PrimitiveType::U256) => format!(
                                "{}{}",
                                boogie_num_type_string_capital("256", bv_flag),
                                unchecked
                            ),
                            Type::Primitive(_)
                            | Type::Tuple(_)
                            | Type::Vector(_)
                            | Type::Datatype(_, _, _)
                            | Type::TypeParameter(_)
                            | Type::Reference(_, _)
                            | Type::Fun(_, _)
                            | Type::TypeDomain(_)
                            | Type::ResourceDomain(_, _, _)
                            | Type::Error
                            | Type::Var(_) => unreachable!(),
                        };
                        emitln!(
                            self.writer(),
                            "call {} := $Add{}({}, {});",
                            str_local(dest),
                            add_type,
                            str_local(op1),
                            str_local(op2)
                        );
                    }
                    Sub => {
                        let dest = dests[0];
                        let op1 = srcs[0];
                        let op2 = srcs[1];
                        let num_oper = global_state
                            .get_temp_index_oper(mid, fid, dest, baseline_flag)
                            .unwrap();
                        let bv_flag = self.bv_flag(num_oper);
                        if bv_flag {
                            let sub_type = match &self.get_local_type(dest) {
                                Type::Primitive(PrimitiveType::U8) => "Bv8".to_string(),
                                Type::Primitive(PrimitiveType::U16) => "Bv16".to_string(),
                                Type::Primitive(PrimitiveType::U32) => "Bv32".to_string(),
                                Type::Primitive(PrimitiveType::U64) => "Bv64".to_string(),
                                Type::Primitive(PrimitiveType::U128) => "Bv128".to_string(),
                                Type::Primitive(PrimitiveType::U256) => "Bv256".to_string(),
                                Type::Primitive(_)
                                | Type::Tuple(_)
                                | Type::Vector(_)
                                | Type::Datatype(_, _, _)
                                | Type::TypeParameter(_)
                                | Type::Reference(_, _)
                                | Type::Fun(_, _)
                                | Type::TypeDomain(_)
                                | Type::ResourceDomain(_, _, _)
                                | Type::Error
                                | Type::Var(_) => unreachable!(),
                            };
                            emitln!(
                                self.writer(),
                                "call {} := $Sub{}({}, {});",
                                str_local(dest),
                                sub_type,
                                str_local(op1),
                                str_local(op2)
                            );
                        } else {
                            emitln!(
                                self.writer(),
                                "call {} := $Sub({}, {});",
                                str_local(dest),
                                str_local(op1),
                                str_local(op2)
                            );
                        }
                    }
                    Mul => {
                        let dest = dests[0];
                        let op1 = srcs[0];
                        let op2 = srcs[1];
                        let num_oper = global_state
                            .get_temp_index_oper(mid, fid, dest, baseline_flag)
                            .unwrap();
                        let bv_flag = self.bv_flag(num_oper);
                        let mul_type = match &self.get_local_type(dest) {
                            Type::Primitive(PrimitiveType::U8) => {
                                boogie_num_type_string_capital("8", bv_flag)
                            }
                            Type::Primitive(PrimitiveType::U16) => {
                                boogie_num_type_string_capital("16", bv_flag)
                            }
                            Type::Primitive(PrimitiveType::U32) => {
                                boogie_num_type_string_capital("32", bv_flag)
                            }
                            Type::Primitive(PrimitiveType::U64) => {
                                boogie_num_type_string_capital("64", bv_flag)
                            }
                            Type::Primitive(PrimitiveType::U128) => {
                                boogie_num_type_string_capital("128", bv_flag)
                            }
                            Type::Primitive(PrimitiveType::U256) => {
                                boogie_num_type_string_capital("256", bv_flag)
                            }
                            Type::Primitive(_)
                            | Type::Tuple(_)
                            | Type::Vector(_)
                            | Type::Datatype(_, _, _)
                            | Type::TypeParameter(_)
                            | Type::Reference(_, _)
                            | Type::Fun(_, _)
                            | Type::TypeDomain(_)
                            | Type::ResourceDomain(_, _, _)
                            | Type::Error
                            | Type::Var(_) => unreachable!(),
                        };
                        emitln!(
                            self.writer(),
                            "call {} := $Mul{}({}, {});",
                            str_local(dest),
                            mul_type,
                            str_local(op1),
                            str_local(op2)
                        );
                    }
                    Div => {
                        let dest = dests[0];
                        let op1 = srcs[0];
                        let op2 = srcs[1];
                        let num_oper = global_state
                            .get_temp_index_oper(mid, fid, dest, baseline_flag)
                            .unwrap();
                        let bv_flag = self.bv_flag(num_oper);
                        let div_type = if bv_flag {
                            match &self.get_local_type(dest) {
                                Type::Primitive(PrimitiveType::U8) => "Bv8".to_string(),
                                Type::Primitive(PrimitiveType::U16) => "Bv16".to_string(),
                                Type::Primitive(PrimitiveType::U32) => "Bv32".to_string(),
                                Type::Primitive(PrimitiveType::U64) => "Bv64".to_string(),
                                Type::Primitive(PrimitiveType::U128) => "Bv128".to_string(),
                                Type::Primitive(PrimitiveType::U256) => "Bv256".to_string(),
                                Type::Primitive(_)
                                | Type::Tuple(_)
                                | Type::Vector(_)
                                | Type::Datatype(_, _, _)
                                | Type::TypeParameter(_)
                                | Type::Reference(_, _)
                                | Type::Fun(_, _)
                                | Type::TypeDomain(_)
                                | Type::ResourceDomain(_, _, _)
                                | Type::Error
                                | Type::Var(_) => unreachable!(),
                            }
                        } else {
                            "".to_string()
                        };
                        emitln!(
                            self.writer(),
                            "call {} := $Div{}({}, {});",
                            str_local(dest),
                            div_type,
                            str_local(op1),
                            str_local(op2)
                        );
                    }
                    Mod => {
                        let dest = dests[0];
                        let op1 = srcs[0];
                        let op2 = srcs[1];
                        let num_oper = global_state
                            .get_temp_index_oper(mid, fid, dest, baseline_flag)
                            .unwrap();
                        let bv_flag = self.bv_flag(num_oper);
                        let mod_type = if bv_flag {
                            match &self.get_local_type(dest) {
                                Type::Primitive(PrimitiveType::U8) => "Bv8".to_string(),
                                Type::Primitive(PrimitiveType::U16) => "Bv16".to_string(),
                                Type::Primitive(PrimitiveType::U32) => "Bv32".to_string(),
                                Type::Primitive(PrimitiveType::U64) => "Bv64".to_string(),
                                Type::Primitive(PrimitiveType::U128) => "Bv128".to_string(),
                                Type::Primitive(PrimitiveType::U256) => "Bv256".to_string(),
                                Type::Primitive(_)
                                | Type::Tuple(_)
                                | Type::Vector(_)
                                | Type::Datatype(_, _, _)
                                | Type::TypeParameter(_)
                                | Type::Reference(_, _)
                                | Type::Fun(_, _)
                                | Type::TypeDomain(_)
                                | Type::ResourceDomain(_, _, _)
                                | Type::Error
                                | Type::Var(_) => unreachable!(),
                            }
                        } else {
                            "".to_string()
                        };
                        emitln!(
                            self.writer(),
                            "call {} := $Mod{}({}, {});",
                            str_local(dest),
                            mod_type,
                            str_local(op1),
                            str_local(op2)
                        );
                    }
                    Shl | Shr => {
                        let dest = dests[0];
                        let op1 = srcs[0];
                        let op2 = srcs[1];
                        let sh_oper_str = if oper == &Shl { "Shl" } else { "Shr" };
                        let num_oper = global_state
                            .get_temp_index_oper(mid, fid, dest, baseline_flag)
                            .unwrap();
                        let bv_flag = self.bv_flag(num_oper);
                        if bv_flag {
                            let target_type = match &self.get_local_type(dest) {
                                Type::Primitive(PrimitiveType::U8) => "Bv8",
                                Type::Primitive(PrimitiveType::U16) => "Bv16",
                                Type::Primitive(PrimitiveType::U32) => "Bv32",
                                Type::Primitive(PrimitiveType::U64) => "Bv64",
                                Type::Primitive(PrimitiveType::U128) => "Bv128",
                                Type::Primitive(PrimitiveType::U256) => "Bv256",
                                Type::Primitive(_)
                                | Type::Tuple(_)
                                | Type::Vector(_)
                                | Type::Datatype(_, _, _)
                                | Type::TypeParameter(_)
                                | Type::Reference(_, _)
                                | Type::Fun(_, _)
                                | Type::TypeDomain(_)
                                | Type::ResourceDomain(_, _, _)
                                | Type::Error
                                | Type::Var(_) => unreachable!(),
                            };
                            let src_type = boogie_num_type_base(&self.get_local_type(op2));
                            emitln!(
                                self.writer(),
                                "call {} := ${}{}From{}({}, {});",
                                str_local(dest),
                                sh_oper_str,
                                target_type,
                                src_type,
                                str_local(op1),
                                str_local(op2)
                            );
                        } else {
                            let sh_type = match &self.get_local_type(dest) {
                                Type::Primitive(PrimitiveType::U8) => "U8",
                                Type::Primitive(PrimitiveType::U16) => "U16",
                                Type::Primitive(PrimitiveType::U32) => "U32",
                                Type::Primitive(PrimitiveType::U64) => "U64",
                                Type::Primitive(PrimitiveType::U128) => "U128",
                                Type::Primitive(PrimitiveType::U256) => "U256",
                                Type::Primitive(_)
                                | Type::Tuple(_)
                                | Type::Vector(_)
                                | Type::Datatype(_, _, _)
                                | Type::TypeParameter(_)
                                | Type::Reference(_, _)
                                | Type::Fun(_, _)
                                | Type::TypeDomain(_)
                                | Type::ResourceDomain(_, _, _)
                                | Type::Error
                                | Type::Var(_) => unreachable!(),
                            };
                            emitln!(
                                self.writer(),
                                "call {} := ${}{}({}, {});",
                                str_local(dest),
                                sh_oper_str,
                                sh_type,
                                str_local(op1),
                                str_local(op2)
                            );
                        }
                    }
                    Lt | Le | Gt | Ge => {
                        let dest = dests[0];
                        let op1 = srcs[0];
                        let op2 = srcs[1];
                        let make_comparison = |comp_oper: &str, op1, op2, dest| {
                            let num_oper = global_state
                                .get_temp_index_oper(mid, fid, op1, baseline_flag)
                                .unwrap();
                            let bv_flag = self.bv_flag(num_oper);
                            let lt_type = if bv_flag {
                                match &self.get_local_type(op1) {
                                    Type::Primitive(PrimitiveType::U8) => "Bv8".to_string(),
                                    Type::Primitive(PrimitiveType::U16) => "Bv16".to_string(),
                                    Type::Primitive(PrimitiveType::U32) => "Bv32".to_string(),
                                    Type::Primitive(PrimitiveType::U64) => "Bv64".to_string(),
                                    Type::Primitive(PrimitiveType::U128) => "Bv128".to_string(),
                                    Type::Primitive(PrimitiveType::U256) => "Bv256".to_string(),
                                    Type::Primitive(_)
                                    | Type::Tuple(_)
                                    | Type::Vector(_)
                                    | Type::Datatype(_, _, _)
                                    | Type::TypeParameter(_)
                                    | Type::Reference(_, _)
                                    | Type::Fun(_, _)
                                    | Type::TypeDomain(_)
                                    | Type::ResourceDomain(_, _, _)
                                    | Type::Error
                                    | Type::Var(_) => unreachable!(),
                                }
                            } else {
                                "".to_string()
                            };
                            emitln!(
                                self.writer(),
                                "call {} := {}{}({}, {});",
                                str_local(dest),
                                comp_oper,
                                lt_type,
                                str_local(op1),
                                str_local(op2)
                            );
                        };
                        let comp_oper = match oper {
                            Lt => "$Lt",
                            Le => "$Le",
                            Gt => "$Gt",
                            Ge => "$Ge",
                            _ => unreachable!(),
                        };
                        make_comparison(comp_oper, op1, op2, dest);
                    }
                    Or => {
                        let dest = dests[0];
                        let op1 = srcs[0];
                        let op2 = srcs[1];
                        emitln!(
                            self.writer(),
                            "call {} := $Or({}, {});",
                            str_local(dest),
                            str_local(op1),
                            str_local(op2)
                        );
                    }
                    And => {
                        let dest = dests[0];
                        let op1 = srcs[0];
                        let op2 = srcs[1];
                        emitln!(
                            self.writer(),
                            "call {} := $And({}, {});",
                            str_local(dest),
                            str_local(op1),
                            str_local(op2)
                        );
                    }
                    Eq | Neq => {
                        let dest = dests[0];
                        let op1 = srcs[0];
                        let op2 = srcs[1];
                        let num_oper = global_state
                            .get_temp_index_oper(mid, fid, op1, baseline_flag)
                            .unwrap();
                        let bv_flag = self.bv_flag(num_oper);
                        let oper = boogie_equality_for_type(
                            env,
                            oper == &Eq,
                            &self.get_local_type(op1),
                            bv_flag,
                        );
                        emitln!(
                            self.writer(),
                            "{} := {}({}, {});",
                            str_local(dest),
                            oper,
                            str_local(op1),
                            str_local(op2)
                        );
                    }
                    Xor | BitOr | BitAnd => {
                        let dest = dests[0];
                        let op1 = srcs[0];
                        let op2 = srcs[1];
                        let make_bitwise =
                            |bv_oper: &str, op1: TempIndex, op2: TempIndex, dest: TempIndex| {
                                let base = match &self.get_local_type(dest) {
                                    Type::Primitive(PrimitiveType::U8) => "Bv8".to_string(),
                                    Type::Primitive(PrimitiveType::U16) => "Bv16".to_string(),
                                    Type::Primitive(PrimitiveType::U32) => "Bv32".to_string(),
                                    Type::Primitive(PrimitiveType::U64) => "Bv64".to_string(),
                                    Type::Primitive(PrimitiveType::U128) => "Bv128".to_string(),
                                    Type::Primitive(PrimitiveType::U256) => "Bv256".to_string(),
                                    Type::Primitive(_)
                                    | Type::Tuple(_)
                                    | Type::Vector(_)
                                    | Type::Datatype(_, _, _)
                                    | Type::TypeParameter(_)
                                    | Type::Reference(_, _)
                                    | Type::Fun(_, _)
                                    | Type::TypeDomain(_)
                                    | Type::ResourceDomain(_, _, _)
                                    | Type::Error
                                    | Type::Var(_) => unreachable!(),
                                };
                                let op1_ty = &self.get_local_type(op1);
                                let op2_ty = &self.get_local_type(op2);
                                let num_oper_1 = global_state
                                    .get_temp_index_oper(mid, fid, op1, baseline_flag)
                                    .unwrap();
                                let op1_bv_flag = self.bv_flag(num_oper_1);
                                let num_oper_2 = global_state
                                    .get_temp_index_oper(mid, fid, op2, baseline_flag)
                                    .unwrap();
                                let op2_bv_flag = self.bv_flag(num_oper_2);
                                let op1_str = if !op1_bv_flag {
                                    format!(
                                        "$int2bv.{}({})",
                                        boogie_num_type_base(op1_ty),
                                        str_local(op1)
                                    )
                                } else {
                                    str_local(op1)
                                };
                                let op2_str = if !op2_bv_flag {
                                    format!(
                                        "$int2bv.{}({})",
                                        boogie_num_type_base(op2_ty),
                                        str_local(op2)
                                    )
                                } else {
                                    str_local(op2)
                                };
                                emitln!(
                                    self.writer(),
                                    "call {} := {}{}({}, {});",
                                    str_local(dest),
                                    bv_oper,
                                    base,
                                    op1_str,
                                    op2_str
                                );
                            };
                        let bv_oper_str = match oper {
                            Xor => "$Xor",
                            BitOr => "$Or",
                            BitAnd => "$And",
                            _ => unreachable!(),
                        };
                        if self.parent.targets.prover_options().bv_int_encoding {
                            emitln!(
                                self.writer(),
                                "call {} := {}Int'u{}'({}, {});",
                                str_local(dest),
                                bv_oper_str,
                                boogie_num_type_base(&self.get_local_type(dest)),
                                str_local(op1),
                                str_local(op2),
                            );
                        } else {
                            make_bitwise(bv_oper_str, op1, op2, dest);
                        }
                    }
                    Uninit => {
                        emitln!(
                            self.writer(),
                            "assume $t{}->l == $Uninitialized();",
                            srcs[0]
                        );
                    }
                    Destroy => {}
                    TraceLocal(idx) => {
                        let num_oper = global_state
                            .get_temp_index_oper(mid, fid, srcs[0], baseline_flag)
                            .unwrap();
                        let bv_flag = self.bv_flag(num_oper);
                        self.track_local(*idx, srcs[0], bv_flag);
                    }
                    TraceReturn(i) => {
                        let oper_map = global_state.get_ret_map();
                        let bv_flag = self.bv_flag_from_map(&srcs[0], oper_map);
                        self.track_return(*i, srcs[0], bv_flag);
                    }
                    TraceAbort => self.track_abort(&str_local(srcs[0])),
                    TraceExp(kind, node_id) => {
                        let bv_flag = *global_state
                            .get_temp_index_oper(mid, fid, srcs[0], baseline_flag)
                            .unwrap()
                            == Bitwise;
                        self.track_exp(*kind, *node_id, srcs[0], bv_flag)
                    }
                    TraceMessage(message) => emitln!(
                        self.writer(),
                        "assume {{:print \"$info():{}\"}} true;",
                        message,
                    ),
                    TraceGhost(ghost_type, value_type) => {
                        let instantiated_ghost_type = ghost_type.instantiate(self.type_inst);
                        let instantiated_value_type = value_type.instantiate(self.type_inst);
                        self.parent.add_type(&instantiated_ghost_type);
                        self.parent.add_type(&instantiated_value_type);
                        emitln!(
                            self.writer(),
                            "assume {{:print \"$track_ghost({},{}):\", {}}} true;",
                            boogie_type_suffix(self.parent.env, &instantiated_ghost_type),
                            boogie_type_suffix(self.parent.env, &instantiated_value_type),
                            boogie_spec_global_var_name(
                                self.parent.env,
                                &vec![instantiated_ghost_type, instantiated_value_type]
                            ),
                        )
                    }
                    EmitEvent => {
                        let msg = srcs[0];
                        let handle = srcs[1];
                        let suffix = boogie_type_suffix(env, &self.get_local_type(msg));
                        emit!(
                            self.writer(),
                            "$es := ${}ExtendEventStore'{}'($es, ",
                            if srcs.len() > 2 { "Cond" } else { "" },
                            suffix
                        );
                        emit!(self.writer(), "{}, {}", str_local(handle), str_local(msg));
                        if srcs.len() > 2 {
                            emit!(self.writer(), ", {}", str_local(srcs[2]));
                        }
                        emitln!(self.writer(), ");");
                    }
                    EventStoreDiverge => {
                        emitln!(self.writer(), "call $es := $EventStore__diverge($es);");
                    }
                    TraceGlobalMem(mem) => {
                        let mem = &mem.to_owned().instantiate(self.type_inst);
                        let node_id = env.new_node(env.unknown_loc(), mem.to_type());
                        self.track_global_mem(mem, node_id);
                    }
                    IfThenElse => {
                        let cond_str = str_local(srcs[0]);
                        let true_expr_str = str_local(srcs[1]);
                        let false_expr_str = str_local(srcs[2]);
                        let dest_str = str_local(dests[0]);
                        emitln!(
                            self.writer(),
                            "{} := (if {} then {} else {});",
                            dest_str,
                            cond_str,
                            true_expr_str,
                            false_expr_str
                        );
                    }
                    Quantifier(qt, qid, inst, li) => {
                        let fun_env = self.parent.env.get_function(*qid);
                        let inst = &self.inst_slice(inst);
                        let fun_name =
                            boogie_function_name(&fun_env, inst, FunctionTranslationStyle::Pure);
<<<<<<< HEAD

                        let param_types = fun_env.get_parameter_types();
                        let loc_type = param_types[0].skip_reference().instantiate(inst);
=======
>>>>>>> 8dad4f1a

                        let loc_type = if qt.vector_based() {
                            self.get_local_type(dests[0]).instantiate(inst)
                        } else {
                            fun_env.get_parameter_types()[0]
                                .skip_reference()
                                .instantiate(inst)
                        };
                        let suffix = boogie_type_suffix(env, &loc_type);

                        let cr_args = |local_name: &str| {
                            if !qt.vector_based() {
                                srcs.iter()
                                    .enumerate()
                                    .map(|(index, vidx)| {
                                        if index == *li {
                                            local_name.to_string()
                                        } else {
                                            format!("$t{}", vidx)
                                        }
                                    })
                                    .join(", ")
                            } else {
                                srcs.iter()
                                    .skip(if qt.range_based() { 3 } else { 1 })
                                    .enumerate()
                                    .map(|(index, vidx)| {
                                        if index == *li {
                                            format!("ReadVec($t{}, {})", srcs[0], local_name)
                                        } else {
                                            format!("$t{}", vidx)
                                        }
                                    })
                                    .join(", ")
                            }
                        };

                        // srcs[0] is the source vector for vector-based quantifiers
                        // srcs[1] and srcs[2] are the range bounds for range-based quantifiers [start, end)

                        match qt {
                            QuantifierType::Forall => {
<<<<<<< HEAD
                                emitln!(
                                    self.writer(),
                                    "$t{} := (forall x: {} :: $IsValid'{}'(x) ==> {}({}));",
                                    dests[0],
                                    b_type,
                                    suffix,
                                    fun_name,
                                    cr_args("x")
                                );
                            }
                            QuantifierType::Exists => {
                                emitln!(
                                    self.writer(),
                                    "$t{} := (exists x: {} :: $IsValid'{}'(x) && {}({}));",
                                    dests[0],
                                    b_type,
                                    suffix,
                                    fun_name,
                                    cr_args("x")
                                );
                            }
=======
                                let b_type = boogie_type(env, &loc_type);
                                emitln!(self.writer(), "$t{} := (forall x: {} :: $IsValid'{}'(x) ==> {}({}));", dests[0], b_type, suffix, fun_name, cr_args("x"));
                            },
                            QuantifierType::Exists => {
                                let b_type = boogie_type(env, &loc_type);
                                emitln!(self.writer(), "$t{} := (exists x: {} :: $IsValid'{}'(x) && {}({}));", dests[0], b_type, suffix, fun_name, cr_args("x"));
                            },
>>>>>>> 8dad4f1a
                            QuantifierType::Map => {
                                emitln!(self.writer(), "havoc $t{};", dests[0]);
                                emitln!(
                                    self.writer(),
                                    "assume LenVec($t{}) == LenVec($t{});",
                                    dests[0],
                                    srcs[0]
                                );
                                emitln!(self.writer(), "assume (forall i:int :: 0 <= i && i < LenVec($t{}) ==> ReadVec($t{}, i) == {}({}));", srcs[0], dests[0], fun_name, cr_args("i"));
<<<<<<< HEAD
                                emitln!(
                                    self.writer(),
                                    "assume $IsValid'vec'{}''($t{});",
                                    suffix,
                                    dests[0]
                                );
=======
                                emitln!(self.writer(), "assume $IsValid'{}'($t{});", suffix, dests[0]);
>>>>>>> 8dad4f1a
                            }
                            QuantifierType::MapRange => {
                                emitln!(self.writer(), "havoc $t{};", dests[0]);
                                emitln!(
                                    self.writer(),
                                    "assume $t{} <= $t{} ==> LenVec($t{}) == ($t{} - $t{});",
                                    srcs[1],
                                    srcs[2],
                                    dests[0],
                                    srcs[2],
                                    srcs[1]
                                );
                                emitln!(self.writer(), "assume (forall i:int :: $t{} <= i && i < $t{} ==> ReadVec($t{}, i - $t{}) == {}({}));", srcs[1], srcs[2], dests[0], srcs[1], fun_name, cr_args("i"));
<<<<<<< HEAD
                                emitln!(
                                    self.writer(),
                                    "assume $IsValid'vec'{}''($t{});",
                                    suffix,
                                    dests[0]
                                );
=======
                                emitln!(self.writer(), "assume $IsValid'{}'($t{});", suffix, dests[0]);
>>>>>>> 8dad4f1a
                            }
                            QuantifierType::Any => {
                                emitln!(self.writer(), "$t{} := (exists i:int :: 0 <= i && i < LenVec($t{}) && {}({}));", dests[0], srcs[0], fun_name, cr_args("i"));
                            }
                            QuantifierType::AnyRange => {
                                emitln!(
                                    self.writer(),
                                    "$t{} := (exists i:int :: $t{} <= i && i < $t{} && {}({}));",
                                    dests[0],
                                    srcs[1],
                                    srcs[2],
                                    fun_name,
                                    cr_args("i")
                                );
                            }
                            QuantifierType::All => {
                                emitln!(self.writer(), "$t{} := (forall i:int :: 0 <= i && i < LenVec($t{}) ==> {}({}));", dests[0], srcs[0], fun_name, cr_args("i"));
                            }
                            QuantifierType::AllRange => {
                                emitln!(
                                    self.writer(),
                                    "$t{} := (forall i:int :: $t{} <= i && i < $t{} ==> {}({}));",
                                    dests[0],
                                    srcs[1],
                                    srcs[2],
                                    fun_name,
                                    cr_args("i")
                                );
                            }
                            QuantifierType::Find => {
                                emitln!(self.writer(), "havoc $find_exists;");
                                emitln!(self.writer(), "$find_exists := (exists i:int :: 0 <= i && i < LenVec($t{}) && {}({}));", srcs[0], fun_name, cr_args("i"));
                                emitln!(self.writer(), "if ($find_exists) {");
                                emitln!(self.writer(), "    havoc $find_i;");
                                emitln!(
                                    self.writer(),
                                    "    assume 0 <= $find_i && $find_i < LenVec($t{});",
                                    srcs[0]
                                );
                                emitln!(
                                    self.writer(),
                                    "    assume {}({});",
                                    fun_name,
                                    cr_args("$find_i")
                                );
                                emitln!(self.writer(), "    assume (forall j:int :: 0 <= j && j < $find_i ==> !{}({}));", fun_name, cr_args("j"));
                                emitln!(self.writer(), "    $t{} := {}(MakeVec1(ReadVec($t{}, $find_i)));", dests[0], suffix, srcs[0]);
                                emitln!(self.writer(), "} else {");
<<<<<<< HEAD
                                emitln!(
                                    self.writer(),
                                    "    $t{} := $1_option_Option'{}'(EmptyVec());",
                                    dests[0],
                                    suffix
                                );
=======
                                emitln!(self.writer(), "    $t{} := {}(EmptyVec());", dests[0], suffix);
>>>>>>> 8dad4f1a
                                emitln!(self.writer(), "}");
                            }
                            QuantifierType::FindRange => {
                                emitln!(self.writer(), "havoc $find_exists;");
                                emitln!(self.writer(), "$find_exists := (exists i:int :: $t{} <= i && i < $t{} && {}({}));", srcs[1], srcs[2], fun_name, cr_args("i"));
                                emitln!(self.writer(), "if ($find_exists) {");
                                emitln!(self.writer(), "    havoc $find_i;");
                                emitln!(
                                    self.writer(),
                                    "    assume $t{} <= $find_i && $find_i < $t{};",
                                    srcs[1],
                                    srcs[2]
                                );
                                emitln!(
                                    self.writer(),
                                    "    assume {}({});",
                                    fun_name,
                                    cr_args("$find_i")
                                );
                                emitln!(self.writer(), "    assume (forall j:int :: $t{} <= j && j < $find_i ==> !{}({}));", srcs[1], fun_name, cr_args("j"));
                                emitln!(self.writer(), "    $t{} := {}(MakeVec1(ReadVec($t{}, $find_i)));", dests[0], suffix, srcs[0]);
                                emitln!(self.writer(), "} else {");
<<<<<<< HEAD
                                emitln!(
                                    self.writer(),
                                    "    $t{} := $1_option_Option'{}'(EmptyVec());",
                                    dests[0],
                                    suffix
                                );
=======
                                emitln!(self.writer(), "    $t{} := {}(EmptyVec());", dests[0], suffix);
>>>>>>> 8dad4f1a
                                emitln!(self.writer(), "}");
                            }
                            QuantifierType::FindIndex => {
                                emitln!(self.writer(), "havoc $find_exists;");
                                emitln!(self.writer(), "$find_exists := (exists i:int :: 0 <= i && i < LenVec($t{}) && {}({}));", srcs[0], fun_name, cr_args("i"));
                                emitln!(self.writer(), "if ($find_exists) {");
                                emitln!(self.writer(), "    havoc $find_i;");
                                emitln!(
                                    self.writer(),
                                    "    assume 0 <= $find_i && $find_i < LenVec($t{});",
                                    srcs[0]
                                );
                                emitln!(
                                    self.writer(),
                                    "    assume {}({});",
                                    fun_name,
                                    cr_args("$find_i")
                                );
                                emitln!(self.writer(), "    assume (forall j:int :: 0 <= j && j < $find_i ==> !{}({}));", fun_name, cr_args("j"));
                                emitln!(
                                    self.writer(),
                                    "    $t{} := $1_option_Option'u64'(MakeVec1($find_i));",
                                    dests[0]
                                );
                                emitln!(self.writer(), "} else {");
                                emitln!(
                                    self.writer(),
                                    "    $t{} := $1_option_Option'u64'(EmptyVec());",
                                    dests[0]
                                );
                                emitln!(self.writer(), "}");
                            }
                            QuantifierType::FindIndexRange => {
                                emitln!(self.writer(), "havoc $find_exists;");
                                emitln!(self.writer(), "$find_exists := (exists i:int :: $t{} <= i && i < $t{} && {}({}));", srcs[1], srcs[2], fun_name, cr_args("i"));
                                emitln!(self.writer(), "if ($find_exists) {");
                                emitln!(self.writer(), "    havoc $find_i;");
                                emitln!(
                                    self.writer(),
                                    "    assume $t{} <= $find_i && $find_i < $t{};",
                                    srcs[1],
                                    srcs[2]
                                );
                                emitln!(
                                    self.writer(),
                                    "    assume {}({});",
                                    fun_name,
                                    cr_args("$find_i")
                                );
                                emitln!(self.writer(), "    assume (forall j:int :: $t{} <= j && j < $find_i ==> !{}({}));", srcs[1], fun_name, cr_args("j"));
                                emitln!(
                                    self.writer(),
                                    "    $t{} := $1_option_Option'u64'(MakeVec1($find_i));",
                                    dests[0]
                                );
                                emitln!(self.writer(), "} else {");
                                emitln!(
                                    self.writer(),
                                    "    $t{} := $1_option_Option'u64'(EmptyVec());",
                                    dests[0]
                                );
                                emitln!(self.writer(), "}");
                            }
                            QuantifierType::Count => {
                                emitln!(self.writer(), "havoc $quantifier_temp_vec;");
                                emitln!(
                                    self.writer(),
                                    "assume LenVec($quantifier_temp_vec) == LenVec($t{});",
                                    srcs[0]
                                );
                                emitln!(self.writer(), "assume (forall i:int :: 0 <= i && i < LenVec($quantifier_temp_vec) ==> ReadVec($quantifier_temp_vec, i) == (if {}({}) then 1 else 0));", fun_name, cr_args("i"));
                                emitln!(self.writer(), "$t{} := $0_vec_$sum'u64'($quantifier_temp_vec, 0, LenVec($quantifier_temp_vec));", dests[0]);
                            }
                            QuantifierType::CountRange => {
                                emitln!(self.writer(), "havoc $quantifier_temp_vec;");
                                emitln!(self.writer(), "assume $t{} <= $t{} ==> LenVec($quantifier_temp_vec) == ($t{} - $t{});", srcs[1], srcs[2], srcs[2], srcs[1]);
                                emitln!(self.writer(), "assume (forall i:int :: $t{} <= i && i < $t{} ==> ReadVec($quantifier_temp_vec, i - $t{}) == (if {}({}) then 1 else 0));", srcs[1], srcs[2], srcs[1], fun_name, cr_args("i"));
                                emitln!(self.writer(), "$t{} := $0_vec_$sum'u64'($quantifier_temp_vec, 0, LenVec($quantifier_temp_vec));", dests[0]);
                            }
                            QuantifierType::SumMap => {
                                emitln!(self.writer(), "havoc $quantifier_temp_vec;");
                                emitln!(
                                    self.writer(),
                                    "assume LenVec($quantifier_temp_vec) == LenVec($t{});",
                                    srcs[0]
                                );
                                emitln!(self.writer(), "assume (forall i:int :: 0 <= i && i < LenVec($quantifier_temp_vec) ==> ReadVec($quantifier_temp_vec, i) == {}({}));", fun_name, cr_args("i"));
                                emitln!(self.writer(), "$t{} := $0_vec_$sum'u64'($quantifier_temp_vec, 0, LenVec($quantifier_temp_vec));", dests[0]);
                            }
                            QuantifierType::SumMapRange => {
                                emitln!(self.writer(), "havoc $quantifier_temp_vec;");
                                emitln!(self.writer(), "assume $t{} <= $t{} ==> LenVec($quantifier_temp_vec) == ($t{} - $t{});", srcs[1], srcs[2], srcs[2], srcs[1]);
                                emitln!(self.writer(), "assume (forall i:int :: $t{} <= i && i < $t{} ==> ReadVec($quantifier_temp_vec, i - $t{}) ==  {}({}));", srcs[1], srcs[2], srcs[1], fun_name, cr_args("i"));
                                emitln!(self.writer(), "$t{} := $0_vec_$sum'u64'($quantifier_temp_vec, 0, LenVec($quantifier_temp_vec));", dests[0]);
                            }
                            QuantifierType::Filter => {
                                emitln!(self.writer(), "havoc $t{};", dests[0]);
                                emitln!(self.writer(), "havoc $quantifier_temp_vec;");
                                emitln!(
                                    self.writer(),
                                    "assume LenVec($quantifier_temp_vec) == LenVec($t{});",
                                    dests[0]
                                );
                                emitln!(
                                    self.writer(),
                                    "assume LenVec($t{}) <= LenVec($t{});",
                                    dests[0],
                                    srcs[0]
                                );
                                emitln!(self.writer(), "assume (forall i:int, j:int :: 0 <= i && i < j && j < LenVec($quantifier_temp_vec) ==> ReadVec($quantifier_temp_vec, i) < ReadVec($quantifier_temp_vec, j));");
                                emitln!(self.writer(), "assume (forall i:int :: 0 <= i && i < LenVec($quantifier_temp_vec) ==> 0 <= ReadVec($quantifier_temp_vec, i) && ReadVec($quantifier_temp_vec, i) < LenVec($t{}));", srcs[0]);
                                emitln!(self.writer(), "assume (forall i:int :: 0 <= i && i < LenVec($t{}) ==> ReadVec($t{}, i) == ReadVec($t{}, ReadVec($quantifier_temp_vec, i)));", dests[0], dests[0], srcs[0]);
                                emitln!(self.writer(), "assume (forall j:int :: 0 <= j && j < LenVec($t{}) ==> ({}({}) <==> $ContainsVec'u64'($quantifier_temp_vec, j)));", srcs[0], fun_name, cr_args("j"));
                                emitln!(
                                    self.writer(),
                                    "assume $IsValid'vec'{}''($t{});",
                                    suffix,
                                    dests[0]
                                );
                            }
                            QuantifierType::FilterRange => {
                                emitln!(self.writer(), "havoc $t{};", dests[0]);
                                emitln!(self.writer(), "havoc $quantifier_temp_vec;");
                                emitln!(
                                    self.writer(),
                                    "assume LenVec($quantifier_temp_vec) == LenVec($t{});",
                                    dests[0]
                                );
                                emitln!(
                                    self.writer(),
                                    "assume $t{} <= $t{} ==> LenVec($t{}) <= ($t{} - $t{});",
                                    srcs[1],
                                    srcs[2],
                                    dests[0],
                                    srcs[2],
                                    srcs[1]
                                );
                                emitln!(
                                    self.writer(),
                                    "assume $t{} > $t{} ==> LenVec($t{}) == 0;",
                                    srcs[1],
                                    srcs[2],
                                    dests[0]
                                );
                                emitln!(self.writer(), "assume (forall i:int, j:int :: 0 <= i && i < j && j < LenVec($quantifier_temp_vec) ==> ReadVec($quantifier_temp_vec, i) < ReadVec($quantifier_temp_vec, j));");
                                emitln!(self.writer(), "assume (forall i:int :: 0 <= i && i < LenVec($quantifier_temp_vec) ==> $t{} <= ReadVec($quantifier_temp_vec, i) && ReadVec($quantifier_temp_vec, i) < $t{});", srcs[1], srcs[2]);
                                emitln!(self.writer(), "assume (forall i:int :: 0 <= i && i < LenVec($t{}) ==> ReadVec($t{}, i) == ReadVec($t{}, ReadVec($quantifier_temp_vec, i)));", dests[0], dests[0], srcs[0]);
                                emitln!(self.writer(), "assume (forall j:int :: $t{} <= j && j < $t{} ==> ({}({}) <==> $ContainsVec'u64'($quantifier_temp_vec, j)));", srcs[1], srcs[2], fun_name, cr_args("j"));
                                emitln!(
                                    self.writer(),
                                    "assume $IsValid'vec'{}''($t{});",
                                    suffix,
                                    dests[0]
                                );
                            }
                            QuantifierType::FindIndices => {
                                emitln!(self.writer(), "havoc $t{};", dests[0]);
                                emitln!(
                                    self.writer(),
                                    "assume LenVec($t{}) <= LenVec($t{});",
                                    dests[0],
                                    srcs[0]
                                );
                                emitln!(self.writer(), "assume (forall i:int, j:int :: 0 <= i && i < j && j < LenVec($t{}) ==> ReadVec($t{}, i) < ReadVec($t{}, j));", dests[0], dests[0], dests[0]);
                                emitln!(self.writer(), "assume (forall i:int :: 0 <= i && i < LenVec($t{}) ==> 0 <= ReadVec($t{}, i) && ReadVec($t{}, i) < LenVec($t{}));", dests[0], dests[0], dests[0], srcs[0]);
                                emitln!(self.writer(), "assume (forall i:int :: 0 <= i && i < LenVec($t{}) ==> {}({}));", dests[0], fun_name, cr_args(&format!("ReadVec($t{}, i)", dests[0])));
                                emitln!(self.writer(), "assume (forall i:int :: 0 <= i && i < LenVec($t{}) ==> ({}({}) <==> $ContainsVec'u64'($t{}, i)));", srcs[0], fun_name, cr_args("i"), dests[0]);
                            }
                            QuantifierType::FindIndicesRange => {
                                emitln!(self.writer(), "havoc $t{};", dests[0]);
                                emitln!(
                                    self.writer(),
                                    "assume $t{} <= $t{} ==> LenVec($t{}) <= ($t{} - $t{});",
                                    srcs[1],
                                    srcs[2],
                                    dests[0],
                                    srcs[2],
                                    srcs[1]
                                );
                                emitln!(
                                    self.writer(),
                                    "assume $t{} > $t{} ==> LenVec($t{}) == 0;",
                                    srcs[1],
                                    srcs[2],
                                    dests[0]
                                );
                                emitln!(self.writer(), "assume (forall i:int, j:int :: 0 <= i && i < j && j < LenVec($t{}) ==> ReadVec($t{}, i) < ReadVec($t{}, j));", dests[0], dests[0], dests[0]);
                                emitln!(self.writer(), "assume (forall i:int :: 0 <= i && i < LenVec($t{}) ==> $t{} <= ReadVec($t{}, i) && ReadVec($t{}, i) < $t{});", dests[0], srcs[1], dests[0], dests[0], srcs[2]);
                                emitln!(self.writer(), "assume (forall i:int :: 0 <= i && i < LenVec($t{}) ==> {}({}));", dests[0], fun_name, cr_args(&format!("ReadVec($t{}, i)", dests[0])));
                                emitln!(self.writer(), "assume (forall i:int :: $t{} <= i && i < $t{} ==> ({}({}) <==> $ContainsVec'u64'($t{}, i)));", srcs[1], srcs[2], fun_name, cr_args("i"), dests[0]);
                            }
                        }
                    }
                }
                match aa {
                    Some(AbortAction::Check) => match self.parent.asserts_mode {
                        AssertsMode::Check => {
                            let message = if self.parent.options.func_abort_check_only {
                                "function code should not abort"
                            } else {
                                "code should not abort"
                            };
                            emitln!(
                                self.writer(),
                                "assert {{:msg \"assert_failed{}: {}\"}} !$abort_flag;",
                                self.loc_str(&self.writer().get_loc()),
                                message,
                            );
                        }
                        AssertsMode::Assume => {
                            emitln!(self.writer(), "assume !$abort_flag;");
                        }
                    },
                    None => {}
                }
            }
            Abort(_, src) => {
                match self.parent.asserts_mode {
                    AssertsMode::Check => {
                        let message = if self.parent.options.func_abort_check_only {
                            "function code should not abort"
                        } else {
                            "code should not abort"
                        };
                        emitln!(
                            self.writer(),
                            "assert {{:msg \"assert_failed{}: {}\"}} false;",
                            self.loc_str(&self.writer().get_loc()),
                            message,
                        );
                    }
                    AssertsMode::Assume => {
                        emitln!(self.writer(), "assume false;");
                    }
                }
                let src_str = str_local(*src);
                let src_val = if self.parent.targets.prover_options().bv_int_encoding {
                    src_str
                } else {
                    format!("$bv2int.64({})", src_str)
                };
                emitln!(self.writer(), "$abort_code := {};", src_val);
                emitln!(self.writer(), "$abort_flag := true;");
                emitln!(self.writer(), "return;")
            }
            Nop(..) => {}
        }
        emitln!(self.writer());
    }

    fn translate_write_back(&self, dest: &BorrowNode, edge: &BorrowEdge, src: TempIndex) {
        use BorrowNode::*;
        let writer = self.parent.writer;
        let env = self.parent.env;
        let src_str = format!("$t{}", src);
        match dest {
            ReturnPlaceholder(_) => {
                unreachable!("unexpected transient borrow node")
            }
            GlobalRoot(memory) => {
                assert!(matches!(edge, BorrowEdge::Direct));
                let memory = &memory.to_owned().instantiate(self.type_inst);
                let memory_name = boogie_resource_memory_name(env, memory, &None);
                emitln!(
                    writer,
                    "{} := $ResourceUpdate({}, $GlobalLocationAddress({}),\n    \
                     $Dereference({}));",
                    memory_name,
                    memory_name,
                    src_str,
                    src_str
                );
            }
            SpecGlobalRoot(tys) => {
                assert!(matches!(edge, BorrowEdge::Direct));
                emitln!(
                    writer,
                    "{} := $Dereference({});",
                    boogie_spec_global_var_name(self.parent.env, tys),
                    src_str
                );
            }
            LocalRoot(idx) => {
                assert!(matches!(edge, BorrowEdge::Direct));
                emitln!(writer, "$t{} := $Dereference({});", idx, src_str);
            }
            Reference(idx) => {
                let dst_value = format!("$Dereference($t{})", idx);
                let src_value = format!("$Dereference({})", src_str);
                let get_path_index = |offset: usize| {
                    if offset == 0 {
                        format!("ReadVec({}->p, LenVec($t{}->p))", src_str, idx)
                    } else {
                        format!("ReadVec({}->p, LenVec($t{}->p) + {})", src_str, idx, offset)
                    }
                };

                let update = if let BorrowEdge::Hyper(edges) = edge {
                    self.translate_write_back_update(
                        &mut || dst_value.clone(),
                        &get_path_index,
                        src_value,
                        edges,
                        0,
                    )
                } else {
                    self.translate_write_back_update(
                        &mut || dst_value.clone(),
                        &get_path_index,
                        src_value,
                        &[edge.to_owned()],
                        0,
                    )
                };
                emitln!(
                    writer,
                    "$t{} := $UpdateMutation($t{}, {});",
                    idx,
                    idx,
                    update
                );
            }
        }
    }

    /// Returns read aggregate and write aggregate if fun_env matches one of the native functions
    /// implementing custom mutable borrow.
    fn get_borrow_native_aggregate_names(&self, fn_name: &String) -> Option<(String, String)> {
        for f in &self.parent.options.borrow_aggregates {
            if &f.name == fn_name {
                return Some((f.read_aggregate.clone(), f.write_aggregate.clone()));
            }
        }
        None
    }

    fn translate_write_back_update(
        &self,
        mk_dest: &mut dyn FnMut() -> String,
        get_path_index: &dyn Fn(usize) -> String,
        src: String,
        edges: &[BorrowEdge],
        at: usize,
    ) -> String {
        if at >= edges.len() {
            src
        } else {
            match &edges[at] {
                BorrowEdge::Direct => {
                    self.translate_write_back_update(mk_dest, get_path_index, src, edges, at + 1)
                }
                BorrowEdge::Field(memory, offset) => {
                    let memory = memory.to_owned().instantiate(self.type_inst);
                    let struct_env = &self.parent.env.get_struct_qid(memory.to_qualified_id());
                    let field_env = &struct_env.get_field_by_offset(*offset);
                    let sel_fun = boogie_field_sel(field_env, &memory.inst);
                    let new_dest = format!("{}->{}", (*mk_dest)(), sel_fun);
                    let mut new_dest_needed = false;
                    let new_src = self.translate_write_back_update(
                        &mut || {
                            new_dest_needed = true;
                            format!("$$sel{}", at)
                        },
                        get_path_index,
                        src,
                        edges,
                        at + 1,
                    );
                    let update_fun = boogie_field_update(field_env, &memory.inst);
                    if new_dest_needed {
                        format!(
                            "(var $$sel{} := {}; {}({}, {}))",
                            at,
                            new_dest,
                            update_fun,
                            (*mk_dest)(),
                            new_src
                        )
                    } else {
                        format!("{}({}, {})", update_fun, (*mk_dest)(), new_src)
                    }
                }
                BorrowEdge::EnumField(memory, offset, vid) => {
                    let memory = memory.to_owned().instantiate(self.type_inst);
                    let enum_env = &self.parent.env.get_enum_qid(memory.to_qualified_id());
                    let variant_env = &enum_env.get_variant(*vid);
                    let field_env = &variant_env.get_field_by_offset(*offset);

                    let update_fun = boogie_enum_field_update(field_env);
                    let sel_fun = boogie_enum_field_sel(field_env, &memory.inst);

                    let new_dest = format!("{}->{}", (*mk_dest)(), sel_fun);
                    let mut new_dest_needed = false;
                    let new_src = self.translate_write_back_update(
                        &mut || {
                            new_dest_needed = true;
                            format!("$$sel{}", at)
                        },
                        get_path_index,
                        src,
                        edges,
                        at + 1,
                    );
                    if new_dest_needed {
                        format!(
                            "(var $$sel{} := {}; {}({}, {}))",
                            at,
                            new_dest,
                            update_fun,
                            (*mk_dest)(),
                            new_src
                        )
                    } else {
                        format!("{}({}, {})", update_fun, (*mk_dest)(), new_src)
                    }
                }
                BorrowEdge::DynamicField(struct_qid, name_type, value_type) => {
                    let struct_env = &self.parent.env.get_struct_qid(struct_qid.to_qualified_id());
                    let instantiated_struct_qid = struct_qid.to_owned().instantiate(self.type_inst);
                    let instantiated_name_type = name_type.instantiate(self.type_inst);
                    let instantiated_value_type = value_type.instantiate(self.type_inst);
                    let sel_fun = boogie_dynamic_field_sel(
                        self.parent.env,
                        &instantiated_name_type,
                        &instantiated_value_type,
                    );
                    let update_fun = boogie_dynamic_field_update(
                        &struct_env,
                        &instantiated_struct_qid.inst,
                        &instantiated_name_type,
                        &instantiated_value_type,
                    );
                    let new_dest = format!("{}->{}", (*mk_dest)(), sel_fun);
                    let mut new_dest_needed = false;
                    let new_src = self.translate_write_back_update(
                        &mut || {
                            new_dest_needed = true;
                            format!("$$sel{}", at)
                        },
                        get_path_index,
                        src,
                        edges,
                        at + 1,
                    );
                    if new_dest_needed {
                        format!(
                            "(var $$sel{} := {}; {}({}, {}))",
                            at,
                            new_dest,
                            update_fun,
                            (*mk_dest)(),
                            new_src
                        )
                    } else {
                        format!("{}({}, {})", update_fun, (*mk_dest)(), new_src)
                    }
                }
                BorrowEdge::Index(index_edge_kind) => {
                    // Index edge is used for both vectors, tables, and custom native methods
                    // implementing similar functionality (mutable borrow). Determine which
                    // operations to use to read and update.
                    let (read_aggregate, update_aggregate) = match index_edge_kind {
                        IndexEdgeKind::Vector => ("ReadVec".to_string(), "UpdateVec".to_string()),
                        IndexEdgeKind::Table => ("GetTable".to_string(), "UpdateTable".to_string()),
                        IndexEdgeKind::Custom(name) => {
                            // panic here means that custom borrow natives options were not specified properly
                            self.get_borrow_native_aggregate_names(name).unwrap()
                        }
                    };

                    // Compute the offset into the path where to retrieve the index.
                    let offset = edges[0..at]
                        .iter()
                        .filter(|e| !matches!(e, BorrowEdge::Direct))
                        .count();
                    let index = (*get_path_index)(offset);
                    let new_dest = format!("{}({}, {})", read_aggregate, (*mk_dest)(), index);
                    let mut new_dest_needed = false;
                    // Recursively perform write backs for next edges
                    let new_src = self.translate_write_back_update(
                        &mut || {
                            new_dest_needed = true;
                            format!("$$sel{}", at)
                        },
                        get_path_index,
                        src,
                        edges,
                        at + 1,
                    );
                    if new_dest_needed {
                        format!(
                            "(var $$sel{} := {}; {}({}, {}, {}))",
                            at,
                            new_dest,
                            update_aggregate,
                            (*mk_dest)(),
                            index,
                            new_src
                        )
                    } else {
                        format!(
                            "{}({}, {}, {})",
                            update_aggregate,
                            (*mk_dest)(),
                            index,
                            new_src
                        )
                    }
                }
                BorrowEdge::Hyper(_) => unreachable!("unexpected borrow edge"),
            }
        }
    }

    /// Track location for execution trace, avoiding to track the same line multiple times.
    fn track_loc(&self, last_tracked_loc: &mut Option<(Loc, LineIndex)>, loc: &Loc) {
        let env = self.fun_target.global_env();
        if let Some(l) = env.get_location(loc) {
            if let Some((last_loc, last_line)) = last_tracked_loc {
                if *last_line == l.line {
                    // This line already tracked.
                    return;
                }
                *last_loc = loc.clone();
                *last_line = l.line;
            } else {
                *last_tracked_loc = Some((loc.clone(), l.line));
            }
            emitln!(
                self.writer(),
                "assume {{:print \"$at{}\"}} true;",
                self.loc_str(loc)
            );
        }
    }

    fn track_abort(&self, code_var: &str) {
        emitln!(
            self.writer(),
            &boogie_debug_track_abort(self.fun_target, code_var)
        );
    }

    /// Generates an update of the debug information about temporary.
    fn track_local(&self, origin_idx: TempIndex, idx: TempIndex, bv_flag: bool) {
        self.parent.add_type(&self.get_local_type(idx));
        emitln!(
            self.writer(),
            &boogie_debug_track_local(
                self.fun_target,
                origin_idx,
                idx,
                &self.get_local_type(idx),
                bv_flag
            )
        );
    }

    /// Generates an update of the debug information about the return value at given location.
    fn track_return(&self, return_idx: usize, idx: TempIndex, bv_flag: bool) {
        self.parent.add_type(&self.get_local_type(idx));
        emitln!(
            self.writer(),
            &boogie_debug_track_return(
                self.fun_target,
                return_idx,
                idx,
                &self.get_local_type(idx),
                bv_flag
            )
        );
    }

    /// Generates the bytecode to print out the value of mem.
    fn track_global_mem(&self, mem: &QualifiedInstId<DatatypeId>, node_id: NodeId) {
        let env = self.parent.env;
        let temp_str = boogie_resource_memory_name(env, mem, &None);
        emitln!(
            self.writer(),
            "assume {{:print \"$track_global_mem({}):\", {}}} true;",
            node_id.as_usize(),
            temp_str,
        );
    }

    fn track_exp(&self, kind: TraceKind, node_id: NodeId, temp: TempIndex, bv_flag: bool) {
        let env = self.parent.env;
        let ty = self.get_local_type(temp);
        let temp_str = if ty.is_reference() {
            let new_temp = boogie_temp(env, ty.skip_reference(), 0, bv_flag);
            emitln!(self.writer(), "{} := $Dereference($t{});", new_temp, temp);
            new_temp
        } else {
            format!("$t{}", temp)
        };
        let suffix = if kind == TraceKind::SubAuto {
            "_sub"
        } else {
            ""
        };
        emitln!(
            self.writer(),
            "assume {{:print \"$track_exp{}({}):\", {}}} true;",
            suffix,
            node_id.as_usize(),
            temp_str,
        );
    }

    fn loc_str(&self, loc: &Loc) -> String {
        let file_idx = self.fun_target.global_env().file_id_to_idx(loc.file_id());
        format!("({},{},{})", file_idx, loc.span().start(), loc.span().end())
    }

    fn compute_needed_temps(&self) -> BTreeMap<(String, bool), (Type, bool, usize)> {
        use Bytecode::*;
        use Operation::*;

        let fun_target = self.fun_target;
        let env = fun_target.global_env();

        let mut res: BTreeMap<(String, bool), (Type, bool, usize)> = BTreeMap::new();
        let mut need = |ty: &Type, bv_flag: bool, n: usize| {
            // Index by type suffix, which is more coarse grained then type.
            let ty = ty.skip_reference();
            let suffix = boogie_type_suffix(env, ty);
            let cnt = res
                .entry((suffix, bv_flag))
                .or_insert_with(|| (ty.to_owned(), bv_flag, 0));
            cnt.2 = cnt.2.max(n);
        };
        let baseline_flag = self.fun_target.data.variant == FunctionVariant::Baseline;
        let global_state = &self
            .fun_target
            .global_env()
            .get_extension::<GlobalNumberOperationState>()
            .expect("global number operation state");
        let ret_oper_map = &global_state.get_ret_map();
        let mid = fun_target.func_env.module_env.get_id();
        let fid = fun_target.func_env.get_id();

        for bc in &fun_target.data.code {
            match bc {
                Call(_, dests, oper, srcs, ..) => match oper {
                    TraceExp(_, id) => {
                        let ty = &self.inst(&env.get_node_type(*id));
                        let bv_flag = global_state.get_node_num_oper(*id) == Bitwise;
                        need(ty, bv_flag, 1)
                    }
                    TraceReturn(idx) => {
                        let ty = &self.inst(fun_target.get_return_type(*idx));
                        let bv_flag = self.bv_flag_from_map(idx, ret_oper_map);
                        need(ty, bv_flag, 1)
                    }
                    TraceLocal(_) => {
                        let ty = &self.get_local_type(srcs[0]);
                        let num_oper = &global_state
                            .get_temp_index_oper(mid, fid, srcs[0], baseline_flag)
                            .unwrap();
                        let bv_flag = self.bv_flag(num_oper);
                        need(ty, bv_flag, 1)
                    }
                    Havoc(HavocKind::MutationValue) => {
                        let ty = &self.get_local_type(dests[0]);
                        let num_oper = &global_state
                            .get_temp_index_oper(mid, fid, dests[0], baseline_flag)
                            .unwrap();
                        let bv_flag = self.bv_flag(num_oper);
                        need(ty, bv_flag, 1)
                    }
                    _ => {}
                },
                Prop(_, PropKind::Modifies, exp) => {
                    // global_state.exp_operation_map.get(exp.node_id()) == Bitwise;
                    //let bv_flag = env.get_node_num_oper(exp.node_id()) == Bitwise;
                    let bv_flag = global_state.get_node_num_oper(exp.node_id()) == Bitwise;
                    need(&BOOL_TYPE, false, 1);
                    need(&self.inst(&env.get_node_type(exp.node_id())), bv_flag, 1)
                }
                _ => {}
            }
        }
        res
    }
}

fn struct_has_native_equality(
    struct_env: &StructEnv<'_>,
    inst: &[Type],
    options: &BoogieOptions,
) -> bool {
    if options.native_equality {
        // Everything has native equality
        return true;
    }
    for field in struct_env.get_fields() {
        if !has_native_equality(
            struct_env.module_env.env,
            options,
            &field.get_type().instantiate(inst),
        ) {
            return false;
        }
    }
    true
}

fn enum_has_native_equality(
    enum_env: &EnumEnv<'_>,
    inst: &[Type],
    options: &BoogieOptions,
) -> bool {
    if options.native_equality {
        // Everything has native equality
        return true;
    }
    for variant in enum_env.get_variants() {
        for field in variant.get_fields() {
            if !has_native_equality(
                enum_env.module_env.env,
                options,
                &field.get_type().instantiate(inst),
            ) {
                return false;
            }
        }
    }
    true
}

pub fn has_native_equality(env: &GlobalEnv, options: &BoogieOptions, ty: &Type) -> bool {
    if options.native_equality {
        // Everything has native equality
        return true;
    }
    match ty {
        Type::Vector(..) => false,
        Type::Datatype(mid, did, inst) => match &env.get_struct_or_enum_qid(mid.qualified(*did)) {
            StructOrEnumEnv::Struct(struct_env) => {
                struct_has_native_equality(&struct_env, inst, options)
            }
            StructOrEnumEnv::Enum(enum_env) => enum_has_native_equality(&enum_env, inst, options),
        },
        Type::Primitive(_)
        | Type::Tuple(_)
        | Type::TypeParameter(_)
        | Type::Reference(_, _)
        | Type::Fun(_, _)
        | Type::TypeDomain(_)
        | Type::ResourceDomain(_, _, _)
        | Type::Error
        | Type::Var(_) => true,
    }
}

// Create a unique offset for the variant and field offset combination
fn variant_field_offset(variant_env: &VariantEnv<'_>, offset: usize) -> usize {
    (variant_env.get_tag() << 32) | offset
}<|MERGE_RESOLUTION|>--- conflicted
+++ resolved
@@ -4592,12 +4592,6 @@
                         let inst = &self.inst_slice(inst);
                         let fun_name =
                             boogie_function_name(&fun_env, inst, FunctionTranslationStyle::Pure);
-<<<<<<< HEAD
-
-                        let param_types = fun_env.get_parameter_types();
-                        let loc_type = param_types[0].skip_reference().instantiate(inst);
-=======
->>>>>>> 8dad4f1a
 
                         let loc_type = if qt.vector_based() {
                             self.get_local_type(dests[0]).instantiate(inst)
@@ -4640,7 +4634,7 @@
 
                         match qt {
                             QuantifierType::Forall => {
-<<<<<<< HEAD
+                                let b_type = boogie_type(env, &loc_type);
                                 emitln!(
                                     self.writer(),
                                     "$t{} := (forall x: {} :: $IsValid'{}'(x) ==> {}({}));",
@@ -4652,6 +4646,7 @@
                                 );
                             }
                             QuantifierType::Exists => {
+                                let b_type = boogie_type(env, &loc_type);
                                 emitln!(
                                     self.writer(),
                                     "$t{} := (exists x: {} :: $IsValid'{}'(x) && {}({}));",
@@ -4662,15 +4657,6 @@
                                     cr_args("x")
                                 );
                             }
-=======
-                                let b_type = boogie_type(env, &loc_type);
-                                emitln!(self.writer(), "$t{} := (forall x: {} :: $IsValid'{}'(x) ==> {}({}));", dests[0], b_type, suffix, fun_name, cr_args("x"));
-                            },
-                            QuantifierType::Exists => {
-                                let b_type = boogie_type(env, &loc_type);
-                                emitln!(self.writer(), "$t{} := (exists x: {} :: $IsValid'{}'(x) && {}({}));", dests[0], b_type, suffix, fun_name, cr_args("x"));
-                            },
->>>>>>> 8dad4f1a
                             QuantifierType::Map => {
                                 emitln!(self.writer(), "havoc $t{};", dests[0]);
                                 emitln!(
@@ -4680,16 +4666,12 @@
                                     srcs[0]
                                 );
                                 emitln!(self.writer(), "assume (forall i:int :: 0 <= i && i < LenVec($t{}) ==> ReadVec($t{}, i) == {}({}));", srcs[0], dests[0], fun_name, cr_args("i"));
-<<<<<<< HEAD
                                 emitln!(
                                     self.writer(),
-                                    "assume $IsValid'vec'{}''($t{});",
+                                    "assume $IsValid'{}'($t{});",
                                     suffix,
                                     dests[0]
                                 );
-=======
-                                emitln!(self.writer(), "assume $IsValid'{}'($t{});", suffix, dests[0]);
->>>>>>> 8dad4f1a
                             }
                             QuantifierType::MapRange => {
                                 emitln!(self.writer(), "havoc $t{};", dests[0]);
@@ -4703,16 +4685,12 @@
                                     srcs[1]
                                 );
                                 emitln!(self.writer(), "assume (forall i:int :: $t{} <= i && i < $t{} ==> ReadVec($t{}, i - $t{}) == {}({}));", srcs[1], srcs[2], dests[0], srcs[1], fun_name, cr_args("i"));
-<<<<<<< HEAD
                                 emitln!(
                                     self.writer(),
-                                    "assume $IsValid'vec'{}''($t{});",
+                                    "assume $IsValid'{}'($t{});",
                                     suffix,
                                     dests[0]
                                 );
-=======
-                                emitln!(self.writer(), "assume $IsValid'{}'($t{});", suffix, dests[0]);
->>>>>>> 8dad4f1a
                             }
                             QuantifierType::Any => {
                                 emitln!(self.writer(), "$t{} := (exists i:int :: 0 <= i && i < LenVec($t{}) && {}({}));", dests[0], srcs[0], fun_name, cr_args("i"));
@@ -4759,18 +4737,20 @@
                                     cr_args("$find_i")
                                 );
                                 emitln!(self.writer(), "    assume (forall j:int :: 0 <= j && j < $find_i ==> !{}({}));", fun_name, cr_args("j"));
-                                emitln!(self.writer(), "    $t{} := {}(MakeVec1(ReadVec($t{}, $find_i)));", dests[0], suffix, srcs[0]);
-                                emitln!(self.writer(), "} else {");
-<<<<<<< HEAD
                                 emitln!(
                                     self.writer(),
-                                    "    $t{} := $1_option_Option'{}'(EmptyVec());",
+                                    "    $t{} := {}(MakeVec1(ReadVec($t{}, $find_i)));",
+                                    dests[0],
+                                    suffix,
+                                    srcs[0]
+                                );
+                                emitln!(self.writer(), "} else {");
+                                emitln!(
+                                    self.writer(),
+                                    "    $t{} := {}(EmptyVec());",
                                     dests[0],
                                     suffix
                                 );
-=======
-                                emitln!(self.writer(), "    $t{} := {}(EmptyVec());", dests[0], suffix);
->>>>>>> 8dad4f1a
                                 emitln!(self.writer(), "}");
                             }
                             QuantifierType::FindRange => {
@@ -4791,18 +4771,20 @@
                                     cr_args("$find_i")
                                 );
                                 emitln!(self.writer(), "    assume (forall j:int :: $t{} <= j && j < $find_i ==> !{}({}));", srcs[1], fun_name, cr_args("j"));
-                                emitln!(self.writer(), "    $t{} := {}(MakeVec1(ReadVec($t{}, $find_i)));", dests[0], suffix, srcs[0]);
-                                emitln!(self.writer(), "} else {");
-<<<<<<< HEAD
                                 emitln!(
                                     self.writer(),
-                                    "    $t{} := $1_option_Option'{}'(EmptyVec());",
+                                    "    $t{} := {}(MakeVec1(ReadVec($t{}, $find_i)));",
+                                    dests[0],
+                                    suffix,
+                                    srcs[0]
+                                );
+                                emitln!(self.writer(), "} else {");
+                                emitln!(
+                                    self.writer(),
+                                    "    $t{} := {}(EmptyVec());",
                                     dests[0],
                                     suffix
                                 );
-=======
-                                emitln!(self.writer(), "    $t{} := {}(EmptyVec());", dests[0], suffix);
->>>>>>> 8dad4f1a
                                 emitln!(self.writer(), "}");
                             }
                             QuantifierType::FindIndex => {
@@ -4918,7 +4900,7 @@
                                 emitln!(self.writer(), "assume (forall j:int :: 0 <= j && j < LenVec($t{}) ==> ({}({}) <==> $ContainsVec'u64'($quantifier_temp_vec, j)));", srcs[0], fun_name, cr_args("j"));
                                 emitln!(
                                     self.writer(),
-                                    "assume $IsValid'vec'{}''($t{});",
+                                    "assume $IsValid'{}'($t{});",
                                     suffix,
                                     dests[0]
                                 );
@@ -4953,7 +4935,7 @@
                                 emitln!(self.writer(), "assume (forall j:int :: $t{} <= j && j < $t{} ==> ({}({}) <==> $ContainsVec'u64'($quantifier_temp_vec, j)));", srcs[1], srcs[2], fun_name, cr_args("j"));
                                 emitln!(
                                     self.writer(),
-                                    "assume $IsValid'vec'{}''($t{});",
+                                    "assume $IsValid'{}'($t{});",
                                     suffix,
                                     dests[0]
                                 );
