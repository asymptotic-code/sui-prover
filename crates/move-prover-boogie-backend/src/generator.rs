--- conflicted
+++ resolved
@@ -200,18 +200,6 @@
         }
     }
 
-<<<<<<< HEAD
-    // for skip_spec in targets.skip_specs() {
-    //     let fun_env = env.get_function(*skip_spec);
-        
-    //     // Filter by function and module names if specified
-    //     if !should_process_function(env, options, &fun_env) {
-    //         continue;
-    //     }
-        
-    //     println!("⏭️ {} {}", fun_env.get_full_name_str(), fun_env.get_loc().display_line_only(env));
-    // }
-=======
     for skip_spec in targets.skip_specs() {
         let fun_env = env.get_function(*skip_spec);
         let txt = targets.skip_spec_txt(skip_spec);
@@ -223,7 +211,6 @@
             println!("⏭️ {} {}: {}", name, loc, txt);
         }
     }
->>>>>>> 2556d3f6
 
     Ok(has_errors)
 }
