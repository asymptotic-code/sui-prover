#![forbid(unsafe_code)]

use std::cell::RefCell;

use crate::generator_options::{Options, BoogieFileMode};
use anyhow::anyhow;
use bimap::btree::BiBTreeMap;
use codespan_reporting::{
    diagnostic::Severity,
    term::termcolor::{Buffer, ColorChoice, StandardStream, WriteColor},
};
#[allow(unused_imports)]
use log::{debug, info, warn};
use move_model::{
    code_writer::CodeWriter, model::{GlobalEnv, VerificationScope}, ty::Type,
};
use crate::boogie_backend::{
    lib::add_prelude, boogie_wrapper::BoogieWrapper, bytecode_translator::BoogieTranslator,
};
use move_stackless_bytecode::{
    escape_analysis::EscapeAnalysisProcessor, function_target_pipeline::{
        FunctionTargetPipeline, FunctionTargetsHolder, FunctionVariant, VerificationFlavor,
    }, number_operation::GlobalNumberOperationState, options::ProverOptions, pipeline_factory
};
use std::{
    fs,
    path::Path,
    time::Instant,
};

pub fn create_init_num_operation_state(env: &GlobalEnv) {
    let mut global_state: GlobalNumberOperationState = Default::default();
    for module_env in env.get_modules() {
        for struct_env in module_env.get_structs() {
            global_state.create_initial_struct_oper_state(&struct_env);
        }
        for fun_env in module_env.get_functions() {
            global_state.create_initial_func_oper_state(&fun_env);
        }
    }
    //global_state.create_initial_exp_oper_state(env);
    env.set_extension(global_state);
}

pub fn run_boogie_gen(env: &GlobalEnv, options: Options) -> anyhow::Result<String> {
    let mut error_writer = StandardStream::stderr(ColorChoice::Auto);

    run_move_prover_with_model(env, &mut error_writer, options, None)
}

pub fn run_move_prover_with_model<W: WriteColor>(
    env: &GlobalEnv,
    error_writer: &mut W,
    options: Options,
    timer: Option<Instant>,
) -> anyhow::Result<String> {
    let now = timer.unwrap_or_else(Instant::now);

    let build_duration = now.elapsed();
    check_errors(
        env,
        &options,
        error_writer,
        "exiting with model building errors",
    )?;
    // TODO: delete duplicate diagnostics reporting
    env.report_diag(error_writer, options.prover.report_severity);

    // Add the prover options as an extension to the environment, so they can be accessed
    // from there.
    ProverOptions::set(env, options.prover.clone());

    // Populate initial number operation state for each function and struct based on the pragma
    create_init_num_operation_state(env);

    // Until this point, prover and docgen have same code. Here we part ways.
    if options.run_docgen {
        //return run_docgen(env, &options, error_writer, now);
    }
    // Same for escape analysis
    if options.run_escape {
        return {
            run_escape(env, &options, now);
            Ok(("Escape analysis completed").to_string())
        };
    }

    // Check correct backend versions.
    options.backend.check_tool_versions()?;

    // Check Filter Correctness
    if let Some(err) = options.filter.check_filter_correctness(env) {
        return Err(anyhow!(err));
    }

    // Create and process bytecode
    let now = Instant::now();
    let (targets, _err_processor) = create_and_process_bytecode(&options, env);
    let trafo_duration = now.elapsed();
    check_errors(
        env,
        &options,
        error_writer,
        // TODO: add _err_processor to this message
        "exiting with bytecode transformation errors",
    )?;

    let output_path = std::path::Path::new(&options.output_path);
    let output_existed = output_path.exists();

    if !output_existed {
        fs::create_dir_all(output_path)?;
    }

    let now = Instant::now();

    if targets.specs_count(env) == 0 {
        return Ok("🦀 No specifications found in the project. Nothing to verify.".to_owned());
    }

    if targets.verify_specs_count() == 0 {
        return Ok("🦀 No specifications are marked for verification. Nothing to verify.".to_owned());
    }

    let has_errors = match options.boogie_file_mode {
        BoogieFileMode::Function => run_prover_function_mode(env, error_writer, &options, &targets)?,
        BoogieFileMode::Module => run_prover_module_mode(env, error_writer, &options, &targets)?,
        BoogieFileMode::All => run_prover_all_mode(env, error_writer, &options, &targets)?,
    };

    let total_duration = now.elapsed();
    info!(
        "{:.3}s building, {:.3}s translation, {:.3}s verification",
        build_duration.as_secs_f64(),
        trafo_duration.as_secs_f64(),
        total_duration.as_secs_f64()
    );

    if !output_existed && !options.backend.keep_artifacts {
        std::fs::remove_dir_all(&options.output_path).unwrap_or_default();
    }

    if has_errors {
        return Err(anyhow!("exiting with verification errors"));
    }

    Ok(("Verification successful").to_string())
}

pub fn run_prover_function_mode<W: WriteColor>(
    env: &GlobalEnv,
    error_writer: &mut W,
    options: &Options,
    targets: &FunctionTargetsHolder,
) -> anyhow::Result<bool> {
    let mut has_errors = false;

    for target in targets.specs() {
        if !env.get_function(*target).module_env.is_target() || !targets.is_verified_spec(target) {
            continue;
        }

        let fun_env = env.get_function(*target);
        
        let has_target = targets.has_target(
            &env.get_function(*target),
            &FunctionVariant::Verification(VerificationFlavor::Regular),
        );    
        let file_name = fun_env.get_full_name_str();

        if has_target {
            println!("🔄 {file_name}");
        }

        let new_targets = FunctionTargetsHolder::for_one_spec(target, targets.clone());
        let (code_writer, types) = generate_boogie(env, &options, &new_targets)?;

        check_errors(
            env,
            &options,
            error_writer,
            "exiting with condition generation errors",
        )?;

        verify_boogie(env, &options, &new_targets, code_writer, types, file_name.clone())?;

        let is_error = env.has_errors();
        env.report_diag(error_writer, options.prover.report_severity);

        if is_error {
            has_errors = true;
        }

        if has_target {
            if is_error {
                println!("❌ {file_name}");
            } else {
                print!("\x1B[1A\x1B[2K");
                println!("✅ {file_name}");
            }
        }
    }

    for skip_spec in targets.skip_specs() {
        let fun_env = env.get_function(*skip_spec);
        let txt = targets.skip_spec_txt(skip_spec);
        let loc = fun_env.get_loc().display_line_only(env).to_string();
        let name = fun_env.get_full_name_str();
        if txt.is_empty() {
            println!("⏭️ {} {}", name, loc);
        } else {
            println!("⏭️ {} {}: {}", name, loc, txt);
        }
    }

    Ok(has_errors)
}

pub fn run_prover_all_mode<W: WriteColor>(
    env: &GlobalEnv,
    error_writer: &mut W,
    options: &Options,
    targets: &FunctionTargetsHolder,
) -> anyhow::Result<bool> {
    let (code_writer, types) = generate_boogie(env, &options, &targets)?;
    check_errors(
        env,
        &options,
        error_writer,
        "exiting with condition generation errors",
    )?;

    verify_boogie(env, &options, &targets, code_writer, types, "output".to_string())?;

    let errors = env.has_errors();
    env.report_diag(error_writer, options.prover.report_severity);
    if errors {
        return Ok(true);
    }

    for spec in targets.specs() {
        let fun_env = env.get_function(*spec);
        if targets.is_verified_spec(spec)
            && targets.has_target(
                &fun_env,
                &FunctionVariant::Verification(VerificationFlavor::Regular),
            )
        {
            println!("✅ {}", fun_env.get_full_name_str());
        }
    }    

    Ok(false)
}

pub fn run_prover_module_mode<W: WriteColor>(
    env: &GlobalEnv,
    error_writer: &mut W,
    options: &Options,
    targets: &FunctionTargetsHolder,
) -> anyhow::Result<bool> {
    let mut has_errors = false;

    for target in targets.target_modules() {
        let module_env = env.get_module(*target);
        if !module_env.is_target() {
            continue;
        }

        let file_name = module_env.get_full_name_str();

        println!("🔄 {file_name}");

        let new_targets = FunctionTargetsHolder::for_one_module(target, targets.clone(), env);
        let (code_writer, types) = generate_boogie(env, &options, &new_targets)?;

        check_errors(
            env,
            &options,
            error_writer,
            "exiting with condition generation errors",
        )?;

        verify_boogie(env, &options, &new_targets, code_writer, types, file_name.clone())?;

        let is_error = env.has_errors();
        env.report_diag(error_writer, options.prover.report_severity);

        if is_error {
            has_errors = true;
        }

        if is_error {
            println!("❌ {file_name}");
        } else {
            print!("\x1B[1A\x1B[2K");
            println!("✅ {file_name}");
            for spec in new_targets.specs() {
                let fun_env = env.get_function(*spec);
                if new_targets.is_verified_spec(spec)
                    && new_targets.has_target(
                        &fun_env,
                        &FunctionVariant::Verification(VerificationFlavor::Regular),
                    )
                {                    
                    println!("  - {}", fun_env.get_full_name_str());
                }
            }   
        }
    }

    Ok(has_errors)
}

pub fn check_errors<W: WriteColor>(
    env: &GlobalEnv,
    options: &Options,
    error_writer: &mut W,
    msg: &'static str,
) -> anyhow::Result<()> {
    let errors = env.has_errors();
    env.report_diag(error_writer, options.prover.report_severity);
    if errors {
        Err(anyhow!(msg))
    } else {
        Ok(())
    }
}

pub fn generate_boogie(
    env: &GlobalEnv,
    options: &Options,
    targets: &FunctionTargetsHolder,
) -> anyhow::Result<(CodeWriter, BiBTreeMap<Type, String>)> {
    let writer = CodeWriter::new(env.internal_loc());
    let types = RefCell::new(BiBTreeMap::new());
    add_prelude(env, &options.backend, &writer)?;
    let mut translator = BoogieTranslator::new(env, &options.backend, targets, &writer, &types);
    translator.translate();
    Ok((writer, types.into_inner()))
}

pub fn verify_boogie(
    env: &GlobalEnv,
    options: &Options,
    targets: &FunctionTargetsHolder,
    writer: CodeWriter,
    types: BiBTreeMap<Type, String>,
    target_name: String,
) -> anyhow::Result<()> {
    let file_name = format!("{}/{}.bpl", options.output_path, target_name);

    debug!("writing boogie to `{}`", &file_name);

    writer.process_result(|result| fs::write(&file_name, result))?;
    
    if !options.prover.generate_only {
        let boogie = BoogieWrapper {
            env,
            targets,
            writer: &writer,
            options: &options.backend,
            types: &types,
        };
        boogie.call_boogie_and_verify_output(&file_name)?;
    }

    Ok(())
}

/// Create bytecode and process it.
pub fn create_and_process_bytecode(
    options: &Options,
    env: &GlobalEnv,
) -> (FunctionTargetsHolder, Option<String>) {
    let mut targets = FunctionTargetsHolder::new(Some(options.filter.clone()));
    let output_dir = Path::new(&options.output_path)
        .parent()
        .expect("expect the parent directory of the output path to exist");
    let output_prefix = options.move_sources.first().map_or("bytecode", |s| {
        Path::new(s).file_name().unwrap().to_str().unwrap()
    });

    // Phase 1: Initialize work queue with essential functions
    let mut work_queue = std::collections::VecDeque::new();
    let mut included_functions = std::collections::HashSet::new();
    
    for module_env in env.get_modules() {
        if module_env.is_target() {
            info!("preparing module {}", module_env.get_full_name_str());
        }
        if options.prover.dump_bytecode {
            let dump_file = output_dir.join(format!("{}.mv.disas", output_prefix));
            fs::write(&dump_file, module_env.disassemble()).expect("dumping disassembled module");
        }
        
        for func_env in module_env.get_functions() {
<<<<<<< HEAD
            let qid = func_env.get_qualified_id();
            
            // Always include native and intrinsic functions (they're runtime dependencies)
            if func_env.is_native() || func_env.is_intrinsic() {
                debug!("Including native/intrinsic function: {}", func_env.get_full_name_str());
                if included_functions.insert(qid.clone()) {
                    work_queue.push_back(qid);
                }
            }
            // Also include functions from target modules or functions that should be verified
            else if module_env.is_target() || func_env.should_verify(&VerificationScope::All) {
                debug!("Including target/verified function: {}", func_env.get_full_name_str());
                if included_functions.insert(qid.clone()) {
                    work_queue.push_back(qid);
                }
            }
            // Also include all functions from modules that contain native functions (like prover module)
            else if module_env.get_functions().any(|f| f.is_native()) {
                debug!("Including function from module with native functions: {}", func_env.get_full_name_str());
                if included_functions.insert(qid.clone()) {
                    work_queue.push_back(qid);
                }
            }
        }
    }
    
    // Phase 2: Transitively include all called functions and add to targets
    while let Some(current_qid) = work_queue.pop_front() {
        let func_env = env.get_function(current_qid);
        
        debug!("Adding function to targets: {}", func_env.get_full_name_str());
        targets.add_target(&func_env);
        
        // Add all functions called by this function
        for called_qid in func_env.get_called_functions() {
            let called_func = env.get_function(called_qid);
            debug!("Checking called function: {} (from {})", 
                   called_func.get_full_name_str(), func_env.get_full_name_str());
            if included_functions.insert(called_qid.clone()) {
                debug!("Adding called function to work queue: {}", called_func.get_full_name_str());
                work_queue.push_back(called_qid);
            }
=======
            targets.add_target(&func_env);
>>>>>>> 147ca0af
        }
    }

    // Create processing pipeline and run it.
    let pipeline = if options.experimental_pipeline {
        pipeline_factory::experimental_pipeline()
    } else {
        pipeline_factory::default_pipeline_with_options(&options.prover)
    };

    let res = if options.prover.dump_bytecode {
        let dump_file_base = output_dir
            .join(output_prefix)
            .into_os_string()
            .into_string()
            .unwrap();
        pipeline.run_with_dump(env, &mut targets, &dump_file_base, options.prover.dump_cfg)
    } else {
        pipeline.run(env, &mut targets)
    };

    // println!(
    //     "{}",
    //     mono_analysis::MonoInfoCFGDisplay {
    //         info: &mono_analysis::get_info(env),
    //         env
    //     }
    // );

    (targets, res.err().map(|p| p.name()))
}

// Tools using the Move prover top-level driver
// ============================================
/* 
fn run_docgen<W: WriteColor>(
    env: &GlobalEnv,
    options: &Options,
    error_writer: &mut W,
    now: Instant,
) -> anyhow::Result<()> {
    let generator = Docgen::new(env, &options.docgen);
    let checking_elapsed = now.elapsed();
    info!("generating documentation");
    for (file, content) in generator.gen() {
        let path = PathBuf::from(&file);
        fs::create_dir_all(path.parent().unwrap())?;
        fs::write(path.as_path(), content)?;
    }
    let generating_elapsed = now.elapsed();
    info!(
        "{:.3}s checking, {:.3}s generating",
        checking_elapsed.as_secs_f64(),
        (generating_elapsed - checking_elapsed).as_secs_f64()
    );
    if env.has_errors() {
        env.report_diag(error_writer, options.prover.report_severity);
        Err(anyhow!("exiting with documentation generation errors"))
    } else {
        Ok(())
    }
}
*/

fn run_escape(env: &GlobalEnv, options: &Options, now: Instant) {
    let mut targets = FunctionTargetsHolder::new(Some(options.filter.clone()));
    for module_env in env.get_modules() {
        for func_env in module_env.get_functions() {
            targets.add_target(&func_env);
        }
    }
    println!(
        "Analyzing {} modules, {} declared functions, {} declared structs, {} total bytecodes",
        env.get_module_count(),
        env.get_declared_function_count(),
        env.get_declared_struct_count(),
        env.get_move_bytecode_instruction_count(),
    );
    let mut pipeline = FunctionTargetPipeline::default();
    pipeline.add_processor(EscapeAnalysisProcessor::new());

    let start = now.elapsed();
    let _ = pipeline.run(env, &mut targets);
    let end = now.elapsed();

    // print escaped internal refs flagged by analysis. do not report errors in dependencies
    let mut error_writer = Buffer::no_color();
    env.report_diag_with_filter(&mut error_writer, |d| {
        let fname = env.get_file(d.labels[0].file_id).to_str().unwrap();
        options.move_sources.iter().any(|d| {
            let p = Path::new(d);
            if p.is_file() {
                d == fname
            } else {
                Path::new(fname).parent().unwrap() == p
            }
        }) && d.severity >= Severity::Error
    });
    println!("{}", String::from_utf8_lossy(&error_writer.into_inner()));
    info!("in ms, analysis took {:.3}", (end - start).as_millis())
}<|MERGE_RESOLUTION|>--- conflicted
+++ resolved
@@ -395,7 +395,6 @@
         }
         
         for func_env in module_env.get_functions() {
-<<<<<<< HEAD
             let qid = func_env.get_qualified_id();
             
             // Always include native and intrinsic functions (they're runtime dependencies)
@@ -438,9 +437,6 @@
                 debug!("Adding called function to work queue: {}", called_func.get_full_name_str());
                 work_queue.push_back(called_qid);
             }
-=======
-            targets.add_target(&func_env);
->>>>>>> 147ca0af
         }
     }
 
