--- conflicted
+++ resolved
@@ -97,16 +97,12 @@
 
                 tokio::runtime::Runtime::new().unwrap().block_on(async {
                     // Run the prover with the buffer to capture all output
-<<<<<<< HEAD
-                    match run_move_prover_with_model(&model, &mut error_buffer, options, None).await {
-=======
                     let prover_result = match run_move_prover_with_model(
                         &model,
                         &mut error_buffer,
                         options.clone(),
                         None,
                     ).await {
->>>>>>> be4af12d
                         Ok(output) => {
                             let error_output =
                                 String::from_utf8_lossy(&error_buffer.into_inner()).to_string();
@@ -118,8 +114,6 @@
                                 String::from_utf8_lossy(&error_buffer.into_inner()).to_string();
                             format!("{}\n{}", err, error_output)
                         }
-<<<<<<< HEAD
-=======
                     };
 
                     if is_conditionals_test {
@@ -135,7 +129,6 @@
                         }
                     } else {
                         prover_result
->>>>>>> be4af12d
                     }
                 })
             }
