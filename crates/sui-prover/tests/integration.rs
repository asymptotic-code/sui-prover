--- conflicted
+++ resolved
@@ -95,10 +95,14 @@
                 // Use a buffer to capture output instead of stderr
                 let mut error_buffer = Buffer::no_color();
 
-<<<<<<< HEAD
                 tokio::runtime::Runtime::new().unwrap().block_on(async {
                     // Run the prover with the buffer to capture all output
-                    match run_move_prover_with_model(&model, &mut error_buffer, options, None).await {
+                    let prover_result = match run_move_prover_with_model(
+                        &model,
+                        &mut error_buffer,
+                        options.clone(),
+                        None,
+                    ).await {
                         Ok(output) => {
                             let error_output =
                                 String::from_utf8_lossy(&error_buffer.into_inner()).to_string();
@@ -110,44 +114,23 @@
                                 String::from_utf8_lossy(&error_buffer.into_inner()).to_string();
                             format!("{}\n{}", err, error_output)
                         }
-                    }
-                })
-=======
-                // Run the prover with the buffer to capture all output
-                let prover_result = match run_move_prover_with_model(
-                    &model,
-                    &mut error_buffer,
-                    options.clone(),
-                    None,
-                ) {
-                    Ok(output) => {
-                        let error_output =
-                            String::from_utf8_lossy(&error_buffer.into_inner()).to_string();
-                        format!("{output}\n{error_output}")
-                    }
-                    Err(err) => {
-                        // Get the captured error output as string
-                        let error_output =
-                            String::from_utf8_lossy(&error_buffer.into_inner()).to_string();
-                        format!("{}\n{}", err, error_output)
-                    }
-                };
-
-                if is_conditionals_test {
-                    // Extract and append Boogie code for conditional tests.
-                    let boogie_code = extract_boogie_function(&options.output_path);
-                    if !boogie_code.is_empty() {
-                        format!(
-                            "{}\n\n== Generated Boogie Code ==\n{}",
-                            prover_result, boogie_code
-                        )
+                    };
+
+                    if is_conditionals_test {
+                        // Extract and append Boogie code for conditional tests.
+                        let boogie_code = extract_boogie_function(&options.output_path);
+                        if !boogie_code.is_empty() {
+                            format!(
+                                "{}\n\n== Generated Boogie Code ==\n{}",
+                                prover_result, boogie_code
+                            )
+                        } else {
+                            prover_result
+                        }
                     } else {
                         prover_result
                     }
-                } else {
-                    prover_result
-                }
->>>>>>> ba96d79d
+                })
             }
             Err(err) => {
                 // For model-building errors, we need to reformat the error to match the expected format
