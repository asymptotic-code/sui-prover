--- conflicted
+++ resolved
@@ -45,26 +45,4 @@
 32 │     ensures(color_ref == Color::RGB{ red: 211, green: 893, blue: 22 });
    │     ^^^^^^^^^^^^^^^^^^^^^^^^^^^^^^^^^^^^^^^^^^^^^^^^^^^^^^^^^^^^^^^^^^
    │
-<<<<<<< HEAD
-   =     at tests/inputs/mut_ref_enum/mut_ref_enum_fail.move:28: reset_color_spec
-   =         color_ref =
-   =           foo::Color::RGB{red = 5853u32, green = 28100u32, blue = 30612u32}
-   =     at tests/inputs/mut_ref_enum/mut_ref_enum_fail.move:29: reset_color_spec
-   =         color_ref =
-   =           foo::Color::RGB{red = 5853u32, green = 28100u32, blue = 30612u32}
-   =     at tests/inputs/mut_ref_enum/mut_ref_enum_fail.move:13: reset_color
-   =         color_ref =
-   =           foo::Color::RGB{red = 5853u32, green = 28100u32, blue = 30612u32}
-   =         red#1#0 = 5853u32
-   =         blue#1#0 = 30612u32
-   =     at tests/inputs/mut_ref_enum/mut_ref_enum_fail.move:15: reset_color
-   =         color_ref =
-   =           foo::Color::RGB{red = 2u32, green = 28100u32, blue = 30612u32}
-   =     at tests/inputs/mut_ref_enum/mut_ref_enum_fail.move:16: reset_color
-   =         color_ref = foo::Color::RGB{red = 2u32, green = 28100u32, blue = 2u32}
-   =     at tests/inputs/mut_ref_enum/mut_ref_enum_fail.move:13: reset_color
-   =         color_ref = foo::Color::RGB{red = 2u32, green = 28100u32, blue = 2u32}
-   =     at tests/inputs/mut_ref_enum/mut_ref_enum_fail.move:25: reset_color
-=======
-   =     at tests/inputs/mut_ref_enum/mut_ref_enum_fail.move:28: reset_color_spec
->>>>>>> 6facff78
+   =     at tests/inputs/mut_ref_enum/mut_ref_enum_fail.move:28: reset_color_spec