---
source: crates/sui-prover/tests/integration.rs
<<<<<<< HEAD
assertion_line: 268
=======
assertion_line: 277
>>>>>>> f20cf20b
expression: output
---
Verification successful


== Generated Boogie Code ==
function {:inline} $42_quantifiers_multiple_args_all_is_positive$pure(_$t0: int, _$t1: int, _$t2: int) returns ($ret0: bool)
{
    (var $t4 := 0;
    (var $t5 := (_$t0 >= $t4);
    (var $t6 := 0;
    (var $t7 := (_$t2 >= $t6);
    (var $t8 := 0;
    (var $t9 := (_$t1 >= $t8);
    (var $t10 := false;
    (var $t3 := $t10;
    (var $t11 := false;
    (var $t3 := $t11;
    (var $t12 := (if $t7 then $t9 else $t3);
    $t12)))))))))))
}
function {:inline} $42_quantifiers_multiple_args_is_greater_or_equal$pure(_$t0: int, _$t1: int, _$t2: int) returns ($ret0: bool)
{
    (var $t4 := (_$t1 >= _$t0);
    (var $t5 := (_$t1 >= _$t2);
    (var $t6 := false;
    (var $t7 := $t6;
    (var $t8 := (if $t4 then $t5 else $t7);
    $t8)))))
}
function {:inline} $42_quantifiers_multiple_args_sum3$pure(_$t0: int, _$t1: int, _$t2: int) returns ($ret0: int)
{
<<<<<<< HEAD
    (var $t3 := (_$t0 + _$t1);
    (var $t5 := ($t3 + _$t2);
    $t5))
=======
    (var $t5 := (_$t0 + _$t1);
    (var $t7 := ($t5 + _$t2);
    $t7))
>>>>>>> f20cf20b
}<|MERGE_RESOLUTION|>--- conflicted
+++ resolved
@@ -1,10 +1,6 @@
 ---
 source: crates/sui-prover/tests/integration.rs
-<<<<<<< HEAD
-assertion_line: 268
-=======
 assertion_line: 277
->>>>>>> f20cf20b
 expression: output
 ---
 Verification successful
@@ -37,13 +33,7 @@
 }
 function {:inline} $42_quantifiers_multiple_args_sum3$pure(_$t0: int, _$t1: int, _$t2: int) returns ($ret0: int)
 {
-<<<<<<< HEAD
-    (var $t3 := (_$t0 + _$t1);
-    (var $t5 := ($t3 + _$t2);
-    $t5))
-=======
     (var $t5 := (_$t0 + _$t1);
     (var $t7 := ($t5 + _$t2);
     $t7))
->>>>>>> f20cf20b
 }