--- conflicted
+++ resolved
@@ -1,10 +1,6 @@
 ---
 source: crates/sui-prover/tests/integration.rs
-<<<<<<< HEAD
-assertion_line: 268
-=======
 assertion_line: 276
->>>>>>> f20cf20b
 expression: output
 ---
 exiting with verification errors
@@ -35,11 +31,6 @@
     (var $t5 := $t4;
     (var $t6 := 10;
     (var $t7 := (_$t0 + $t6);
-<<<<<<< HEAD
-    (var $t9 := (if $t3 then $t5 else $t7);
-    $t9)))))))
-=======
     (var $t8 := (if $t3 then $t5 else $t7);
     $t8)))))))
->>>>>>> f20cf20b
 }