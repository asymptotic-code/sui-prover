--- conflicted
+++ resolved
@@ -1,26 +1,5 @@
 ---
 source: crates/sui-prover/tests/integration.rs
-<<<<<<< HEAD
-assertion_line: 277
 expression: output
 ---
-Verification successful
-
-
-== Generated Boogie Code ==
-function {:inline} $42_issue_329_some_x_is_10$pure(_$t0: Vec (int)) returns ($ret0: bool)
-{
-    (var $t1 := (exists i:int :: 0 <= i && i < LenVec(_$t0) && $42_issue_329_x_is_10$pure(ReadVec(_$t0, i)));
-    $t1)
-}
-function {:inline} $42_issue_329_x_is_10$pure(_$t0: int) returns ($ret0: bool)
-{
-    (var $t3 := 10;
-    (var $t4 := (_$t0 == $t3);
-    $t4))
-}
-=======
-expression: output
----
-Verification successful
->>>>>>> 3d43fe1d
+Verification successful