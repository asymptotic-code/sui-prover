--- conflicted
+++ resolved
@@ -276,11 +276,6 @@
         LevelFilter::Info
     };
     options.prover.dump_bytecode = general_config.dump_bytecode;
-<<<<<<< HEAD
-    options.prover.enable_conditional_merge_insertion = general_config.enable_conditional_merge_insertion;
-    let mut error_writer = Buffer::no_color();
-    match move_prover_lean_backend::generator::run_move_prover_with_model(options, &model, &mut error_writer).await {
-=======
     options.prover.enable_conditional_merge_insertion =
         general_config.enable_conditional_merge_insertion;
 
@@ -292,7 +287,6 @@
     )
     .await
     {
->>>>>>> 271e0a8d
         Ok(_) => {
             let output = String::from_utf8_lossy(&error_writer.into_inner()).to_string();
             println!("Output: {}", output);
