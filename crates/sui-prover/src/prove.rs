<<<<<<< HEAD
use crate::legacy_builder::ModelBuilderLegacy;
use crate::llm_explain::explain_err;
use crate::package_resolution_graph::resolution_graph_for_package;
use clap::{Args, ValueEnum};
use codespan_reporting::term::termcolor::Buffer;
use log::LevelFilter;
use move_compiler::editions::{Edition, Flavor};
use move_core_types::account_address::AccountAddress;
use move_model::model::GlobalEnv;
use move_package::{
    package_lock::PackageLock, source_package::layout::SourcePackageLayout,
    BuildConfig as MoveBuildConfig, LintFlag,
};
use std::{
    collections::BTreeMap
    ,
    path::{Path, PathBuf},
};
use std::fmt::{Display, Formatter};
use move_prover_boogie_backend::{
    generator::run_boogie_gen,
    generator_options::BoogieFileMode,
};

pub fn move_model_for_package_legacy(
    config: MoveBuildConfig,
    path: &Path,
) -> Result<GlobalEnv, anyhow::Error> {
    let flags = config.compiler_flags();
    let resolved_graph = resolution_graph_for_package(config, path, None, &mut Buffer::no_color())?;
    let _mutx = PackageLock::lock(); // held until function returns

    ModelBuilderLegacy::create(resolved_graph).build_model(flags)
}
=======
use clap::Args;
use move_compiler::{editions::{Edition, Flavor}, shared::known_attributes::ModeAttribute};
use move_package::{BuildConfig as MoveBuildConfig, LintFlag};
use move_core_types::account_address::AccountAddress;
use log::LevelFilter;
use move_stackless_bytecode::target_filter::TargetFilterOptions;
use std::{collections::BTreeMap, path::{Path,PathBuf}};
use codespan_reporting::term::termcolor::Buffer;
use crate::{build_model::build_model};
use crate::llm_explain::explain_err;

use move_prover_boogie_backend::{
    generator::{run_boogie_gen, run_move_prover_with_model}, 
    generator_options::Options, boogie_backend::options::BoogieFileMode,
};
>>>>>>> b8da8fdf

impl From<BuildConfig> for MoveBuildConfig {
    fn from(config: BuildConfig) -> Self {
        Self {
            dev_mode: true,
            test_mode: false,
            json_errors: false,
            generate_docs: false,
            silence_warnings: true,
            warnings_are_errors: false,
            default_flavor: Some(Flavor::Sui),
            lint_flag: LintFlag::default(),
            install_dir: config.install_dir,
            force_recompilation: config.force_recompilation,
            lock_file: config.lock_file,
            fetch_deps_only: config.fetch_deps_only,
            skip_fetch_latest_git_deps: config.skip_fetch_latest_git_deps,
            default_edition: config.default_edition,
            deps_as_root: config.deps_as_root,
            additional_named_addresses: config.additional_named_addresses,
            save_disassembly: false,
            implicit_dependencies: BTreeMap::new(),
            modes: vec![ModeAttribute::VERIFY_ONLY.into(), ModeAttribute::TEST_ONLY.into(), ModeAttribute::TEST.into()],
            force_lock_file: false,
        }
    }
}

/// General prove options
#[derive(Args)]
#[clap(next_help_heading = "General Options")]
pub struct GeneralConfig {
    /// Set verification timeout in seconds (default: 3000)
    #[clap(name = "timeout", long, short = 't', global = true)]
    pub timeout: Option<usize>,

    /// Don't delete temporary files after verification
    #[clap(name = "keep-temp", long, short = 'k', global = true)]
    pub keep_temp: bool,

    /// Display detailed verification progress
    #[clap(name = "verbose", long, short = 'v', global = true)]
    pub verbose: bool,

<<<<<<< HEAD
    /// Explain the proving outputs via LLM
=======
    /// Don't display counterexample trace
    #[clap(name = "no-counterexample-trace", long, global = true)]
    pub no_counterexample_trace: bool,

    /// Explain the proving outputs via LLM 
>>>>>>> b8da8fdf
    #[clap(name = "explain", long, global = true)]
    pub explain: bool,

    /// Display detailed verification progress
    #[clap(name = "use_array_theory", long = "use_array_theory", global = true)]
    pub use_array_theory: bool,

    /// Split verification into separate proof goals for each execution path
    #[clap(name = "split-paths", long, short = 's', global = true)]
    pub split_paths: Option<usize>,

    /// Encode u8/u16/u32/u64/u128/u256 as bitvector instead of integer in boogie
    #[clap(name = "no-bv-int-encoding", long, global = true)]
    pub no_bv_int_encoding: bool,

    /// Boogie running mode
    #[clap(name = "boogie-file-mode", long, short = 'm', global = true,  default_value_t = BoogieFileMode::Function)]
    pub boogie_file_mode: BoogieFileMode,

<<<<<<< HEAD
    /// Lean running mode
    #[clap(name = "backend", long, global = true, default_value_t = BackendOptions::Boogie)]
    pub backend: BackendOptions,
=======
    /// Dump bytecode to file
    #[clap(name = "dump-bytecode", long, short = 'd', global = true)]
    pub dump_bytecode: bool,
>>>>>>> b8da8fdf
}

#[derive(Args, Default)]
#[clap(next_help_heading = "Build Options (subset of sui move build)")]
pub struct BuildConfig {
    /// Installation directory for compiled artifacts. Defaults to current directory.
    #[clap(long = "install-dir", global = true)]
    pub install_dir: Option<PathBuf>,

    /// Force recompilation of all packages
    #[clap(name = "force-recompilation", long = "force", global = true)]
    pub force_recompilation: bool,

    /// Optional location to save the lock file to, if package resolution succeeds.
    #[clap(skip)]
    pub lock_file: Option<PathBuf>,

    /// Only fetch dependency repos to MOVE_HOME
    #[clap(long = "fetch-deps-only", global = true)]
    pub fetch_deps_only: bool,

    /// Skip fetching latest git dependencies
    #[clap(long = "skip-fetch-latest-git-deps", global = true)]
    pub skip_fetch_latest_git_deps: bool,

    /// Default edition for move compilation, if not specified in the package's config
    #[clap(long = "default-move-edition", global = true)]
    pub default_edition: Option<Edition>,

    /// If set, dependency packages are treated as root packages. Notably, this will remove
    /// warning suppression in dependency packages.
    #[clap(long = "dependencies-are-root", global = true)]
    pub deps_as_root: bool,

    /// Additional named address mapping. Useful for tools in rust
    #[clap(skip)]
    pub additional_named_addresses: BTreeMap<String, AccountAddress>,
}

#[derive(ValueEnum, Default, Clone)]
pub enum BackendOptions {
    #[default]
    Boogie,
    Lean
}

impl Display for BackendOptions {
    fn fmt(&self, f: &mut Formatter<'_>) -> std::fmt::Result {
        match self {
            BackendOptions::Boogie => write!(f, "boogie"),
            BackendOptions::Lean => write!(f, "lean"),
        }
    }
}

pub async fn execute(
    path: Option<&Path>,
    general_config: GeneralConfig,
    build_config: BuildConfig,
    boogie_config: Option<String>,
    filter: TargetFilterOptions,
) -> anyhow::Result<()> {
<<<<<<< HEAD
    let rerooted_path = reroot_path(path)?;
    let move_build_config = resolve_lock_file_path(build_config.into(), Some(&rerooted_path))?;

    let model = move_model_for_package_legacy(move_build_config, &rerooted_path)?;

    if matches!(general_config.backend, BackendOptions::Boogie) {
        execute_backend_boogie(model, &general_config, boogie_config).await
    } else {
        execute_backend_lean(model, &general_config).await
    }
}

async fn execute_backend_boogie(
    model: GlobalEnv,
    general_config: &GeneralConfig,
    boogie_config: Option<String>,
) -> anyhow::Result<()> {
    let mut options = move_prover_boogie_backend::generator_options::Options::default();
=======
    let model = build_model(path, Some(build_config))?;
    let mut options = Options::default();
>>>>>>> b8da8fdf
    // don't spawn async tasks when running Boogie--causes a crash if we do
    options.backend.sequential_task = true;
    options.backend.use_array_theory = general_config.use_array_theory;
    options.backend.keep_artifacts = general_config.keep_temp;
    options.backend.vc_timeout = general_config.timeout.unwrap_or(3000);
    options.backend.path_split = general_config.split_paths;
<<<<<<< HEAD
    options.verbosity_level = if general_config.verbose {
        LevelFilter::Trace
    } else {
        LevelFilter::Info
    };
    options.backend.string_options = boogie_config;
    options.boogie_file_mode = general_config.boogie_file_mode.clone();
=======
    options.prover.bv_int_encoding = !general_config.no_bv_int_encoding;
    options.backend.bv_int_encoding = !general_config.no_bv_int_encoding;
    options.verbosity_level = if general_config.verbose { LevelFilter::Trace } else { LevelFilter::Info };
    options.backend.string_options = boogie_config;
    options.backend.boogie_file_mode = general_config.boogie_file_mode;
    options.backend.debug_trace = !general_config.no_counterexample_trace;
    options.filter = filter;
    options.prover.dump_bytecode = general_config.dump_bytecode;
>>>>>>> b8da8fdf

    if general_config.explain {
        let mut error_writer = Buffer::no_color();
        match move_prover_boogie_backend::generator::run_move_prover_with_model(&model, &mut error_writer, options, None) {
            Ok(_) => {
                let output = String::from_utf8_lossy(&error_writer.into_inner()).to_string();
                println!("Output: {}", output);
            }
            Err(e) => {
                let output = String::from_utf8_lossy(&error_writer.into_inner()).to_string();
                explain_err(&output, &e).await;
            }
        }
    } else {
<<<<<<< HEAD
        run_boogie_gen(&model, options)?;
    }

    Ok(())
}

async fn execute_backend_lean(
    model: GlobalEnv,
    general_config: &GeneralConfig) -> anyhow::Result<()> {
    let mut options = move_prover_lean_backend::generator_options::Options::default();
    options.verbosity_level = if general_config.verbose {
        LevelFilter::Trace
    } else {
        LevelFilter::Info
    };
    let mut error_writer = Buffer::no_color();
    match move_prover_lean_backend::generator::run_move_prover_with_model(options, &model, &mut error_writer) {
        Ok(_) => {
            let output = String::from_utf8_lossy(&error_writer.into_inner()).to_string();
            println!("Output: {}", output);
        }
        Err(e) => {
            let output = String::from_utf8_lossy(&error_writer.into_inner()).to_string();
            explain_err(&output, &e).await;
        }
    }
    Ok(())
}

pub fn resolve_lock_file_path(
    mut build_config: MoveBuildConfig,
    package_path: Option<&Path>,
) -> Result<MoveBuildConfig, anyhow::Error> {
    if build_config.lock_file.is_none() {
        let package_root = reroot_path(package_path)?;
        let lock_file_path = package_root.join(SourcePackageLayout::Lock.path());
        build_config.lock_file = Some(lock_file_path);
    }
    Ok(build_config)
}

pub fn reroot_path(path: Option<&Path>) -> anyhow::Result<PathBuf> {
    let path = path
        .map(Path::canonicalize)
        .unwrap_or_else(|| PathBuf::from(".").canonicalize())?;
    // Always root ourselves to the package root, and then compile relative to that.
    let rooted_path = SourcePackageLayout::try_find_root(&path)?;
    std::env::set_current_dir(rooted_path).unwrap();

    Ok(PathBuf::from("."))
=======
       let result_str = run_boogie_gen(&model, options)?;
       println!("{}", result_str)
    }

    Ok(())
>>>>>>> b8da8fdf
}<|MERGE_RESOLUTION|>--- conflicted
+++ resolved
@@ -1,4 +1,3 @@
-<<<<<<< HEAD
 use crate::legacy_builder::ModelBuilderLegacy;
 use crate::llm_explain::explain_err;
 use crate::package_resolution_graph::resolution_graph_for_package;
@@ -33,23 +32,6 @@
 
     ModelBuilderLegacy::create(resolved_graph).build_model(flags)
 }
-=======
-use clap::Args;
-use move_compiler::{editions::{Edition, Flavor}, shared::known_attributes::ModeAttribute};
-use move_package::{BuildConfig as MoveBuildConfig, LintFlag};
-use move_core_types::account_address::AccountAddress;
-use log::LevelFilter;
-use move_stackless_bytecode::target_filter::TargetFilterOptions;
-use std::{collections::BTreeMap, path::{Path,PathBuf}};
-use codespan_reporting::term::termcolor::Buffer;
-use crate::{build_model::build_model};
-use crate::llm_explain::explain_err;
-
-use move_prover_boogie_backend::{
-    generator::{run_boogie_gen, run_move_prover_with_model}, 
-    generator_options::Options, boogie_backend::options::BoogieFileMode,
-};
->>>>>>> b8da8fdf
 
 impl From<BuildConfig> for MoveBuildConfig {
     fn from(config: BuildConfig) -> Self {
@@ -94,15 +76,11 @@
     #[clap(name = "verbose", long, short = 'v', global = true)]
     pub verbose: bool,
 
-<<<<<<< HEAD
-    /// Explain the proving outputs via LLM
-=======
     /// Don't display counterexample trace
     #[clap(name = "no-counterexample-trace", long, global = true)]
     pub no_counterexample_trace: bool,
 
-    /// Explain the proving outputs via LLM 
->>>>>>> b8da8fdf
+    /// Explain the proving outputs via LLM
     #[clap(name = "explain", long, global = true)]
     pub explain: bool,
 
@@ -122,15 +100,13 @@
     #[clap(name = "boogie-file-mode", long, short = 'm', global = true,  default_value_t = BoogieFileMode::Function)]
     pub boogie_file_mode: BoogieFileMode,
 
-<<<<<<< HEAD
     /// Lean running mode
     #[clap(name = "backend", long, global = true, default_value_t = BackendOptions::Boogie)]
     pub backend: BackendOptions,
-=======
+
     /// Dump bytecode to file
     #[clap(name = "dump-bytecode", long, short = 'd', global = true)]
     pub dump_bytecode: bool,
->>>>>>> b8da8fdf
 }
 
 #[derive(Args, Default)]
@@ -193,7 +169,6 @@
     boogie_config: Option<String>,
     filter: TargetFilterOptions,
 ) -> anyhow::Result<()> {
-<<<<<<< HEAD
     let rerooted_path = reroot_path(path)?;
     let move_build_config = resolve_lock_file_path(build_config.into(), Some(&rerooted_path))?;
 
@@ -211,26 +186,14 @@
     general_config: &GeneralConfig,
     boogie_config: Option<String>,
 ) -> anyhow::Result<()> {
+    let model = build_model(path, Some(build_config))?;
     let mut options = move_prover_boogie_backend::generator_options::Options::default();
-=======
-    let model = build_model(path, Some(build_config))?;
-    let mut options = Options::default();
->>>>>>> b8da8fdf
     // don't spawn async tasks when running Boogie--causes a crash if we do
     options.backend.sequential_task = true;
     options.backend.use_array_theory = general_config.use_array_theory;
     options.backend.keep_artifacts = general_config.keep_temp;
     options.backend.vc_timeout = general_config.timeout.unwrap_or(3000);
     options.backend.path_split = general_config.split_paths;
-<<<<<<< HEAD
-    options.verbosity_level = if general_config.verbose {
-        LevelFilter::Trace
-    } else {
-        LevelFilter::Info
-    };
-    options.backend.string_options = boogie_config;
-    options.boogie_file_mode = general_config.boogie_file_mode.clone();
-=======
     options.prover.bv_int_encoding = !general_config.no_bv_int_encoding;
     options.backend.bv_int_encoding = !general_config.no_bv_int_encoding;
     options.verbosity_level = if general_config.verbose { LevelFilter::Trace } else { LevelFilter::Info };
@@ -239,7 +202,6 @@
     options.backend.debug_trace = !general_config.no_counterexample_trace;
     options.filter = filter;
     options.prover.dump_bytecode = general_config.dump_bytecode;
->>>>>>> b8da8fdf
 
     if general_config.explain {
         let mut error_writer = Buffer::no_color();
@@ -254,8 +216,8 @@
             }
         }
     } else {
-<<<<<<< HEAD
-        run_boogie_gen(&model, options)?;
+       let result_str = run_boogie_gen(&model, options)?;
+       println!("{}", result_str)
     }
 
     Ok(())
@@ -282,34 +244,4 @@
         }
     }
     Ok(())
-}
-
-pub fn resolve_lock_file_path(
-    mut build_config: MoveBuildConfig,
-    package_path: Option<&Path>,
-) -> Result<MoveBuildConfig, anyhow::Error> {
-    if build_config.lock_file.is_none() {
-        let package_root = reroot_path(package_path)?;
-        let lock_file_path = package_root.join(SourcePackageLayout::Lock.path());
-        build_config.lock_file = Some(lock_file_path);
-    }
-    Ok(build_config)
-}
-
-pub fn reroot_path(path: Option<&Path>) -> anyhow::Result<PathBuf> {
-    let path = path
-        .map(Path::canonicalize)
-        .unwrap_or_else(|| PathBuf::from(".").canonicalize())?;
-    // Always root ourselves to the package root, and then compile relative to that.
-    let rooted_path = SourcePackageLayout::try_find_root(&path)?;
-    std::env::set_current_dir(rooted_path).unwrap();
-
-    Ok(PathBuf::from("."))
-=======
-       let result_str = run_boogie_gen(&model, options)?;
-       println!("{}", result_str)
-    }
-
-    Ok(())
->>>>>>> b8da8fdf
 }