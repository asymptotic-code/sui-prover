--- conflicted
+++ resolved
@@ -48,14 +48,11 @@
     /// Display detailed verification progress
     #[clap(name = "verbose", long, short = 'v', global = true)]
     pub verbose: bool,
-<<<<<<< HEAD
 
     /// Explain the proving outputs via LLM 
     #[clap(name = "explain", long, global = true)]
     pub explain: bool,
 }
-=======
->>>>>>> eebcd22e
 
     /// Display detailed verification progress
     #[clap(name = "use_array_theory", long = "use_array_theory", global = true)]
