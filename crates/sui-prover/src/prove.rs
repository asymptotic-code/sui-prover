use crate::llm_explain::explain_err;
use clap::{Args, ValueEnum};
use codespan_reporting::term::termcolor::Buffer;
use log::LevelFilter;
use move_compiler::editions::{Edition, Flavor};
use move_compiler::shared::known_attributes::ModeAttribute;
use move_core_types::account_address::AccountAddress;
use move_model::model::GlobalEnv;
use move_package::{
    BuildConfig as MoveBuildConfig, LintFlag,
};
use move_prover_boogie_backend::boogie_backend::options::{BoogieFileMode, RemoteOptions};
use move_prover_boogie_backend::generator::run_boogie_gen;
use move_stackless_bytecode::target_filter::TargetFilterOptions;
use std::fmt::{Display, Formatter};
use std::{
    collections::BTreeMap,
    path::{Path, PathBuf},
};
use crate::build_model::build_model;

impl From<BuildConfig> for MoveBuildConfig {
    fn from(config: BuildConfig) -> Self {
        Self {
            dev_mode: true,
            test_mode: false,
            json_errors: false,
            generate_docs: false,
            silence_warnings: true,
            warnings_are_errors: false,
            default_flavor: Some(Flavor::Sui),
            lint_flag: LintFlag::default(),
            install_dir: config.install_dir,
            force_recompilation: config.force_recompilation,
            lock_file: config.lock_file,
            fetch_deps_only: config.fetch_deps_only,
            skip_fetch_latest_git_deps: config.skip_fetch_latest_git_deps,
            default_edition: config.default_edition,
            deps_as_root: config.deps_as_root,
            additional_named_addresses: config.additional_named_addresses,
            save_disassembly: false,
            implicit_dependencies: BTreeMap::new(),
            modes: vec![ModeAttribute::VERIFY_ONLY.into()],
            force_lock_file: false,
        }
    }
}

/// General prove options
#[derive(Args)]
#[clap(next_help_heading = "General Options")]
pub struct GeneralConfig {
    /// Set verification timeout in seconds (default: 3000)
    #[clap(name = "timeout", long, short = 't', global = true)]
    pub timeout: Option<usize>,

    /// Don't delete temporary files after verification
    #[clap(name = "keep-temp", long, short = 'k', global = true)]
    pub keep_temp: bool,

    /// Only generate Boogie code, without running the prover
    #[clap(name = "generate-only", long, short = 'g', global = true)]
    pub generate_only: bool,

    /// Display detailed verification progress
    #[clap(name = "verbose", long, short = 'v', global = true)]
    pub verbose: bool,

    /// Don't display counterexample trace
    #[clap(name = "no-counterexample-trace", long, global = true)]
    pub no_counterexample_trace: bool,

    /// Explain the proving outputs via LLM
    #[clap(name = "explain", long, global = true)]
    pub explain: bool,

    /// Display detailed verification progress
    #[clap(name = "use_array_theory", long = "use_array_theory", global = true)]
    pub use_array_theory: bool,

    /// Split verification into separate proof goals for each execution path
    #[clap(name = "split-paths", long, short = 's', global = true)]
    pub split_paths: Option<usize>,

    /// Encode u8/u16/u32/u64/u128/u256 as bitvector instead of integer in boogie
    #[clap(name = "no-bv-int-encoding", long, global = true)]
    pub no_bv_int_encoding: bool,

    /// Boogie running mode
    #[clap(name = "boogie-file-mode", long, short = 'm', global = true,  default_value_t = BoogieFileMode::Function)]
    pub boogie_file_mode: BoogieFileMode,

    /// Lean running mode
    #[clap(name = "backend", long, global = true, default_value_t = BackendOptions::Boogie)]
    pub backend: BackendOptions,

    /// Dump bytecode to file
    #[clap(name = "dump-bytecode", long, short = 'd', global = true)]
    pub dump_bytecode: bool,

    /// Enable conditional merge insertion pass
    #[clap(name = "enable-conditional-merge-insertion", long, global = true)]
    pub enable_conditional_merge_insertion: bool,

    /// Skip checking spec functions that do not abort
    #[clap(name = "skip-spec-no-abort", long, global = true)]
    pub skip_spec_no_abort: bool,
}

#[derive(Args, Default)]
#[clap(next_help_heading = "Build Options (subset of sui move build)")]
pub struct BuildConfig {
    /// Installation directory for compiled artifacts. Defaults to current directory.
    #[clap(long = "install-dir", global = true)]
    pub install_dir: Option<PathBuf>,

    /// Force recompilation of all packages
    #[clap(name = "force-recompilation", long = "force", global = true)]
    pub force_recompilation: bool,

    /// Optional location to save the lock file to, if package resolution succeeds.
    #[clap(skip)]
    pub lock_file: Option<PathBuf>,

    /// Only fetch dependency repos to MOVE_HOME
    #[clap(long = "fetch-deps-only", global = true)]
    pub fetch_deps_only: bool,

    /// Skip fetching latest git dependencies
    #[clap(long = "skip-fetch-latest-git-deps", global = true)]
    pub skip_fetch_latest_git_deps: bool,

    /// Default edition for move compilation, if not specified in the package's config
    #[clap(long = "default-move-edition", global = true)]
    pub default_edition: Option<Edition>,

    /// If set, dependency packages are treated as root packages. Notably, this will remove
    /// warning suppression in dependency packages.
    #[clap(long = "dependencies-are-root", global = true)]
    pub deps_as_root: bool,

    /// Additional named address mapping. Useful for tools in rust
    #[clap(skip)]
    pub additional_named_addresses: BTreeMap<String, AccountAddress>,
}

#[derive(Args, Default)]
#[clap(next_help_heading = "Remote Options (concurrent remote boogie execution)")]
pub struct RemoteConfig {
    /// Remote URL for the server
    #[clap(long = "remote-url", global = true)]
    pub remote_url: Option<String>,

    /// Remote API key for authentication
    #[clap(long = "remote-api-key", global = true)]
    pub remote_api_key: Option<String>,

    /// Remote calls concurrency value
    #[clap(long = "remote-concurrency", global = true)]
    pub remote_concurrency: Option<usize>,
}

impl RemoteConfig {
    fn to_config(&self) -> anyhow::Result<Option<RemoteOptions>> {
        if self.remote_url.is_none() && self.remote_api_key.is_none() {
            return Ok(None);
        }

        if self.remote_url.is_none() || self.remote_api_key.is_none() {
            return Err(anyhow::anyhow!("Both remote-url and remote-api-key must be provided for remote proving."));
        }

        let concurrency = if self.remote_concurrency.is_none() || self.remote_concurrency.unwrap() == 0 {
            10
        } else {
            self.remote_concurrency.unwrap()
        };

        Ok(Some(RemoteOptions {
            url: self.remote_url.clone().unwrap(),
            api_key: self.remote_api_key.clone().unwrap(),
            concurrency,
        }))
    }
}

#[derive(ValueEnum, Default, Clone)]
pub enum BackendOptions {
    #[default]
    Boogie,
    Lean
}

impl Display for BackendOptions {
    fn fmt(&self, f: &mut Formatter<'_>) -> std::fmt::Result {
        match self {
            BackendOptions::Boogie => write!(f, "boogie"),
            BackendOptions::Lean => write!(f, "lean"),
        }
    }
}

pub async fn execute(
    path: Option<&Path>,
    general_config: GeneralConfig,
    remote_config: RemoteConfig,
    build_config: BuildConfig,
    boogie_config: Option<String>,
    filter: TargetFilterOptions,
) -> anyhow::Result<()> {
    let model = build_model(path, Some(build_config))?;

    if matches!(general_config.backend, BackendOptions::Boogie) {
        execute_backend_boogie(model, &general_config, remote_config, boogie_config, filter).await
    } else {
        execute_backend_lean(model, &general_config).await
    }
}

async fn execute_backend_boogie(
    model: GlobalEnv,
    general_config: &GeneralConfig,
    remote_config: RemoteConfig,
    boogie_config: Option<String>,
    filter: TargetFilterOptions
) -> anyhow::Result<()> {
    let mut options = move_prover_boogie_backend::generator_options::Options::default();
    // don't spawn async tasks when running Boogie--causes a crash if we do
    options.backend.sequential_task = true;
    options.backend.use_array_theory = general_config.use_array_theory;
    options.backend.keep_artifacts = general_config.keep_temp;
    options.backend.vc_timeout = general_config.timeout.unwrap_or(3000);
    options.backend.path_split = general_config.split_paths;
    options.prover.bv_int_encoding = !general_config.no_bv_int_encoding;
    options.backend.no_verify = general_config.generate_only;
    options.backend.bv_int_encoding = !general_config.no_bv_int_encoding;
    options.verbosity_level = if general_config.verbose { LevelFilter::Trace } else { LevelFilter::Info };
    options.backend.string_options = boogie_config;
    options.backend.boogie_file_mode = general_config.boogie_file_mode.clone();
    options.backend.debug_trace = !general_config.no_counterexample_trace;
    options.filter = filter;
    options.prover.dump_bytecode = general_config.dump_bytecode;
    options.prover.enable_conditional_merge_insertion = general_config.enable_conditional_merge_insertion;
<<<<<<< HEAD
    options.remote = remote_config.to_config()?;
=======
    options.prover.skip_spec_no_abort = general_config.skip_spec_no_abort;
>>>>>>> ba96d79d

    if general_config.explain {
        let mut error_writer = Buffer::no_color();
        match move_prover_boogie_backend::generator::run_move_prover_with_model(&model, &mut error_writer, options, None).await {
            Ok(_) => {
                let output = String::from_utf8_lossy(&error_writer.into_inner()).to_string();
                println!("Output: {}", output);
            }
            Err(e) => {
                let output = String::from_utf8_lossy(&error_writer.into_inner()).to_string();
                explain_err(&output, &e).await;
            }
        }
    } else {
       let result_str = run_boogie_gen(&model, options).await?;
       println!("{}", result_str)
    }

    Ok(())
}

async fn execute_backend_lean(
    model: GlobalEnv,
    general_config: &GeneralConfig) -> anyhow::Result<()> {
    let mut options = move_prover_lean_backend::generator_options::Options::default();
    options.verbosity_level = if general_config.verbose {
        LevelFilter::Trace
    } else {
        LevelFilter::Info
    };
    options.prover.enable_conditional_merge_insertion = general_config.enable_conditional_merge_insertion;
    let mut error_writer = Buffer::no_color();
    match move_prover_lean_backend::generator::run_move_prover_with_model(options, &model, &mut error_writer) {
        Ok(_) => {
            let output = String::from_utf8_lossy(&error_writer.into_inner()).to_string();
            println!("Output: {}", output);
        }
        Err(e) => {
            let output = String::from_utf8_lossy(&error_writer.into_inner()).to_string();
            explain_err(&output, &e).await;
        }
    }
    Ok(())
}<|MERGE_RESOLUTION|>--- conflicted
+++ resolved
@@ -241,11 +241,8 @@
     options.filter = filter;
     options.prover.dump_bytecode = general_config.dump_bytecode;
     options.prover.enable_conditional_merge_insertion = general_config.enable_conditional_merge_insertion;
-<<<<<<< HEAD
     options.remote = remote_config.to_config()?;
-=======
     options.prover.skip_spec_no_abort = general_config.skip_spec_no_abort;
->>>>>>> ba96d79d
 
     if general_config.explain {
         let mut error_writer = Buffer::no_color();
