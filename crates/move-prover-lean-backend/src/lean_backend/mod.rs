--- conflicted
+++ resolved
@@ -9,9 +9,5 @@
 macro_rules! wip {
     ($name:expr) => {
         println!("WIP: {}", $name)
-<<<<<<< HEAD
-    }
-=======
     };
->>>>>>> b2e68f2e
 }