--- conflicted
+++ resolved
@@ -9,9 +9,5 @@
 macro_rules! wip {
     ($name:expr) => {
         println!("WIP: {}", $name)
-<<<<<<< HEAD
-    }
-=======
     };
->>>>>>> 52d93e65
 }