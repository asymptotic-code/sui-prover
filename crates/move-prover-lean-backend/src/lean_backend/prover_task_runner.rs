--- conflicted
+++ resolved
@@ -13,15 +13,7 @@
 use log::debug;
 use rand::Rng;
 use regex::Regex;
-<<<<<<< HEAD
-use std::{
-    process::Output,
-    sync::Arc,
-    time::Duration,
-};
-=======
 use std::{process::Output, sync::Arc, time::Duration};
->>>>>>> 271e0a8d
 use tokio::{
     process::Command,
     sync::{broadcast, broadcast::Receiver, mpsc, Semaphore},
