use crate::lean_backend::options::LeanOptions;
use crate::lean_backend::prover_task_runner::{ProverTaskRunner, RunLeanWithSeeds};
use bimap::BiBTreeMap;
use itertools::Itertools;
use log::{debug, info};
use move_model::code_writer::CodeWriter;
use move_model::model::{GlobalEnv, Loc};
use move_model::ty::Type;
use move_stackless_bytecode::function_target_pipeline::FunctionTargetsHolder;
use std::fs;

/// This file is nearly identical to Boogie's boogie_wrapper.rs, with minor var name changes.

/// Represents the lean wrapper.
pub struct LeanWrapper<'env> {
    pub env: &'env GlobalEnv,
    pub targets: &'env FunctionTargetsHolder,
    pub writer: &'env CodeWriter,
    pub options: &'env LeanOptions,
    pub types: &'env BiBTreeMap<Type, String>,
}

/// Output of a lean run.
pub struct LeanOutput {
    /// All errors which could be parsed from the output.
    pub errors: Vec<LeanError>,

    /// Full output as a string.
    pub all_output: String,
}

/// A lean error.
#[derive(Debug)]
pub struct LeanError {
    pub loc: Loc,
    pub message: String,
}

impl LeanWrapper<'_> {
    /// Calls lean on the given file. On success, returns a struct representing the analyzed
    /// output of lean.
    pub async fn call_lean(&self, lean_file: &str) -> anyhow::Result<LeanOutput> {
        let args = self.options.get_lean_command(lean_file)?;
        info!("running solver");
        debug!("command line: {}", args.iter().join(" "));
        let mut task = RunLeanWithSeeds {
            options: self.options.clone(),
            lean_file: lean_file.to_string(),
        };
        // When running on complicated formulas(especially those with quantifiers), SMT solvers
        // can suffer from the so-called butterfly effect, where minor changes such as using
        // different random seeds cause significant instabilities in verification times.
        // Thus by running multiple instances of Lean with different random seeds, we can
        // potentially alleviate the instability.
        // TODO determine if Lean uses seeded random.
        let (seed, output_res) = if self.options.sequential_task {
            let seed = 0;
            (seed, task.run_sync(seed))
        } else {
            ProverTaskRunner::run_tasks(
                task,
                self.options.num_instances,
                self.options.sequential_task,
                self.options.hard_timeout_secs,
<<<<<<< HEAD
            ).await
=======
            )
            .await
>>>>>>> 271e0a8d
        };
        let output = match output_res {
            Err(err) => {
                if err.kind() == std::io::ErrorKind::TimedOut {
                    let err = LeanError {
                        loc: self.env.unknown_loc(),
                        message: format!(
                            "Lean execution exceeded hard timeout of {}s",
                            self.options.hard_timeout_secs
                        ),
                    };
                    return Ok(LeanOutput {
                        errors: vec![err],
                        all_output: "".to_string(),
                    });
                } else {
                    panic!("cannot execute lean `{:?}`: {}", args, err)
                }
            }
            Ok(out) => out,
        };
        if self.options.num_instances > 1 {
            debug!("Lean instance with seed {} finished first", seed);
        }

        debug!("analyzing lean output");
        let out = String::from_utf8_lossy(&output.stdout).to_string();
        let err = String::from_utf8_lossy(&output.stderr).to_string();
        // TODO parse output
        let errors = vec![];
        Ok(LeanOutput {
            errors,
            all_output: out,
        })
    }

    /// Calls lean and analyzes output.
    pub async fn call_lean_and_verify_output(&self, lean_file: &str) -> anyhow::Result<()> {
        let LeanOutput { errors, all_output } = self.call_lean(lean_file).await?;
        let lean_log_file = self.options.get_lean_log_file(lean_file);
        let log_file_existed = std::path::Path::new(&lean_log_file).exists();
        debug!("writing lean log to {}", lean_log_file);
        fs::write(&lean_log_file, &all_output)?;

        for error in &errors {
            println!("Error: {error:?}");
        }

        if !log_file_existed && !self.options.keep_artifacts {
            std::fs::remove_file(lean_log_file).unwrap_or_default();
        }

        Ok(())
    }
}<|MERGE_RESOLUTION|>--- conflicted
+++ resolved
@@ -62,12 +62,8 @@
                 self.options.num_instances,
                 self.options.sequential_task,
                 self.options.hard_timeout_secs,
-<<<<<<< HEAD
-            ).await
-=======
             )
             .await
->>>>>>> 271e0a8d
         };
         let output = match output_res {
             Err(err) => {
