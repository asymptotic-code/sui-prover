--- conflicted
+++ resolved
@@ -1466,11 +1466,7 @@
 
     pub const PROVER_MODULE_NAME: &'static str = "prover";
     pub const SPEC_MODULE_NAME: &'static str = "ghost";
-<<<<<<< HEAD
-    pub const PROVER_VECTOR_MODULE_NAME: &'static str = "vec";
-=======
     pub const PROVER_VECTOR_MODULE_NAME: &'static str = "vector_iter";
->>>>>>> a956d36c
     pub const SPECS_MODULES_NAMES: &'static [&'static str] = &[
         Self::PROVER_MODULE_NAME,
         Self::SPEC_MODULE_NAME,
