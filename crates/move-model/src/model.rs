--- conflicted
+++ resolved
@@ -1517,20 +1517,8 @@
     // vec_set function names
     const VEC_SET_GET_IDX_OPT_FUNCTION_NAME: &'static str = "get_idx_opt";
     const VEC_SET_FROM_KEYS_FUNCTION_NAME: &'static str = "from_keys";
-<<<<<<< HEAD
-    const VEC_SET_INSERT_FUNCTION_NAME: &'static str = "insert";
     const VEC_SET_CONTAINS_FUNCTION_NAME: &'static str = "contains";
     const VEC_SET_REMOVE_FUNCTION_NAME: &'static str = "remove";
-    const VEC_SET_EMPTY_FUNCTION_NAME: &'static str = "empty";
-    const VEC_SET_IS_EMPTY_FUNCTION_NAME: &'static str = "is_empty";
-    const VEC_SET_SIZE_FUNCTION_NAME: &'static str = "size";
-    const VEC_SET_SINGLETON_FUNCTION_NAME: &'static str = "singleton";
-    const VEC_SET_INTO_KEYS_FUNCTION_NAME: &'static str = "into_keys";
-    const VEC_SET_KEYS_FUNCTION_NAME: &'static str = "keys";
-=======
-    const VEC_SET_CONTAINS_FUNCTION_NAME: &'static str = "contains";
-    const VEC_SET_REMOVE_FUNCTION_NAME: &'static str = "remove";
->>>>>>> 147ca0af
 
     // vec_map struct name
     const VEC_MAP_STRUCT_NAME: &'static str = "VecMap";
@@ -1722,13 +1710,6 @@
         )
     }
 
-<<<<<<< HEAD
-    pub fn vec_set_insert_qid(&self) -> Option<QualifiedId<FunId>> {
-        self.get_fun_qid_opt(Self::VEC_SET_MODULE_NAME, Self::VEC_SET_INSERT_FUNCTION_NAME)
-    }
-
-=======
->>>>>>> 147ca0af
     pub fn vec_set_contains_qid(&self) -> Option<QualifiedId<FunId>> {
         self.get_fun_qid_opt(Self::VEC_SET_MODULE_NAME, Self::VEC_SET_CONTAINS_FUNCTION_NAME)
     }
@@ -1737,33 +1718,6 @@
         self.get_fun_qid_opt(Self::VEC_SET_MODULE_NAME, Self::VEC_SET_REMOVE_FUNCTION_NAME)
     }
 
-<<<<<<< HEAD
-    pub fn vec_set_empty_qid(&self) -> Option<QualifiedId<FunId>> {
-        self.get_fun_qid_opt(Self::VEC_SET_MODULE_NAME, Self::VEC_SET_EMPTY_FUNCTION_NAME)
-    }
-
-    pub fn vec_set_is_empty_qid(&self) -> Option<QualifiedId<FunId>> {
-        self.get_fun_qid_opt(Self::VEC_SET_MODULE_NAME, Self::VEC_SET_IS_EMPTY_FUNCTION_NAME)
-    }
-
-    pub fn vec_set_size_qid(&self) -> Option<QualifiedId<FunId>> {
-        self.get_fun_qid_opt(Self::VEC_SET_MODULE_NAME, Self::VEC_SET_SIZE_FUNCTION_NAME)
-    }
-
-    pub fn vec_set_singleton_qid(&self) -> Option<QualifiedId<FunId>> {
-        self.get_fun_qid_opt(Self::VEC_SET_MODULE_NAME, Self::VEC_SET_SINGLETON_FUNCTION_NAME)
-    }
-
-    pub fn vec_set_into_keys_qid(&self) -> Option<QualifiedId<FunId>> {
-        self.get_fun_qid_opt(Self::VEC_SET_MODULE_NAME, Self::VEC_SET_INTO_KEYS_FUNCTION_NAME)
-    }
-
-    pub fn vec_set_keys_qid(&self) -> Option<QualifiedId<FunId>> {
-        self.get_fun_qid_opt(Self::VEC_SET_MODULE_NAME, Self::VEC_SET_KEYS_FUNCTION_NAME)
-    }
-
-=======
->>>>>>> 147ca0af
     // vec_map struct name
     pub fn vec_map_qid(&self) -> Option<QualifiedId<DatatypeId>> {
         self.get_struct_qid_opt(Self::VEC_MAP_MODULE_NAME, Self::VEC_MAP_STRUCT_NAME)
@@ -2048,20 +2002,8 @@
             self.vector_skip_qid(),
             self.vec_set_get_idx_opt_qid(),
             self.vec_set_from_keys_qid(),
-<<<<<<< HEAD
-            self.vec_set_insert_qid(),
             self.vec_set_contains_qid(),
             self.vec_set_remove_qid(),
-            self.vec_set_empty_qid(),
-            self.vec_set_is_empty_qid(),
-            self.vec_set_size_qid(),
-            self.vec_set_singleton_qid(),
-            self.vec_set_into_keys_qid(),
-            self.vec_set_keys_qid(),
-=======
-            self.vec_set_contains_qid(),
-            self.vec_set_remove_qid(),
->>>>>>> 147ca0af
             self.vec_map_get_idx_opt_qid(),
             self.vec_map_from_keys_values_qid(),
             self.vec_map_into_keys_values_qid(),
