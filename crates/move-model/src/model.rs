// Copyright (c) The Diem Core Contributors
// Copyright (c) The Move Contributors
// SPDX-License-Identifier: Apache-2.0

//! Provides a model for a set of Move modules (and scripts, which
//! are handled like modules). The model allows to access many different aspects of the Move
//! code: all declared functions and types, their associated bytecode, their source location,
//! their source text, and the specification fragments.
//!
//! The environment is nested into a hierarchy:
//!
//! - A `GlobalEnv` which gives access to all modules plus other information on global level,
//!   and is the owner of all related data.
//! - A `ModuleEnv` which is a reference to the data of some module in the environment.
//! - A `StructEnv` which is a reference to the data of some struct in a module.
//! - A `FunctionEnv` which is a reference to the data of some function in a module.

use std::{
    any::{Any, TypeId}, cell::RefCell, collections::{BTreeMap, BTreeSet, VecDeque}, ffi::OsStr, fmt::{self, Formatter}, ops::Index, rc::Rc
};

use codespan::{ByteIndex, ByteOffset, ColumnOffset, FileId, Files, LineOffset, Location, Span};
use codespan_reporting::{
    diagnostic::{Diagnostic, Label, Severity},
    term::{emit, termcolor::WriteColor, Config},
};
use itertools::Itertools;
#[allow(unused_imports)]
use log::{info, warn};
use move_compiler::expansion;
use move_ir_types::ast as IR;
use num::BigUint;
use regex::Regex;
use serde::{Deserialize, Serialize};

pub use move_binary_format::file_format::{AbilitySet, Visibility as FunctionVisibility};
use move_binary_format::{
    file_format::{
        AddressIdentifierIndex, Bytecode, Constant as VMConstant, ConstantPoolIndex,
        DatatypeHandleIndex, EnumDefinitionIndex, FunctionDefinition, FunctionDefinitionIndex,
        FunctionHandleIndex, FunctionInstantiation, IdentifierIndex, ModuleHandle, SignatureIndex,
        SignatureToken, StructDefinitionIndex, StructFieldInformation, VariantJumpTable,
        Visibility,
    },
    normalized::{FunctionRef, Type as MType},
    CompiledModule,
};
use move_bytecode_source_map::{mapping::SourceMapping, source_map::SourceMap};
use move_command_line_common::files::FileHash;
use move_core_types::parsing::address::NumericalAddress;
use move_core_types::{
    account_address::AccountAddress,
    identifier::{IdentStr, Identifier},
    language_storage,
    runtime_value::MoveValue,
};
use move_disassembler::disassembler::{Disassembler, DisassemblerOptions};

use crate::{
    ast::{Attribute, ModuleName, QualifiedSymbol, Value},
    symbol::{Symbol, SymbolPool},
    ty::{PrimitiveType, Type, TypeDisplayContext, TypeUnificationAdapter, Variance},
};

// =================================================================================================
// # Constants

/// A name we use to represent a script as a module.
pub const SCRIPT_MODULE_NAME: &str = "<SELF>";

/// Names used in the bytecode/AST to represent the main function of a script
pub const SCRIPT_BYTECODE_FUN_NAME: &str = "<SELF>";

/// A prefix used for structs which are backing specification ("ghost") memory.
pub const GHOST_MEMORY_PREFIX: &str = "Ghost$";

const SUI_FRAMEWORK_ADDRESS: AccountAddress = address_from_single_byte(2);

const fn address_from_single_byte(b: u8) -> AccountAddress {
    let mut addr = [0u8; AccountAddress::LENGTH];
    addr[AccountAddress::LENGTH - 1] = b;
    AccountAddress::new(addr)
}

// =================================================================================================
// # Locations

/// A location, consisting of a FileId and a span in this file.
#[derive(Debug, PartialEq, Eq, PartialOrd, Ord, Clone)]
pub struct Loc {
    file_id: FileId,
    span: Span,
}

impl Loc {
    pub fn new(file_id: FileId, span: Span) -> Loc {
        Loc { file_id, span }
    }

    pub fn span(&self) -> Span {
        self.span
    }

    pub fn file_id(&self) -> FileId {
        self.file_id
    }

    // Delivers a location pointing to the end of this one.
    pub fn at_end(&self) -> Loc {
        if self.span.end() > ByteIndex(0) {
            Loc::new(
                self.file_id,
                Span::new(self.span.end() - ByteOffset(1), self.span.end()),
            )
        } else {
            self.clone()
        }
    }

    // Delivers a location pointing to the start of this one.
    pub fn at_start(&self) -> Loc {
        Loc::new(
            self.file_id,
            Span::new(self.span.start(), self.span.start() + ByteOffset(1)),
        )
    }

    /// Creates a location which encloses all the locations in the provided slice,
    /// which must not be empty. All locations are expected to be in the same file.
    pub fn enclosing(locs: &[&Loc]) -> Loc {
        assert!(!locs.is_empty());
        let loc = locs[0];
        let mut start = loc.span.start();
        let mut end = loc.span.end();
        for l in locs.iter().skip(1) {
            if l.file_id() == loc.file_id() {
                start = std::cmp::min(start, l.span().start());
                end = std::cmp::max(end, l.span().end());
            }
        }
        Loc::new(loc.file_id(), Span::new(start, end))
    }

    /// Returns true if the other location is enclosed by this location.
    pub fn is_enclosing(&self, other: &Loc) -> bool {
        self.file_id == other.file_id && GlobalEnv::enclosing_span(self.span, other.span)
    }
}

impl Default for Loc {
    fn default() -> Self {
        let mut files = Files::new();
        let dummy_id = files.add(String::new(), String::new());
        Loc::new(dummy_id, Span::default())
    }
}

/// Return true if `f` is a Sui framework function declared in `module` with a name in `names`
fn is_framework_function(f: &FunctionRef, module: &str, names: Vec<&str>) -> bool {
    *f.module_id.address() == SUI_FRAMEWORK_ADDRESS
        && f.module_id.name().to_string() == module
        && names.contains(&f.function_ident.as_str())
}

/// Alias for the Loc variant of MoveIR. This uses a `&static str` instead of `FileId` for the
/// file name.
pub type MoveIrLoc = move_ir_types::location::Loc;

// =================================================================================================
// # Identifiers
//
// Identifiers are opaque values used to reference entities in the environment.
//
// We have two kinds of ids: those based on an index, and those based on a symbol. We use
// the symbol based ids where we do not have control of the definition index order in bytecode
// (i.e. we do not know in which order move-compiler enters functions and structs into file format),
// and index based ids where we do have control (for modules, SpecFun and SpecVar).
//
// In any case, ids are opaque in the sense that if someone has a StructId or similar in hand,
// it is known to be defined in the environment, as it has been obtained also from the environment.

/// Raw index type used in ids. 16 bits are sufficient currently.
pub type RawIndex = u16;

/// Identifier for a module.
#[derive(Debug, PartialEq, Eq, PartialOrd, Ord, Hash, Clone, Copy)]
pub struct ModuleId(RawIndex);

/// Identifier for a named constant, relative to module.
#[derive(Debug, PartialEq, Eq, PartialOrd, Ord, Hash, Clone, Copy)]
pub struct NamedConstantId(Symbol);

/// Identifier for a datatype, relative to module.
#[derive(Debug, PartialEq, Eq, PartialOrd, Ord, Hash, Clone, Copy)]
pub struct DatatypeId(Symbol);

/// Identifier for an enum variant, relative to an enum.
#[derive(Debug, PartialEq, Eq, PartialOrd, Ord, Hash, Clone, Copy)]
pub struct VariantId(Symbol);

/// Identifier for a field of a structure, relative to struct.
#[derive(Debug, PartialEq, Eq, PartialOrd, Ord, Hash, Clone, Copy)]
pub struct FieldId(Symbol);

/// Identifier for a Move function, relative to module.
#[derive(Debug, PartialEq, Eq, PartialOrd, Ord, Hash, Clone, Copy)]
pub struct FunId(Symbol);

/// Identifier for a node in the AST, relative to a module. This is used to associate attributes
/// with the node, like source location and type.
#[derive(Debug, PartialEq, Eq, PartialOrd, Ord, Hash, Clone, Copy)]
pub struct NodeId(usize);

/// A global id. Instances of this type represent unique identifiers relative to `GlobalEnv`.
#[derive(Debug, PartialEq, Eq, PartialOrd, Ord, Hash, Clone, Copy)]
pub struct GlobalId(usize);

/// Identifier for an intrinsic declaration, relative globally in `GlobalEnv`.
#[derive(Debug, PartialEq, Eq, PartialOrd, Ord, Hash, Clone, Copy)]
pub struct IntrinsicId(usize);

/// Some identifier qualified by a module.
#[derive(Debug, PartialEq, Eq, PartialOrd, Ord, Hash, Clone, Copy)]
pub struct QualifiedId<Id> {
    pub module_id: ModuleId,
    pub id: Id,
}

/// Reference type when unpacking an enum variant.
#[derive(Debug, PartialEq, Eq, PartialOrd, Ord, Hash, Clone, Copy)]
pub enum RefType {
    ByValue,
    ByImmRef,
    ByMutRef,
}

/// Some identifier qualified by a module and a type instantiation.
#[derive(Debug, PartialEq, Eq, PartialOrd, Ord, Hash, Clone)]
pub struct QualifiedInstId<Id> {
    pub module_id: ModuleId,
    pub inst: Vec<Type>,
    pub id: Id,
}

impl NamedConstantId {
    pub fn new(sym: Symbol) -> Self {
        Self(sym)
    }

    pub fn symbol(self) -> Symbol {
        self.0
    }
}

impl FunId {
    pub fn new(sym: Symbol) -> Self {
        Self(sym)
    }

    pub fn symbol(self) -> Symbol {
        self.0
    }
}

impl DatatypeId {
    pub fn new(sym: Symbol) -> Self {
        Self(sym)
    }

    pub fn symbol(self) -> Symbol {
        self.0
    }
}

impl FieldId {
    pub fn new(sym: Symbol) -> Self {
        Self(sym)
    }

    pub fn symbol(self) -> Symbol {
        self.0
    }
}

impl NodeId {
    pub fn new(idx: usize) -> Self {
        Self(idx)
    }

    pub fn as_usize(self) -> usize {
        self.0
    }
}

impl ModuleId {
    pub fn new(idx: usize) -> Self {
        Self(idx as RawIndex)
    }

    pub fn to_usize(self) -> usize {
        self.0 as usize
    }
}

impl ModuleId {
    pub fn qualified<Id>(self, id: Id) -> QualifiedId<Id> {
        QualifiedId {
            module_id: self,
            id,
        }
    }

    pub fn qualified_inst<Id>(self, id: Id, inst: Vec<Type>) -> QualifiedInstId<Id> {
        QualifiedInstId {
            module_id: self,
            inst,
            id,
        }
    }
}

impl GlobalId {
    pub fn new(idx: usize) -> Self {
        Self(idx)
    }

    pub fn as_usize(self) -> usize {
        self.0
    }
}

impl IntrinsicId {
    pub fn new(idx: usize) -> Self {
        Self(idx)
    }

    pub fn as_usize(self) -> usize {
        self.0
    }
}

impl<Id: Clone> QualifiedId<Id> {
    pub fn instantiate(self, inst: Vec<Type>) -> QualifiedInstId<Id> {
        let QualifiedId { module_id, id } = self;
        QualifiedInstId {
            module_id,
            inst,
            id,
        }
    }
}

impl<Id: Clone> QualifiedInstId<Id> {
    pub fn instantiate(self, params: &[Type]) -> Self {
        if params.is_empty() {
            self
        } else {
            let Self {
                module_id,
                inst,
                id,
            } = self;
            Self {
                module_id,
                inst: Type::instantiate_vec(inst, params),
                id,
            }
        }
    }

    pub fn instantiate_ref(&self, params: &[Type]) -> Self {
        let res = self.clone();
        res.instantiate(params)
    }

    pub fn to_qualified_id(&self) -> QualifiedId<Id> {
        let Self { module_id, id, .. } = self;
        module_id.qualified(id.to_owned())
    }
}

impl QualifiedInstId<DatatypeId> {
    pub fn to_type(&self) -> Type {
        Type::Datatype(self.module_id, self.id, self.inst.to_owned())
    }
}

// =================================================================================================
/// # Verification Scope

/// Defines what functions to verify.
#[derive(Debug, Clone, PartialEq, Eq, Serialize, Deserialize)]
pub enum VerificationScope {
    /// Verify only public functions.
    Public,
    /// Verify all functions.
    All,
    /// Verify only one function.
    Only(String),
    /// Verify only functions from the given module.
    OnlyModule(String),
    /// Verify no functions
    None,
}

impl Default for VerificationScope {
    fn default() -> Self {
        Self::Public
    }
}

impl VerificationScope {
    /// Whether verification is exclusive to only one function or module. If set, this overrides
    /// all implicitly included verification targets via invariants and friends.
    pub fn is_exclusive(&self) -> bool {
        matches!(
            self,
            VerificationScope::Only(_) | VerificationScope::OnlyModule(_)
        )
    }

    /// Returns the target function if verification is exclusive to one function.
    pub fn get_exclusive_verify_function_name(&self) -> Option<&String> {
        match self {
            VerificationScope::Only(s) => Some(s),
            _ => None,
        }
    }
}

// =================================================================================================
/// # Global Environment

/// Global environment for a set of modules.
#[derive(Debug)]
pub struct GlobalEnv {
    /// A Files database for the codespan crate which supports diagnostics.
    source_files: Files<String>,
    /// A mapping from file hash to file name and associated FileId. Though this information is
    /// already in `source_files`, we can't get it out of there so need to book keep here.
    file_hash_map: BTreeMap<FileHash, (String, FileId)>,
    /// A mapping from file id to associated alias map.
    file_alias_map: BTreeMap<FileId, Rc<BTreeMap<Symbol, NumericalAddress>>>,
    /// Bijective mapping between FileId and a plain int. FileId's are themselves wrappers around
    /// ints, but the inner representation is opaque and cannot be accessed. This is used so we
    /// can emit FileId's to generated code and read them back.
    file_id_to_idx: BTreeMap<FileId, u16>,
    file_idx_to_id: BTreeMap<u16, FileId>,
    /// A set indicating whether a file id is a target or a dependency.
    file_id_is_dep: BTreeSet<FileId>,
    /// A special constant location representing an unknown location.
    /// This uses a pseudo entry in `source_files` to be safely represented.
    unknown_loc: Loc,
    /// An equivalent of the MoveIrLoc to the above location. Used to map back and force between
    /// them.
    unknown_move_ir_loc: MoveIrLoc,
    /// A special constant location representing an opaque location.
    /// In difference to an `unknown_loc`, this is a well-known but undisclosed location.
    internal_loc: Loc,
    /// Accumulated diagnosis. In a RefCell so we can add to it without needing a mutable GlobalEnv.
    /// The boolean indicates whether the diag was reported.
    diags: RefCell<Vec<(Diagnostic<FileId>, bool)>>,
    /// Pool of symbols -- internalized strings.
    symbol_pool: SymbolPool,
    /// A counter for allocating node ids.
    next_free_node_id: RefCell<usize>,
    /// A map from node id to associated information of the expression.
    exp_info: RefCell<BTreeMap<NodeId, ExpInfo>>,
    /// List of loaded modules, in order they have been provided using `add`.
    pub module_data: Vec<ModuleData>,
    /// A counter for issuing global ids.
    global_id_counter: RefCell<usize>,
    /// A type-indexed container for storing extension data in the environment.
    extensions: RefCell<BTreeMap<TypeId, Box<dyn Any>>>,
    /// The address of the standard and extension libaries.
    stdlib_address: Option<BigUint>,
    extlib_address: Option<BigUint>,
}

/// Struct a helper type for implementing fmt::Display depending on GlobalEnv
pub struct EnvDisplay<'a, T> {
    pub env: &'a GlobalEnv,
    pub val: &'a T,
}

impl GlobalEnv {
    /// Creates a new environment.
    pub fn new() -> Self {
        let mut source_files = Files::new();
        let mut file_hash_map = BTreeMap::new();
        let mut file_id_to_idx = BTreeMap::new();
        let mut file_idx_to_id = BTreeMap::new();
        let mut fake_loc = |content: &str| {
            let file_id = source_files.add(content, content.to_string());
            let file_hash = FileHash::new(content);
            file_hash_map.insert(file_hash, (content.to_string(), file_id));
            let file_idx = file_id_to_idx.len() as u16;
            file_id_to_idx.insert(file_id, file_idx);
            file_idx_to_id.insert(file_idx, file_id);
            Loc::new(
                file_id,
                Span::from(ByteIndex(0_u32)..ByteIndex(content.len() as u32)),
            )
        };
        let unknown_loc = fake_loc("<unknown>");
        let unknown_move_ir_loc = MoveIrLoc::new(FileHash::new("<unknown>"), 0, 0);
        let internal_loc = fake_loc("<internal>");
        GlobalEnv {
            source_files,
            unknown_loc,
            unknown_move_ir_loc,
            internal_loc,
            file_hash_map,
            file_alias_map: BTreeMap::new(),
            file_id_to_idx,
            file_idx_to_id,
            file_id_is_dep: BTreeSet::new(),
            diags: RefCell::new(vec![]),
            symbol_pool: SymbolPool::new(),
            next_free_node_id: Default::default(),
            exp_info: Default::default(),
            module_data: vec![],
            global_id_counter: RefCell::new(0),
            extensions: Default::default(),
            stdlib_address: None,
            extlib_address: None,
        }
    }

    /// Creates a display container for the given value. There must be an implementation
    /// of fmt::Display for an instance to work in formatting.
    pub fn display<'a, T>(&'a self, val: &'a T) -> EnvDisplay<'a, T> {
        EnvDisplay { env: self, val }
    }

    /// Stores extension data in the environment. This can be arbitrary data which is
    /// indexed by type. Used by tools which want to store their own data in the environment,
    /// like a set of tool dependent options/flags. This can also be used to update
    /// extension data.
    pub fn set_extension<T: Any>(&self, x: T) {
        let id = TypeId::of::<T>();
        self.extensions
            .borrow_mut()
            .insert(id, Box::new(Rc::new(x)));
    }

    /// Retrieves extension data from the environment. Use as in `env.get_extension::<T>()`.
    /// An Rc<T> is returned because extension data is stored in a RefCell and we can't use
    /// lifetimes (`&'a T`) to control borrowing.
    pub fn get_extension<T: Any>(&self) -> Option<Rc<T>> {
        let id = TypeId::of::<T>();
        self.extensions
            .borrow()
            .get(&id)
            .and_then(|d| d.downcast_ref::<Rc<T>>().cloned())
    }

    /// Retrieves a clone of the extension data from the environment. Use as in `env.get_cloned_extension::<T>()`.
    pub fn get_cloned_extension<T: Any + Clone>(&self) -> T {
        let id = TypeId::of::<T>();
        let d = self
            .extensions
            .borrow_mut()
            .remove(&id)
            .expect("extension defined")
            .downcast_ref::<Rc<T>>()
            .cloned()
            .unwrap();
        Rc::try_unwrap(d).unwrap_or_else(|d| d.as_ref().clone())
    }

    /// Updates extension data. If they are no outstanding references to this extension it
    /// is updated in place, otherwise it will be cloned before the update.
    pub fn update_extension<T: Any + Clone>(&self, f: impl FnOnce(&mut T)) {
        let id = TypeId::of::<T>();
        let d = self
            .extensions
            .borrow_mut()
            .remove(&id)
            .expect("extension defined")
            .downcast_ref::<Rc<T>>()
            .cloned()
            .unwrap();
        let mut curr = Rc::try_unwrap(d).unwrap_or_else(|d| d.as_ref().clone());
        f(&mut curr);
        self.set_extension(curr);
    }

    /// Checks whether there is an extension of type `T`.
    pub fn has_extension<T: Any>(&self) -> bool {
        let id = TypeId::of::<T>();
        self.extensions.borrow().contains_key(&id)
    }

    /// Clear extension data from the environment (return the data if it is previously set).
    /// Use as in `env.clear_extension::<T>()` and an `Rc<T>` is returned if the extension data is
    /// previously stored in the environment.
    pub fn clear_extension<T: Any>(&self) -> Option<Rc<T>> {
        let id = TypeId::of::<T>();
        self.extensions
            .borrow_mut()
            .remove(&id)
            .and_then(|d| d.downcast::<Rc<T>>().ok())
            .map(|boxed| *boxed)
    }

    /// Create a new global id unique to this environment.
    pub fn new_global_id(&self) -> GlobalId {
        let mut counter = self.global_id_counter.borrow_mut();
        let id = GlobalId::new(*counter);
        *counter += 1;
        id
    }

    /// Returns a reference to the symbol pool owned by this environment.
    pub fn symbol_pool(&self) -> &SymbolPool {
        &self.symbol_pool
    }

    /// Adds a source to this environment, returning a FileId for it.
    pub fn add_source(
        &mut self,
        file_hash: FileHash,
        address_aliases: Rc<BTreeMap<Symbol, NumericalAddress>>,
        file_name: &str,
        source: &str,
        is_dep: bool,
    ) -> FileId {
        let file_id = self.source_files.add(file_name, source.to_string());
        self.stdlib_address =
            self.resolve_std_address_alias(self.stdlib_address.clone(), "std", &address_aliases);
        self.extlib_address = self.resolve_std_address_alias(
            self.extlib_address.clone(),
            "Extensions",
            &address_aliases,
        );
        self.file_alias_map.insert(file_id, address_aliases);
        self.file_hash_map
            .insert(file_hash, (file_name.to_string(), file_id));
        let file_idx = self.file_id_to_idx.len() as u16;
        self.file_id_to_idx.insert(file_id, file_idx);
        self.file_idx_to_id.insert(file_idx, file_id);
        if is_dep {
            self.file_id_is_dep.insert(file_id);
        }
        file_id
    }

    fn resolve_std_address_alias(
        &self,
        def: Option<BigUint>,
        name: &str,
        aliases: &BTreeMap<Symbol, NumericalAddress>,
    ) -> Option<BigUint> {
        let name_sym = self.symbol_pool().make(name);
        if let Some(a) = aliases.get(&name_sym) {
            let addr = BigUint::from_bytes_be(a.as_ref());
            if matches!(&def, Some(other_addr) if &addr != other_addr) {
                self.error(
                    &self.unknown_loc,
                    &format!(
                        "Ambiguous definition of standard address alias `{}` (`0x{} != 0x{}`).\
                                 This alias currently must be unique across all packages.",
                        name,
                        addr,
                        def.unwrap()
                    ),
                );
            }
            Some(addr)
        } else {
            def
        }
    }

    /// Find all target modules and return in a vector
    pub fn get_target_modules(&self) -> Vec<ModuleEnv> {
        let mut target_modules: Vec<ModuleEnv> = vec![];
        for module_env in self.get_modules() {
            if module_env.is_target() {
                target_modules.push(module_env);
            }
        }
        target_modules
    }

    /// Adds diagnostic to the environment.
    pub fn add_diag(&self, diag: Diagnostic<FileId>) {
        self.diags.borrow_mut().push((diag, false));
    }

    /// Adds an error to this environment, without notes.
    pub fn error(&self, loc: &Loc, msg: &str) {
        self.diag(Severity::Error, loc, msg)
    }

    /// Adds an error to this environment, with notes.
    pub fn error_with_notes(&self, loc: &Loc, msg: &str, notes: Vec<String>) {
        self.diag_with_notes(Severity::Error, loc, msg, notes)
    }

    /// Adds a diagnostic of given severity to this environment.
    pub fn diag(&self, severity: Severity, loc: &Loc, msg: &str) {
        let diag = Diagnostic::new(severity)
            .with_message(msg)
            .with_labels(vec![Label::primary(loc.file_id, loc.span)]);
        self.add_diag(diag);
    }

    /// Adds a diagnostic of given severity to this environment, with notes.
    pub fn diag_with_notes(&self, severity: Severity, loc: &Loc, msg: &str, notes: Vec<String>) {
        let diag = Diagnostic::new(severity)
            .with_message(msg)
            .with_labels(vec![Label::primary(loc.file_id, loc.span)]);
        let diag = diag.with_notes(notes);
        self.add_diag(diag);
    }

    /// Adds a diagnostic of given severity to this environment, with secondary labels.
    pub fn diag_with_labels(
        &self,
        severity: Severity,
        loc: &Loc,
        msg: &str,
        labels: Vec<(Loc, String)>,
    ) {
        let diag = Diagnostic::new(severity)
            .with_message(msg)
            .with_labels(vec![Label::primary(loc.file_id, loc.span)]);
        let labels = labels
            .into_iter()
            .map(|(l, m)| Label::secondary(l.file_id, l.span).with_message(m))
            .collect_vec();
        let diag = diag.with_labels(labels);
        self.add_diag(diag);
    }

    /// Checks whether any of the diagnostics contains string.
    pub fn has_diag(&self, pattern: &str) -> bool {
        self.diags
            .borrow()
            .iter()
            .any(|(d, _)| d.message.contains(pattern))
    }

    /// Clear all accumulated diagnosis.
    pub fn clear_diag(&self) {
        self.diags.borrow_mut().clear();
    }

    /// Returns the unknown location.
    pub fn unknown_loc(&self) -> Loc {
        self.unknown_loc.clone()
    }

    /// Returns a Move IR version of the unknown location which is guaranteed to map to the
    /// regular unknown location via `to_loc`.
    pub fn unknown_move_ir_loc(&self) -> MoveIrLoc {
        self.unknown_move_ir_loc
    }

    /// Returns the internal location.
    pub fn internal_loc(&self) -> Loc {
        self.internal_loc.clone()
    }

    /// Converts a Loc as used by the move-compiler compiler to the one we are using here.
    /// TODO: move-compiler should use FileId as well so we don't need this here. There is already
    /// a todo in their code to remove the current use of `&'static str` for file names in Loc.
    pub fn to_loc(&self, loc: &MoveIrLoc) -> Loc {
        let Some(file_id) = self.get_file_id(loc.file_hash()) else {
            return self.unknown_loc();
        };
        Loc {
            file_id,
            span: Span::new(loc.start(), loc.end()),
        }
    }

    /// Returns the file id for a file name, if defined.
    pub fn get_file_id(&self, fhash: FileHash) -> Option<FileId> {
        self.file_hash_map.get(&fhash).map(|(_, id)| id).cloned()
    }

    /// Maps a FileId to an index which can be mapped back to a FileId.
    pub fn file_id_to_idx(&self, file_id: FileId) -> u16 {
        *self
            .file_id_to_idx
            .get(&file_id)
            .expect("file_id undefined")
    }

    /// Maps an index which was obtained by `file_id_to_idx` back to a FileId.
    pub fn file_idx_to_id(&self, file_idx: u16) -> FileId {
        *self
            .file_idx_to_id
            .get(&file_idx)
            .expect("file_idx undefined")
    }

    /// Returns file name and line/column position for a location, if available.
    pub fn get_file_and_location(&self, loc: &Loc) -> Option<(String, Location)> {
        self.get_location(loc).map(|line_column| {
            (
                self.source_files
                    .name(loc.file_id())
                    .to_string_lossy()
                    .to_string(),
                line_column,
            )
        })
    }

    /// Returns line/column position for a location, if available.
    pub fn get_location(&self, loc: &Loc) -> Option<Location> {
        self.source_files
            .location(loc.file_id(), loc.span().start())
            .ok()
    }

    /// Return the source text for the given location.
    pub fn get_source(&self, loc: &Loc) -> Result<&str, codespan_reporting::files::Error> {
        self.source_files.source_slice(loc.file_id, loc.span)
    }

    /// Return the source file name for `file_id`
    pub fn get_file(&self, file_id: FileId) -> &OsStr {
        self.source_files.name(file_id)
    }

    /// Return the source file names.
    pub fn get_source_file_names(&self) -> Vec<String> {
        self.file_hash_map
            .iter()
            .filter_map(|(_, (k, _))| {
                if k.eq("<internal>") || k.eq("<unknown>") {
                    None
                } else {
                    Some(k.clone())
                }
            })
            .collect()
    }

    /// Return the source file ids.
    pub fn get_source_file_ids(&self) -> Vec<FileId> {
        self.file_hash_map
            .iter()
            .filter_map(|(_, (k, id))| {
                if k.eq("<internal>") || k.eq("<unknown>") {
                    None
                } else {
                    Some(*id)
                }
            })
            .collect()
    }

    // Gets the number of source files in this environment.
    pub fn get_file_count(&self) -> usize {
        self.file_hash_map.len()
    }

    /// Returns true if diagnostics have error severity or worse.
    pub fn has_errors(&self) -> bool {
        self.error_count() > 0
    }

    /// Returns the number of diagnostics.
    pub fn diag_count(&self, min_severity: Severity) -> usize {
        self.diags
            .borrow()
            .iter()
            .filter(|(d, _)| d.severity >= min_severity)
            .count()
    }

    /// Returns the number of errors.
    pub fn error_count(&self) -> usize {
        self.diag_count(Severity::Error)
    }

    /// Returns true if diagnostics have warning severity or worse.
    pub fn has_warnings(&self) -> bool {
        self.diags
            .borrow()
            .iter()
            .any(|(d, _)| d.severity >= Severity::Warning)
    }

    /// Writes accumulated diagnostics of given or higher severity.
    pub fn report_diag<W: WriteColor>(&self, writer: &mut W, severity: Severity) {
        self.report_diag_with_filter(writer, |d| d.severity >= severity)
    }

    /// Writes accumulated diagnostics that pass through `filter`
    pub fn report_diag_with_filter<W: WriteColor, F: Fn(&Diagnostic<FileId>) -> bool>(
        &self,
        writer: &mut W,
        filter: F,
    ) {
        let mut shown = BTreeSet::new();
        self.diags.borrow_mut().retain(|(diag, _)| {
            if filter(diag) {
                let mut d = diag.clone();
                // Avoid showing the same message twice. This can happen e.g. because of
                // duplication of expressions via schema inclusion.
                d.notes = d.notes.iter().map(|n| filter_out_sensetives(n)).collect();

                if shown.insert(format!("{:?}", d)) {
                    emit(writer, &Config::default(), &self.source_files, &d)
                        .expect("emit must not fail");
                }
                false
            } else {
                true
            }
        })
    }

    /// Adds a new module to the environment. StructData and FunctionData need to be provided
    /// in definition index order. See `create_function_data` and `create_struct_data` for how
    /// to create them.
    #[allow(clippy::too_many_arguments)]
    pub fn add(
        &mut self,
        loc: Loc,
        attributes: Vec<Attribute>,
        module: CompiledModule,
        source_map: SourceMap,
        named_constants: BTreeMap<NamedConstantId, NamedConstantData>,
        struct_data: BTreeMap<DatatypeId, StructData>,
        enum_data: BTreeMap<DatatypeId, EnumData>,
        function_data: BTreeMap<FunId, FunctionData>,
    ) {
        let idx = self.module_data.len();
        let effective_name = if module.self_id().name().as_str() == SCRIPT_MODULE_NAME {
            // Use the name of the first function in this module.
            function_data
                .iter()
                .next()
                .expect("functions in script")
                .1
                .name
        } else {
            self.symbol_pool.make(module.self_id().name().as_str())
        };
        let name = ModuleName::from_str(&module.self_id().address().to_string(), effective_name);
        let struct_idx_to_id: BTreeMap<StructDefinitionIndex, DatatypeId> = struct_data
            .iter()
            .map(|(id, data)| match &data.info {
                StructInfo::Declared { def_idx, .. } => (*def_idx, *id),
            })
            .collect();
        let function_idx_to_id: BTreeMap<FunctionDefinitionIndex, FunId> = function_data
            .iter()
            .map(|(id, data)| (data.def_idx, *id))
            .collect();

        let enum_idx_to_id: BTreeMap<EnumDefinitionIndex, DatatypeId> = enum_data
            .iter()
            .map(|(id, data)| (data.def_idx, *id))
            .collect();

        self.module_data.push(ModuleData {
            name,
            id: ModuleId(idx as RawIndex),
            module,
            named_constants,
            struct_data,
            struct_idx_to_id,
            enum_data,
            enum_idx_to_id,
            function_data,
            function_idx_to_id,
            source_map,
            loc,
            attributes,
            used_modules: Default::default(),
            friend_modules: Default::default(),
        });
    }

    /// Creates data for a named constant.
    pub fn create_named_constant_data(
        &self,
        name: Symbol,
        loc: Loc,
        typ: Type,
        value: Value,
        attributes: Vec<Attribute>,
    ) -> NamedConstantData {
        NamedConstantData {
            name,
            loc,
            typ,
            value,
            attributes,
        }
    }

    /// Creates data for a function, adding any information not contained in bytecode. This is
    /// a helper for adding a new module to the environment.
    pub fn create_function_data(
        &self,
        module: &CompiledModule,
        def_idx: FunctionDefinitionIndex,
        name: Symbol,
        loc: Loc,
        attributes: Vec<Attribute>,
        toplevel_attributes: expansion::ast::Attributes,
        arg_names: Vec<Symbol>,
        type_arg_names: Vec<Symbol>,
    ) -> FunctionData {
        let handle_idx = module.function_def_at(def_idx).function;
        FunctionData {
            name,
            loc,
            attributes,
            toplevel_attributes,
            def_idx,
            handle_idx,
            arg_names,
            type_arg_names,
            called_funs: Default::default(),
            calling_funs: Default::default(),
            transitive_closure_of_called_funs: Default::default(),
        }
    }

    /// Creates data for a struct declared in Move. Currently all information is contained in
    /// the byte code. This is a helper for adding a new module to the environment.
    pub fn create_move_struct_data(
        &self,
        module: &CompiledModule,
        def_idx: StructDefinitionIndex,
        name: Symbol,
        loc: Loc,
        attributes: Vec<Attribute>,
    ) -> StructData {
        let handle_idx = module.struct_def_at(def_idx).struct_handle;
        let field_data = if let StructFieldInformation::Declared(fields) =
            &module.struct_def_at(def_idx).field_information
        {
            let mut map = BTreeMap::new();
            for (offset, field) in fields.iter().enumerate() {
                let name = self
                    .symbol_pool
                    .make(module.identifier_at(field.name).as_str());
                let info = FieldInfo::DeclaredStruct { def_idx };
                map.insert(FieldId(name), FieldData { name, offset, info });
            }
            map
        } else {
            BTreeMap::new()
        };
        let info = StructInfo::Declared {
            def_idx,
            handle_idx,
        };
        StructData {
            name,
            loc,
            attributes,
            info,
            field_data,
        }
    }

    /// Creates data for a enum declared in Move. Currently all information is contained in
    /// the byte code. This is a helper for adding a new module to the environment.
    pub fn create_move_enum_data(
        &self,
        module: &CompiledModule,
        def_idx: EnumDefinitionIndex,
        name: Symbol,
        loc: Loc,
        source_map: Option<&SourceMap>,
        attributes: Vec<Attribute>,
    ) -> EnumData {
        let enum_def = module.enum_def_at(def_idx);
        let enum_smap = source_map.map(|smap| smap.get_enum_source_map(def_idx).unwrap());
        let handle_idx = enum_def.enum_handle;
        let mut variant_data = BTreeMap::new();
        for (tag, variant) in enum_def.variants.iter().enumerate() {
            let mut field_data = BTreeMap::new();
            for (offset, field) in variant.fields.iter().enumerate() {
                let name = self
                    .symbol_pool
                    .make(module.identifier_at(field.name).as_str());
                let info = FieldInfo::DeclaredEnum { def_idx };
                field_data.insert(FieldId(name), FieldData { name, offset, info });
            }
            let variant_name = self
                .symbol_pool
                .make(module.identifier_at(variant.variant_name).as_str());
            let loc = match enum_smap {
                None => Loc::default(),
                Some(smap) => self.to_loc(&smap.variants[tag].0 .1),
            };
            variant_data.insert(
                VariantId(variant_name),
                VariantData {
                    name: variant_name,
                    loc,
                    tag,
                    field_data,
                },
            );
        }

        EnumData {
            name,
            loc,
            attributes,
            def_idx,
            handle_idx,
            variant_data,
        }
    }

    /// Finds a module by name and returns an environment for it.
    pub fn find_module(&self, name: &ModuleName) -> Option<ModuleEnv<'_>> {
        for module_data in &self.module_data {
            let module_env = ModuleEnv {
                env: self,
                data: module_data,
            };
            if module_env.get_name() == name {
                return Some(module_env);
            }
        }
        None
    }

    /// Finds a module by simple name and returns an environment for it.
    /// TODO: we may need to disallow this to support modules of the same simple name but with
    ///    different addresses in one verification session.
    pub fn find_module_by_name(&self, simple_name: Symbol) -> Option<ModuleEnv<'_>> {
        self.get_modules()
            .find(|m| m.get_name().name() == simple_name && m.get_function_count() > 0)
    }

    /// Find a module by its bytecode format ID
    pub fn find_module_by_language_storage_id(
        &self,
        id: &language_storage::ModuleId,
    ) -> Option<ModuleEnv<'_>> {
        self.find_module(&self.to_module_name(id))
    }

    /// Find a function by its bytecode format name and ID
    pub fn find_function_by_language_storage_id_name(
        &self,
        id: &language_storage::ModuleId,
        name: &IdentStr,
    ) -> Option<FunctionEnv<'_>> {
        self.find_module_by_language_storage_id(id)
            .and_then(|menv| menv.find_function(menv.symbol_pool().make(name.as_str())))
    }

    /// Gets a StructEnv in this module by its `StructTag`
    pub fn find_datatype_by_tag(
        &self,
        tag: &language_storage::StructTag,
    ) -> Option<QualifiedId<DatatypeId>> {
        self.find_module(&self.to_module_name(&tag.module_id()))
            .and_then(|menv| {
                menv.find_struct_by_identifier(tag.name.clone())
                    .map(|sid| menv.get_id().qualified(sid))
                    .or_else(|| {
                        menv.find_enum_by_identifier(tag.name.clone())
                            .map(|sid| menv.get_id().qualified(sid))
                    })
            })
    }

    /// Return the module enclosing this location.
    pub fn get_enclosing_module(&self, loc: &Loc) -> Option<ModuleEnv<'_>> {
        for data in &self.module_data {
            if data.loc.file_id() == loc.file_id()
                && Self::enclosing_span(data.loc.span(), loc.span())
            {
                return Some(ModuleEnv { env: self, data });
            }
        }
        None
    }

    /// Returns the function enclosing this location.
    pub fn get_enclosing_function(&self, loc: &Loc) -> Option<FunctionEnv<'_>> {
        // Currently we do a brute-force linear search, may need to speed this up if it appears
        // to be a bottleneck.
        let module_env = self.get_enclosing_module(loc)?;
        for func_env in module_env.into_functions() {
            if Self::enclosing_span(func_env.get_loc().span(), loc.span()) {
                return Some(func_env.clone());
            }
        }
        None
    }

    /// Returns the struct enclosing this location.
    pub fn get_enclosing_struct(&self, loc: &Loc) -> Option<StructEnv<'_>> {
        let module_env = self.get_enclosing_module(loc)?;
        module_env
            .into_structs()
            .find(|struct_env| Self::enclosing_span(struct_env.get_loc().span(), loc.span()))
    }

    fn enclosing_span(outer: Span, inner: Span) -> bool {
        inner.start() >= outer.start() && inner.end() <= outer.end()
    }

    /// Return the `FunctionEnv` for `fun`
    pub fn get_function(&self, fun: QualifiedId<FunId>) -> FunctionEnv<'_> {
        self.get_module(fun.module_id).into_function(fun.id)
    }

    /// Return the `StructEnv` for `str`
    pub fn get_struct(&self, str: QualifiedId<DatatypeId>) -> StructEnv<'_> {
        self.get_module(str.module_id).into_struct(str.id)
    }

    // Gets the number of modules in this environment.
    pub fn get_module_count(&self) -> usize {
        self.module_data.len()
    }

    /// Gets a module by id.
    pub fn get_module(&self, id: ModuleId) -> ModuleEnv<'_> {
        let module_data = &self.module_data[id.0 as usize];
        ModuleEnv {
            env: self,
            data: module_data,
        }
    }

    /// Gets a struct by qualified id.
    pub fn get_struct_qid(&self, qid: QualifiedId<DatatypeId>) -> StructEnv<'_> {
        self.get_module(qid.module_id).into_struct(qid.id)
    }

    pub fn get_enum_qid(&self, qid: QualifiedId<DatatypeId>) -> EnumEnv<'_> {
        self.get_module(qid.module_id).into_enum(qid.id)
    }

    pub fn get_struct_or_enum_qid(&self, qid: QualifiedId<DatatypeId>) -> StructOrEnumEnv<'_> {
        self.get_module(qid.module_id).into_struct_or_enum(qid.id)
    }

    /// Gets a function by qualified id.
    pub fn get_function_qid(&self, qid: QualifiedId<FunId>) -> FunctionEnv<'_> {
        self.get_module(qid.module_id).into_function(qid.id)
    }

    /// Returns an iterator for all modules in the environment.
    pub fn get_modules(&self) -> impl Iterator<Item = ModuleEnv<'_>> {
        self.module_data.iter().map(move |module_data| ModuleEnv {
            env: self,
            data: module_data,
        })
    }

    /// Returns an iterator for all bytecode modules in the environment.
    pub fn get_bytecode_modules(&self) -> impl Iterator<Item = &CompiledModule> {
        self.module_data
            .iter()
            .map(|module_data| &module_data.module)
    }

    /// Converts a storage module id into an AST module name.
    pub fn to_module_name(&self, storage_id: &language_storage::ModuleId) -> ModuleName {
        ModuleName::from_str(
            &storage_id.address().to_string(),
            self.symbol_pool.make(storage_id.name().as_str()),
        )
    }

    /// Attempt to compute a struct tag for (`mid`, `sid`, `ts`). Returns `Some` if all types in
    /// `ts` are closed, `None` otherwise
    pub fn get_struct_tag(
        &self,
        mid: ModuleId,
        sid: DatatypeId,
        ts: &[Type],
    ) -> Option<language_storage::StructTag> {
        self.get_datatype(mid, sid, ts)?.into_struct_tag()
    }

    /// Attempt to compute a struct type for (`mid`, `sid`, `ts`).
    pub fn get_datatype(&self, mid: ModuleId, sid: DatatypeId, ts: &[Type]) -> Option<MType> {
        let menv = self.get_module(mid);
        let name = menv
            .find_struct(sid.symbol())
            .map(|senv| senv.get_identifier())
            .or_else(|| {
                menv.find_enum(sid.symbol())
                    .map(|eenv| eenv.get_identifier())
            })??;
        Some(MType::Struct {
            address: *menv.self_address(),
            module: menv.get_identifier(),
            name,
            type_arguments: ts
                .iter()
                .map(|t| t.clone().into_normalized_type(self).unwrap())
                .collect(),
        })
    }

    /// Gets the location of the given node.
    pub fn get_node_loc(&self, node_id: NodeId) -> Loc {
        self.exp_info
            .borrow()
            .get(&node_id)
            .map_or_else(|| self.unknown_loc(), |info| info.loc.clone())
    }

    /// Gets the type of the given node.
    pub fn get_node_type(&self, node_id: NodeId) -> Type {
        self.get_node_type_opt(node_id).expect("node type defined")
    }

    /// Gets the type of the given node, if available.
    pub fn get_node_type_opt(&self, node_id: NodeId) -> Option<Type> {
        self.exp_info
            .borrow()
            .get(&node_id)
            .map(|info| info.ty.clone())
    }

    /// Converts an index into a node id.
    pub fn index_to_node_id(&self, index: usize) -> Option<NodeId> {
        let id = NodeId::new(index);
        if self.exp_info.borrow().get(&id).is_some() {
            Some(id)
        } else {
            None
        }
    }

    /// Returns the next free node number.
    pub fn next_free_node_number(&self) -> usize {
        *self.next_free_node_id.borrow()
    }

    /// Allocates a new node id.
    pub fn new_node_id(&self) -> NodeId {
        let id = NodeId::new(*self.next_free_node_id.borrow());
        let mut r = self.next_free_node_id.borrow_mut();
        *r = r.checked_add(1).expect("NodeId overflow");
        id
    }

    /// Allocates a new node id and assigns location and type to it.
    pub fn new_node(&self, loc: Loc, ty: Type) -> NodeId {
        let id = self.new_node_id();
        self.exp_info.borrow_mut().insert(id, ExpInfo::new(loc, ty));
        id
    }

    /// Updates type for the given node id. Must have been set before.
    pub fn update_node_type(&self, node_id: NodeId, ty: Type) {
        let mut mods = self.exp_info.borrow_mut();
        let info = mods.get_mut(&node_id).expect("node exist");
        info.ty = ty;
    }

    /// Sets instantiation for the given node id. Must not have been set before.
    pub fn set_node_instantiation(&self, node_id: NodeId, instantiation: Vec<Type>) {
        let mut mods = self.exp_info.borrow_mut();
        let info = mods.get_mut(&node_id).expect("node exist");
        assert!(info.instantiation.is_none());
        info.instantiation = Some(instantiation);
    }

    /// Updates instantiation for the given node id. Must have been set before.
    pub fn update_node_instantiation(&self, node_id: NodeId, instantiation: Vec<Type>) {
        let mut mods = self.exp_info.borrow_mut();
        let info = mods.get_mut(&node_id).expect("node exist");
        assert!(info.instantiation.is_some());
        info.instantiation = Some(instantiation);
    }

    /// Gets the type parameter instantiation associated with the given node.
    pub fn get_node_instantiation(&self, node_id: NodeId) -> Vec<Type> {
        self.get_node_instantiation_opt(node_id).unwrap_or_default()
    }

    /// Gets the type parameter instantiation associated with the given node, if it is available.
    pub fn get_node_instantiation_opt(&self, node_id: NodeId) -> Option<Vec<Type>> {
        self.exp_info
            .borrow()
            .get(&node_id)
            .and_then(|info| info.instantiation.clone())
    }

    /// Gets the type parameter instantiation associated with the given node, if it is available.
    pub fn get_nodes(&self) -> Vec<NodeId> {
        (*self.exp_info.borrow()).clone().into_keys().collect_vec()
    }

    /// Return the total number of declared functions in the modules of `self`
    pub fn get_declared_function_count(&self) -> usize {
        let mut total = 0;
        for m in &self.module_data {
            total += m.module.function_defs().len();
        }
        total
    }

    /// Return the total number of declared structs in the modules of `self`
    pub fn get_declared_struct_count(&self) -> usize {
        let mut total = 0;
        for m in &self.module_data {
            total += m.module.struct_defs().len();
        }
        total
    }

    /// Return the total number of Move bytecode instructions (not stackless bytecode) in the modules of `self`
    pub fn get_move_bytecode_instruction_count(&self) -> usize {
        let mut total = 0;
        for m in self.get_modules() {
            for f in m.get_functions() {
                total += f.get_bytecode().len();
            }
        }
        total
    }

    /// Produce a TypeDisplayContext to print types within the scope of this env
    pub fn get_type_display_ctx(&self) -> TypeDisplayContext {
        TypeDisplayContext::WithEnv {
            env: self,
            type_param_names: None,
        }
    }

    /// Returns the address where the standard lib is defined.
    pub fn get_stdlib_address(&self) -> BigUint {
        self.stdlib_address.clone().unwrap_or_else(|| 1u16.into())
    }

    /// Returns the address where the extensions libs are defined.
    pub fn get_extlib_address(&self) -> BigUint {
        self.extlib_address.clone().unwrap_or_else(|| 2u16.into())
    }

    fn get_fun_qid(&self, module_name: &str, fun_name: &str) -> QualifiedId<FunId> {
        self.find_module_by_name(self.symbol_pool().make(module_name))
            .expect(&format!("module not found: {}", module_name))
            .get_id()
            .qualified(FunId::new(self.symbol_pool().make(fun_name)))
    }

    fn get_fun_qid_opt(&self, module_name: &str, fun_name: &str) -> Option<QualifiedId<FunId>> {
        self.find_module_by_name(self.symbol_pool().make(module_name))
            .map(|module_env| {
                module_env
                    .get_id()
                    .qualified(FunId::new(self.symbol_pool().make(fun_name)))
            })
    }

    pub const PROVER_MODULE_NAME: &'static str = "prover";
    pub const SPEC_MODULE_NAME: &'static str = "ghost";
    const LOG_MODULE_NAME: &'static str = "log";
    const VECTOR_MODULE_NAME: &'static str = "vector";
    const VEC_SET_MODULE_NAME: &'static str = "vec_set";
    const VEC_MAP_MODULE_NAME: &'static str = "vec_map";
    const REQUIRES_FUNCTION_NAME: &'static str = "requires";
    const ENSURES_FUNCTION_NAME: &'static str = "ensures";
    const ASSERTS_FUNCTION_NAME: &'static str = "asserts";
    const TYPE_INV_FUNCTION_NAME: &'static str = "type_inv";
    const GLOBAL_FUNCTION_NAME: &'static str = "global";
    const GLOBAL_SET_FUNCTION_NAME: &'static str = "global_set";
    const GLOBAL_BORROW_MUT_FUNCTION_NAME: &'static str = "borrow_mut";
    const DECLARE_GLOBAL_FUNCTION_NAME: &'static str = "declare_global";
    const DECLARE_GLOBAL_MUT_FUNCTION_NAME: &'static str = "declare_global_mut";
    const HAVOC_GLOBAL_FUNCTION_NAME: &'static str = "havoc_global";
    const INVARIANT_BEGIN_FUNCTION_NAME: &'static str = "invariant_begin";
    const INVARIANT_END_FUNCTION_NAME: &'static str = "invariant_end";
    const LOG_TEXT_FUNCTION_NAME: &'static str = "text";
    const LOG_VAR_FUNCTION_NAME: &'static str = "var";
    const LOG_GHOST_FUNCTION_NAME: &'static str = "ghost";

    // Vector function names
    const VECTOR_REVERSE_FUNCTION_NAME: &'static str = "reverse";
    const VECTOR_APPEND_FUNCTION_NAME: &'static str = "append";
    const VECTOR_IS_EMPTY_FUNCTION_NAME: &'static str = "is_empty";
    const VECTOR_CONTAINS_FUNCTION_NAME: &'static str = "contains";
    const VECTOR_INDEX_OF_FUNCTION_NAME: &'static str = "index_of";
    const VECTOR_REMOVE_FUNCTION_NAME: &'static str = "remove";
    const VECTOR_INSERT_FUNCTION_NAME: &'static str = "insert";
    const VECTOR_SWAP_REMOVE_FUNCTION_NAME: &'static str = "swap_remove";

    // Vec_set function names
    const VEC_SET_GET_IDX_OPT_FUNCTION_NAME: &'static str = "get_idx_opt";
    const VEC_SET_FROM_KEYS_FUNCTION_NAME: &'static str = "from_keys";

    // Vec_map function names
    const VEC_MAP_GET_IDX_OPT_FUNCTION_NAME: &'static str = "get_idx_opt";
    const VEC_MAP_FROM_KEYS_VALUES_FUNCTION_NAME: &'static str = "from_keys_values";
    const VEC_MAP_INTO_KEYS_VALUES_FUNCTION_NAME: &'static str = "into_keys_values";
    const VEC_MAP_KEYS_FUNCTION_NAME: &'static str = "keys";

    pub fn requires_qid(&self) -> QualifiedId<FunId> {
        self.get_fun_qid(Self::PROVER_MODULE_NAME, Self::REQUIRES_FUNCTION_NAME)
    }

    pub fn ensures_qid(&self) -> QualifiedId<FunId> {
        self.get_fun_qid(Self::PROVER_MODULE_NAME, Self::ENSURES_FUNCTION_NAME)
    }

    pub fn asserts_qid(&self) -> QualifiedId<FunId> {
        self.get_fun_qid(Self::PROVER_MODULE_NAME, Self::ASSERTS_FUNCTION_NAME)
    }

    pub fn type_inv_qid(&self) -> QualifiedId<FunId> {
        self.get_fun_qid(Self::PROVER_MODULE_NAME, Self::TYPE_INV_FUNCTION_NAME)
    }

    pub fn global_qid(&self) -> QualifiedId<FunId> {
        self.get_fun_qid(Self::SPEC_MODULE_NAME, Self::GLOBAL_FUNCTION_NAME)
    }

    pub fn global_set_qid(&self) -> QualifiedId<FunId> {
        self.get_fun_qid(Self::SPEC_MODULE_NAME, Self::GLOBAL_SET_FUNCTION_NAME)
    }

    pub fn global_borrow_mut_qid(&self) -> QualifiedId<FunId> {
        self.get_fun_qid(
            Self::SPEC_MODULE_NAME,
            Self::GLOBAL_BORROW_MUT_FUNCTION_NAME,
        )
    }

    pub fn declare_global_qid(&self) -> QualifiedId<FunId> {
        self.get_fun_qid(Self::SPEC_MODULE_NAME, Self::DECLARE_GLOBAL_FUNCTION_NAME)
    }

    pub fn declare_global_mut_qid(&self) -> QualifiedId<FunId> {
        self.get_fun_qid(
            Self::SPEC_MODULE_NAME,
            Self::DECLARE_GLOBAL_MUT_FUNCTION_NAME,
        )
    }

    pub fn havoc_global_qid(&self) -> QualifiedId<FunId> {
        self.get_fun_qid(Self::SPEC_MODULE_NAME, Self::HAVOC_GLOBAL_FUNCTION_NAME)
    }

    pub fn invariant_begin_qid(&self) -> QualifiedId<FunId> {
        self.get_fun_qid(
            Self::PROVER_MODULE_NAME,
            Self::INVARIANT_BEGIN_FUNCTION_NAME,
        )
    }

    pub fn invariant_end_qid(&self) -> QualifiedId<FunId> {
        self.get_fun_qid(Self::PROVER_MODULE_NAME, Self::INVARIANT_END_FUNCTION_NAME)
    }

    pub fn log_text_qid(&self) -> QualifiedId<FunId> {
        self.get_fun_qid(Self::LOG_MODULE_NAME, Self::LOG_TEXT_FUNCTION_NAME)
    }

    pub fn log_var_qid(&self) -> QualifiedId<FunId> {
        self.get_fun_qid(Self::LOG_MODULE_NAME, Self::LOG_VAR_FUNCTION_NAME)
    }

    pub fn log_ghost_qid(&self) -> QualifiedId<FunId> {
        self.get_fun_qid(Self::LOG_MODULE_NAME, Self::LOG_GHOST_FUNCTION_NAME)
    }

    // Vector intrinsic functions
    pub fn vector_reverse_qid(&self) -> Option<QualifiedId<FunId>> {
        self.get_fun_qid_opt(Self::VECTOR_MODULE_NAME, Self::VECTOR_REVERSE_FUNCTION_NAME)
    }

    pub fn vector_append_qid(&self) -> Option<QualifiedId<FunId>> {
        self.get_fun_qid_opt(Self::VECTOR_MODULE_NAME, Self::VECTOR_APPEND_FUNCTION_NAME)
    }

    pub fn vector_is_empty_qid(&self) -> Option<QualifiedId<FunId>> {
        self.get_fun_qid_opt(
            Self::VECTOR_MODULE_NAME,
            Self::VECTOR_IS_EMPTY_FUNCTION_NAME,
        )
    }

    pub fn vector_contains_qid(&self) -> Option<QualifiedId<FunId>> {
        self.get_fun_qid_opt(
            Self::VECTOR_MODULE_NAME,
            Self::VECTOR_CONTAINS_FUNCTION_NAME,
        )
    }

    pub fn vector_index_of_qid(&self) -> Option<QualifiedId<FunId>> {
        self.get_fun_qid_opt(
            Self::VECTOR_MODULE_NAME,
            Self::VECTOR_INDEX_OF_FUNCTION_NAME,
        )
    }

    pub fn vector_remove_qid(&self) -> Option<QualifiedId<FunId>> {
        self.get_fun_qid_opt(Self::VECTOR_MODULE_NAME, Self::VECTOR_REMOVE_FUNCTION_NAME)
    }

    pub fn vector_insert_qid(&self) -> Option<QualifiedId<FunId>> {
        self.get_fun_qid_opt(Self::VECTOR_MODULE_NAME, Self::VECTOR_INSERT_FUNCTION_NAME)
    }

    pub fn vector_swap_remove_qid(&self) -> Option<QualifiedId<FunId>> {
        self.get_fun_qid_opt(
            Self::VECTOR_MODULE_NAME,
            Self::VECTOR_SWAP_REMOVE_FUNCTION_NAME,
        )
    }

    // Vec_set intrinsic functions
    pub fn vec_set_get_idx_opt_qid(&self) -> Option<QualifiedId<FunId>> {
        self.get_fun_qid_opt(
            Self::VEC_SET_MODULE_NAME,
            Self::VEC_SET_GET_IDX_OPT_FUNCTION_NAME,
        )
    }

    pub fn vec_set_from_keys_qid(&self) -> Option<QualifiedId<FunId>> {
        self.get_fun_qid_opt(
            Self::VEC_SET_MODULE_NAME,
            Self::VEC_SET_FROM_KEYS_FUNCTION_NAME,
        )
    }

    // Vec_map intrinsic functions
    pub fn vec_map_get_idx_opt_qid(&self) -> Option<QualifiedId<FunId>> {
        self.get_fun_qid_opt(
            Self::VEC_MAP_MODULE_NAME,
            Self::VEC_MAP_GET_IDX_OPT_FUNCTION_NAME,
        )
    }

    pub fn vec_map_from_keys_values_qid(&self) -> Option<QualifiedId<FunId>> {
        self.get_fun_qid_opt(
            Self::VEC_MAP_MODULE_NAME,
            Self::VEC_MAP_FROM_KEYS_VALUES_FUNCTION_NAME,
        )
    }

    pub fn vec_map_into_keys_values_qid(&self) -> Option<QualifiedId<FunId>> {
        self.get_fun_qid_opt(
            Self::VEC_MAP_MODULE_NAME,
            Self::VEC_MAP_INTO_KEYS_VALUES_FUNCTION_NAME,
        )
    }

    pub fn vec_map_keys_qid(&self) -> Option<QualifiedId<FunId>> {
        self.get_fun_qid_opt(Self::VEC_MAP_MODULE_NAME, Self::VEC_MAP_KEYS_FUNCTION_NAME)
    }

    pub fn intrinsic_fun_ids(&self) -> BTreeSet<QualifiedId<FunId>> {
        vec![
            self.vector_reverse_qid(),
            self.vector_append_qid(),
            self.vector_is_empty_qid(),
            self.vector_contains_qid(),
            self.vector_index_of_qid(),
            self.vector_remove_qid(),
            self.vector_insert_qid(),
            self.vector_swap_remove_qid(),
            self.vec_set_get_idx_opt_qid(),
            self.vec_set_from_keys_qid(),
            self.vec_map_get_idx_opt_qid(),
            self.vec_map_from_keys_values_qid(),
            self.vec_map_into_keys_values_qid(),
            self.vec_map_keys_qid(),
        ]
        .into_iter()
        .filter_map(|x| x)
        .collect()
    }

    fn add_stub_module(&mut self, module_symbol: Symbol) {
        if self.find_module_by_name(module_symbol).is_none() {
            let mut compiled_module: CompiledModule = CompiledModule::default();
            compiled_module.module_handles.push(ModuleHandle {
                address: AddressIdentifierIndex::default(),
                name: IdentifierIndex::default(),
            });
            compiled_module
                .address_identifiers
                .push(AccountAddress::ZERO);
            compiled_module
                .identifiers
                .push(Identifier::new("<SELF>").unwrap());
            self.module_data.push(ModuleData {
                name: ModuleName::new(Default::default(), module_symbol),
                id: ModuleId::new(self.get_module_count()),
                module: compiled_module,
                named_constants: BTreeMap::new(),
                struct_data: BTreeMap::new(),
                struct_idx_to_id: BTreeMap::new(),
                function_data: BTreeMap::new(),
                function_idx_to_id: BTreeMap::new(),
                // below this line is source/prover specific
                source_map: SourceMap::new(
                    MoveIrLoc::new(FileHash::empty(), 0, 0),
                    IR::ModuleIdent::new(
                        IR::ModuleName(move_symbol_pool::Symbol::from(
                            self.symbol_pool.string(module_symbol).as_str(),
                        )),
                        AccountAddress::ZERO,
                    ),
                ),
                loc: Loc::default(),
                attributes: Default::default(),
                used_modules: Default::default(),
                friend_modules: Default::default(),
                enum_data: BTreeMap::new(),
                enum_idx_to_id: BTreeMap::new(),
            })
        }
    }

    pub fn add_stub_prover_module(&mut self) {
        self.add_stub_module(self.symbol_pool().make(Self::PROVER_MODULE_NAME))
    }

    pub fn add_stub_spec_module(&mut self) {
        self.add_stub_module(self.symbol_pool().make(Self::SPEC_MODULE_NAME))
    }

    pub fn add_stub_log_module(&mut self) {
        self.add_stub_module(self.symbol_pool().make(Self::LOG_MODULE_NAME))
    }
}

impl Default for GlobalEnv {
    fn default() -> Self {
        Self::new()
    }
}

// =================================================================================================
// # Module Environment

/// Represents data for a module.
#[derive(Debug)]
pub struct ModuleData {
    /// Module name.
    pub name: ModuleName,

    /// Id of this module in the global env.
    pub id: ModuleId,

    /// Attributes attached to this module.
    attributes: Vec<Attribute>,

    /// Module byte code.
    pub module: CompiledModule,

    /// Named constant data
    pub named_constants: BTreeMap<NamedConstantId, NamedConstantData>,

    /// Struct data.
    pub struct_data: BTreeMap<DatatypeId, StructData>,

    /// Enum data.
    pub enum_data: BTreeMap<DatatypeId, EnumData>,

    /// Mapping from struct definition index to id in struct map.
    pub struct_idx_to_id: BTreeMap<StructDefinitionIndex, DatatypeId>,

    /// Mapping from enum definition index to id in the enum_data map
    pub enum_idx_to_id: BTreeMap<EnumDefinitionIndex, DatatypeId>,

    /// Function data.
    pub function_data: BTreeMap<FunId, FunctionData>,

    /// Mapping from function definition index to id in above map.
    pub function_idx_to_id: BTreeMap<FunctionDefinitionIndex, FunId>,

    /// Module source location information.
    pub source_map: SourceMap,

    /// The location of this module.
    pub loc: Loc,

    /// A cache for the modules used by this one.
    used_modules: RefCell<BTreeMap<bool, BTreeSet<ModuleId>>>,

    /// A cache for the modules declared as friends by this one.
    friend_modules: RefCell<Option<BTreeSet<ModuleId>>>,
}

impl ModuleData {
    pub fn stub(name: ModuleName, id: ModuleId, module: CompiledModule) -> Self {
        let ident = IR::ModuleIdent::new(
            IR::ModuleName(module.name().as_str().into()),
            *module.address(),
        );
        ModuleData {
            name,
            id,
            module,
            named_constants: BTreeMap::new(),
            struct_data: BTreeMap::new(),
            struct_idx_to_id: BTreeMap::new(),
            function_data: BTreeMap::new(),
            function_idx_to_id: BTreeMap::new(),
            source_map: SourceMap::new(MoveIrLoc::new(FileHash::empty(), 0, 0), ident),
            loc: Loc::default(),
            attributes: Default::default(),
            used_modules: Default::default(),
            friend_modules: Default::default(),
            enum_data: BTreeMap::new(),
            enum_idx_to_id: BTreeMap::new(),
        }
    }
}

/// Represents a module environment.
#[derive(Debug, Clone)]
pub struct ModuleEnv<'env> {
    /// Reference to the outer env.
    pub env: &'env GlobalEnv,

    /// Reference to the data of the module.
    data: &'env ModuleData,
}

impl<'env> ModuleEnv<'env> {
    /// Returns the id of this module in the global env.
    pub fn get_id(&self) -> ModuleId {
        self.data.id
    }

    /// Returns the name of this module.
    pub fn get_name(&'env self) -> &'env ModuleName {
        &self.data.name
    }

    /// Returns true if either the full name or simple name of this module matches the given string
    pub fn matches_name(&self, name: &str) -> bool {
        self.get_full_name_str() == name
            || self.get_name().display(self.symbol_pool()).to_string() == name
    }

    /// Returns the location of this module.
    pub fn get_loc(&'env self) -> Loc {
        self.data.loc.clone()
    }

    /// Returns the attributes of this module.
    pub fn get_attributes(&self) -> &[Attribute] {
        &self.data.attributes
    }

    /// Returns full name as a string.
    pub fn get_full_name_str(&self) -> String {
        self.get_name().display_full(self.symbol_pool()).to_string()
    }

    /// Returns the VM identifier for this module
    pub fn get_identifier(&'env self) -> Identifier {
        self.data.module.name().to_owned()
    }

    /// Returns true if this is a module representing a script.
    pub fn is_script_module(&self) -> bool {
        self.data.name.is_script()
    }

    /// Returns true of this module is target of compilation. A non-target module is
    /// a dependency only but not explicitly requested to process.
    pub fn is_target(&self) -> bool {
        let file_id = self.data.loc.file_id;
        !self.env.file_id_is_dep.contains(&file_id)
    }

    /// Returns the path to source file of this module.
    pub fn get_source_path(&self) -> &OsStr {
        let file_id = self.data.loc.file_id;
        self.env.source_files.name(file_id)
    }

    /// Return the set of language storage ModuleId's that this module's bytecode depends on
    /// (including itself), friend modules are excluded from the return result.
    pub fn get_dependencies(&self) -> Vec<language_storage::ModuleId> {
        let compiled_module = &self.data.module;
        let mut deps = compiled_module.immediate_dependencies();
        deps.push(compiled_module.self_id());
        deps
    }

    /// Return the set of language storage ModuleId's that this module declares as friends
    pub fn get_friends(&self) -> Vec<language_storage::ModuleId> {
        self.data.module.immediate_friends()
    }

    /// Returns the set of modules that use this one.
    pub fn get_using_modules(&self) -> BTreeSet<ModuleId> {
        self.env
            .get_modules()
            .filter_map(|module_env| {
                if module_env.get_used_modules().contains(&self.data.id) {
                    Some(module_env.data.id)
                } else {
                    None
                }
            })
            .collect()
    }

    /// Returns the set of modules this one uses.
    pub fn get_used_modules(&self) -> BTreeSet<ModuleId> {
        if let Some(usage) = self.data.used_modules.borrow().get(&false) {
            return usage.clone();
        }
        // Determine modules used in bytecode from the compiled module.
        let usage: BTreeSet<ModuleId> = self
            .get_dependencies()
            .into_iter()
            .map(|storage_id| self.env.to_module_name(&storage_id))
            .filter_map(|name| self.env.find_module(&name))
            .map(|env| env.get_id())
            .filter(|id| *id != self.get_id())
            .collect();
        self.data
            .used_modules
            .borrow_mut()
            .insert(false, usage.clone());
        usage
    }

    /// Returns the set of modules this one declares as friends.
    pub fn get_friend_modules(&self) -> BTreeSet<ModuleId> {
        self.data
            .friend_modules
            .borrow_mut()
            .get_or_insert_with(|| {
                // Determine modules used in bytecode from the compiled module.
                self.get_friends()
                    .into_iter()
                    .map(|storage_id| self.env.to_module_name(&storage_id))
                    .filter_map(|name| self.env.find_module(&name))
                    .map(|env| env.get_id())
                    .collect()
            })
            .clone()
    }

    /// Returns true if the given module is a transitive dependency of this one. The
    /// transitive dependency set contains this module and all directly or indirectly used
    /// modules (without spec usage).
    pub fn is_transitive_dependency(&self, module_id: ModuleId) -> bool {
        if self.get_id() == module_id {
            true
        } else {
            for dep in self.get_used_modules() {
                if self.env.get_module(dep).is_transitive_dependency(module_id) {
                    return true;
                }
            }
            false
        }
    }

    /// Shortcut for accessing the symbol pool.
    pub fn symbol_pool(&self) -> &SymbolPool {
        &self.env.symbol_pool
    }

    /// Gets the underlying bytecode module.
    pub fn get_verified_module(&'env self) -> &'env CompiledModule {
        &self.data.module
    }

    /// Gets a `NamedConstantEnv` in this module by name
    pub fn find_named_constant(&'env self, name: Symbol) -> Option<NamedConstantEnv<'env>> {
        let id = NamedConstantId(name);
        self.data
            .named_constants
            .get(&id)
            .map(|data| NamedConstantEnv {
                module_env: self.clone(),
                data,
            })
    }

    /// Gets a `NamedConstantEnv` in this module by the constant's id
    pub fn get_named_constant(&'env self, id: NamedConstantId) -> NamedConstantEnv<'env> {
        self.clone().into_named_constant(id)
    }

    /// Gets a `NamedConstantEnv` by id
    pub fn into_named_constant(self, id: NamedConstantId) -> NamedConstantEnv<'env> {
        let data = self
            .data
            .named_constants
            .get(&id)
            .expect("NamedConstantId undefined");
        NamedConstantEnv {
            module_env: self,
            data,
        }
    }

    /// Gets the number of named constants in this module.
    pub fn get_named_constant_count(&self) -> usize {
        self.data.named_constants.len()
    }

    /// Returns iterator over `NamedConstantEnv`s in this module.
    pub fn get_named_constants(&'env self) -> impl Iterator<Item = NamedConstantEnv<'env>> {
        self.clone().into_named_constants()
    }

    /// Returns an iterator over `NamedConstantEnv`s in this module.
    pub fn into_named_constants(self) -> impl Iterator<Item = NamedConstantEnv<'env>> {
        self.data
            .named_constants
            .values()
            .map(move |data| NamedConstantEnv {
                module_env: self.clone(),
                data,
            })
    }

    /// Gets a FunctionEnv in this module by name.
    pub fn find_function(&self, name: Symbol) -> Option<FunctionEnv<'env>> {
        let id = FunId(name);
        self.data
            .function_data
            .get(&id)
            .map(move |data| FunctionEnv {
                module_env: self.clone(),
                data,
            })
    }

    /// Gets a FunctionEnv by id.
    pub fn get_function(&'env self, id: FunId) -> FunctionEnv<'env> {
        self.clone().into_function(id)
    }

    /// Gets a FunctionEnv by id.
    pub fn into_function(self, id: FunId) -> FunctionEnv<'env> {
        let data = self.data.function_data.get(&id).expect(&format!(
            "FunId undefined: {}",
            QualifiedSymbol {
                module_name: self.get_name().clone(),
                symbol: id.symbol(),
            }
            .display_full(self.symbol_pool())
        ));
        FunctionEnv {
            module_env: self,
            data,
        }
    }

    /// Gets the number of functions in this module.
    pub fn get_function_count(&self) -> usize {
        self.data.function_data.len()
    }

    /// Returns iterator over FunctionEnvs in this module.
    pub fn get_functions(&'env self) -> impl Iterator<Item = FunctionEnv<'env>> {
        self.clone().into_functions()
    }

    /// Returns iterator over FunctionEnvs in this module.
    pub fn into_functions(self) -> impl Iterator<Item = FunctionEnv<'env>> {
        self.data
            .function_data
            .values()
            .map(move |data| FunctionEnv {
                module_env: self.clone(),
                data,
            })
    }

    /// Gets FunctionEnv for a function used in this module, via the FunctionHandleIndex. The
    /// returned function might be from this or another module.
    pub fn get_used_function(&self, idx: FunctionHandleIndex) -> FunctionEnv<'_> {
        let module = &self.data.module;
        let fhandle = module.function_handle_at(idx);
        let fname = module.identifier_at(fhandle.name).as_str();
        let declaring_module_handle = module.module_handle_at(fhandle.module);
        let declaring_module = module.module_id_for_handle(declaring_module_handle);
        let module_env = self
            .env
            .find_module(&self.env.to_module_name(&declaring_module))
            .expect("unexpected reference to module not found in global env");
        module_env.into_function(FunId::new(self.env.symbol_pool.make(fname)))
    }

    /// Gets the function id from a definition index.
    pub fn try_get_function_id(&self, idx: FunctionDefinitionIndex) -> Option<FunId> {
        self.data.function_idx_to_id.get(&idx).cloned()
    }

    /// Gets the function definition index for the given function id. This is always defined.
    pub fn get_function_def_idx(&self, fun_id: FunId) -> FunctionDefinitionIndex {
        self.data
            .function_data
            .get(&fun_id)
            .expect("function id defined")
            .def_idx
    }

    /// Gets a StructEnv in this module by name.
    pub fn find_struct(&self, name: Symbol) -> Option<StructEnv<'_>> {
        let id = DatatypeId(name);
        self.data.struct_data.get(&id).map(|data| StructEnv {
            module_env: self.clone(),
            data,
        })
    }

    /// Gets a StructEnv in this module by identifier
    pub fn find_struct_by_identifier(&self, identifier: Identifier) -> Option<DatatypeId> {
        let some_id = Some(identifier);
        for data in self.data.struct_data.values() {
            let senv = StructEnv {
                module_env: self.clone(),
                data,
            };
            if senv.get_identifier() == some_id {
                return Some(senv.get_id());
            }
        }
        None
    }

    /// Gets the struct id from a definition index which must be valid for this environment.
    pub fn get_struct_id(&self, idx: StructDefinitionIndex) -> DatatypeId {
        *self
            .data
            .struct_idx_to_id
            .get(&idx)
            .unwrap_or_else(|| panic!("undefined struct definition index {:?}", idx))
    }

    /// Gets a StructEnv by id.
    pub fn get_struct(&self, id: DatatypeId) -> StructEnv<'_> {
        let data = self
            .data
            .struct_data
            .get(&id)
            .expect("DatatypeId undefined");
        StructEnv {
            module_env: self.clone(),
            data,
        }
    }

    pub fn get_struct_by_def_idx(&self, idx: StructDefinitionIndex) -> StructEnv<'_> {
        self.get_struct(self.get_struct_id(idx))
    }

    /// Gets a StructEnv by id, consuming this module env.
    pub fn into_struct(self, id: DatatypeId) -> StructEnv<'env> {
        let data = self
            .data
            .struct_data
            .get(&id)
            .expect("DatatypeId undefined");
        StructEnv {
            module_env: self,
            data,
        }
    }

    /// Gets the number of structs in this module.
    pub fn get_struct_count(&self) -> usize {
        self.data.struct_data.len()
    }

    /// Returns an iterator over structs in this module.
    pub fn get_structs(&'env self) -> impl Iterator<Item = StructEnv<'env>> {
        self.clone().into_structs()
    }

    /// Gets an EnumEnv in this module by name.
    pub fn find_enum(&self, name: Symbol) -> Option<EnumEnv<'_>> {
        let id = DatatypeId(name);
        self.data.enum_data.get(&id).map(|data| EnumEnv {
            module_env: self.clone(),
            data,
        })
    }

    /// Gets an EnumEnv in this module by identifier
    pub fn find_enum_by_identifier(&self, identifier: Identifier) -> Option<DatatypeId> {
        let some_id = Some(identifier);
        for data in self.data.enum_data.values() {
            let eenv = EnumEnv {
                module_env: self.clone(),
                data,
            };
            if eenv.get_identifier() == some_id {
                return Some(eenv.get_id());
            }
        }
        None
    }

    /// Gets the enum id from a definition index which must be valid for this environment.
    pub fn get_enum_id(&self, idx: EnumDefinitionIndex) -> DatatypeId {
        *self
            .data
            .enum_idx_to_id
            .get(&idx)
            .unwrap_or_else(|| panic!("undefined enum definition index {:?}", idx))
    }

    /// Gets an EnumEnv by id.
    pub fn get_enum(&self, id: DatatypeId) -> EnumEnv<'_> {
        let data = self.data.enum_data.get(&id).expect("EnumId undefined");
        EnumEnv {
            module_env: self.clone(),
            data,
        }
    }

    pub fn get_enum_by_def_idx(&self, idx: EnumDefinitionIndex) -> EnumEnv<'_> {
        self.get_enum(self.get_enum_id(idx))
    }

    /// Gets an EnumEnv by id, consuming this module env.
    pub fn into_enum(self, id: DatatypeId) -> EnumEnv<'env> {
        let data = self.data.enum_data.get(&id).expect("EnumId undefined");
        EnumEnv {
            module_env: self,
            data,
        }
    }

    /// Gets the number of enums in this module.
    pub fn get_enum_count(&self) -> usize {
        self.data.enum_data.len()
    }

    /// Returns an iterator over structs in this module.
    pub fn get_enums(&'env self) -> impl Iterator<Item = EnumEnv<'env>> {
        self.clone().into_enums()
    }

    /// Gets a StructEnv or an EnumEnv by id.
    pub fn get_struct_or_enum(&self, id: DatatypeId) -> StructOrEnumEnv<'_> {
        self.find_struct(id.symbol())
            .map(|struct_env| StructOrEnumEnv::Struct(struct_env))
            .or_else(|| {
                self.find_enum(id.symbol())
                    .map(|enum_env| StructOrEnumEnv::Enum(enum_env))
            })
            .expect(&format!(
                "DatatypeId undefined: {}",
                QualifiedSymbol {
                    module_name: self.get_name().clone(),
                    symbol: id.symbol(),
                }
                .display_full(self.symbol_pool())
            ))
    }

    /// Gets a StructEnv or an EnumEnv by id, consuming this module env.
    pub fn into_struct_or_enum(self, id: DatatypeId) -> StructOrEnumEnv<'env> {
        match self.get_struct_or_enum(id) {
            StructOrEnumEnv::Struct { .. } => StructOrEnumEnv::Struct(self.into_struct(id)),
            StructOrEnumEnv::Enum { .. } => StructOrEnumEnv::Enum(self.into_enum(id)),
        }
    }

    /// Returns an iterator over all object types declared by this module
    pub fn get_objects(&'env self) -> impl Iterator<Item = StructEnv<'env>> {
        self.clone()
            .into_structs()
            .filter(|s| s.get_abilities().has_key())
    }

    /// Returns the object types that are shared by code in this module
    /// If `transitive` is false, only return objects directly shared by functions declared in this module
    /// If `transitive` is true, return objects shared by both functions declared in this module and by transitive callees
    /// Note that this can include both types declared inside this module (common case) and types declared outside
    /// Note that objects with `store` can be shared by modules that depend on this one (e.g., by returning the object and subsequently calling `public_share_object`)
    pub fn get_shared_objects(&'env self, transitive: bool) -> BTreeSet<Type> {
        let mut shared = BTreeSet::new();
        for f in self.get_functions() {
            shared.extend(f.get_shared_objects(transitive));
        }
        shared
    }

    /// Returns the object types that are frozen by this module
    /// If `transitive` is false, only return objects directly transferred by functions declared in this module
    /// If `transitive` is true, return objects transferred by both functions declared in this module and by transitive callees
    /// Note that this function can return both types declared inside this module (common case) and types declared outside
    /// Note that objects with `store` can be transferred by modules that depend on this one (e.g., by returning the object and subsequently calling `public_transfer`),
    /// or transferred by a command in a programmable transaction block
    pub fn get_transferred_objects(&'env self, transitive: bool) -> BTreeSet<Type> {
        let mut transferred = BTreeSet::new();
        for f in self.get_functions() {
            transferred.extend(f.get_transferred_objects(transitive))
        }
        transferred
    }

    /// Returns the object types that are frozen by this module
    /// If `transitive` is false, only return objects directly frozen by functions declared in this module
    /// If `transitive` is true, return objects frozen by both functions declared in this module and by transitive callees
    /// Note that this function can return both types declared inside this module (common case) and types declared outside
    /// Note that objects with `store` can be frozen by modules that depend on this one (e.g., by returning the object and subsequently calling `public_freeze`)
    pub fn get_frozen_objects(&'env self, transitive: bool) -> BTreeSet<Type> {
        let mut frozen = BTreeSet::new();
        for f in self.get_functions() {
            frozen.extend(f.get_frozen_objects(transitive))
        }
        frozen
    }

    /// Returns the event types that are emitted by this module
    /// If `transitive` is false, only return events directly emitted by functions declared in this module
    /// If `transitive` is true, return events emitted by both functions declared in this module and by transitive callees
    /// Note that this function can return both event types declared inside this module (common case) and event types declared outside
    pub fn get_events(&'env self, transitive: bool) -> BTreeSet<Type> {
        let mut frozen = BTreeSet::new();
        for f in self.get_functions() {
            frozen.extend(f.get_frozen_objects(transitive))
        }
        frozen
    }

    /// Returns the objects types that are returned by externally callable (`public`, `entry`, and `friend`) functions in this module
    /// Returned objects with `store` can be transferred, shared, frozen, or wrapped by a different module
    /// Note that this function returns object types both with and without `store`
    pub fn get_externally_returned_objects(&'env self) -> BTreeSet<Type> {
        let mut returned = BTreeSet::new();
        for f in self.get_functions() {
            if !f.is_exposed() {
                continue;
            }
            // Objects returned by a public function can be transferred, shared, frozen, or wrapped
            // by a different module or (in the case of transfer) by a command in a programmable transaction block.
            for f in f.get_return_types() {
                if let Type::Datatype(mid, sid, _) = f {
                    let struct_env = self.env.get_module(mid).into_struct(sid);
                    if struct_env.get_abilities().has_key() {
                        returned.insert(f);
                    }
                }
            }
        }
        returned
    }

    /// Returns iterator over structs in this module.
    pub fn into_structs(self) -> impl Iterator<Item = StructEnv<'env>> {
        self.data.struct_data.values().map(move |data| StructEnv {
            module_env: self.clone(),
            data,
        })
    }

    /// Returns iterator over enums in this module.
    pub fn into_enums(self) -> impl Iterator<Item = EnumEnv<'env>> {
        self.data.enum_data.values().map(move |data| EnumEnv {
            module_env: self.clone(),
            data,
        })
    }

    /// Globalizes a signature local to this module.
    pub fn globalize_signature(&self, sig: &SignatureToken) -> Type {
        match sig {
            SignatureToken::Bool => Type::Primitive(PrimitiveType::Bool),
            SignatureToken::U8 => Type::Primitive(PrimitiveType::U8),
            SignatureToken::U16 => Type::Primitive(PrimitiveType::U16),
            SignatureToken::U32 => Type::Primitive(PrimitiveType::U32),
            SignatureToken::U64 => Type::Primitive(PrimitiveType::U64),
            SignatureToken::U128 => Type::Primitive(PrimitiveType::U128),
            SignatureToken::U256 => Type::Primitive(PrimitiveType::U256),
            SignatureToken::Address => Type::Primitive(PrimitiveType::Address),
            SignatureToken::Signer => Type::Primitive(PrimitiveType::Signer),
            SignatureToken::Reference(t) => {
                Type::Reference(false, Box::new(self.globalize_signature(t)))
            }
            SignatureToken::MutableReference(t) => {
                Type::Reference(true, Box::new(self.globalize_signature(t)))
            }
            SignatureToken::TypeParameter(index) => Type::TypeParameter(*index),
            SignatureToken::Vector(bt) => Type::Vector(Box::new(self.globalize_signature(bt))),
            SignatureToken::Datatype(handle_idx) => {
                let module = &self.data.module;
                let shandle = module.datatype_handle_at(*handle_idx);
                let sname = module.identifier_at(shandle.name).as_str();
                let declaring_module_handle = module.module_handle_at(shandle.module);
                let declaring_module = module.module_id_for_handle(declaring_module_handle);
                let declaring_module_env = self
                    .env
                    .find_module(&self.env.to_module_name(&declaring_module))
                    .expect("undefined module");
                let name = self.env.symbol_pool.make(sname);
                let datatype_id = declaring_module_env
                    .find_struct(name)
                    .map(|env| env.get_id())
                    .or_else(|| declaring_module_env.find_enum(name).map(|env| env.get_id()))
                    .expect("undefined datatype");
                Type::Datatype(declaring_module_env.data.id, datatype_id, vec![])
            }
            SignatureToken::DatatypeInstantiation(inst) => {
                let (handle_idx, args) = &**inst;
                let module = &self.data.module;
                let shandle = module.datatype_handle_at(*handle_idx);
                let sname = module.identifier_at(shandle.name).as_str();
                let declaring_module_handle = module.module_handle_at(shandle.module);
                let declaring_module = module.module_id_for_handle(declaring_module_handle);
                let declaring_module_env = self
                    .env
                    .find_module(&self.env.to_module_name(&declaring_module))
                    .expect("undefined module");
                let name = self.env.symbol_pool.make(sname);
                let datatype_id = declaring_module_env
                    .find_struct(name)
                    .map(|env| env.get_id())
                    .or_else(|| declaring_module_env.find_enum(name).map(|env| env.get_id()))
                    .expect("undefined datatype");
                Type::Datatype(
                    declaring_module_env.data.id,
                    datatype_id,
                    self.globalize_signatures(args),
                )
            }
        }
    }

    /// Globalizes a list of signatures.
    pub fn globalize_signatures(&self, sigs: &[SignatureToken]) -> Vec<Type> {
        sigs.iter()
            .map(|s| self.globalize_signature(s))
            .collect_vec()
    }

    /// Gets a list of type actuals associated with the index in the bytecode.
    pub fn get_type_actuals(&self, idx: Option<SignatureIndex>) -> Vec<Type> {
        match idx {
            Some(idx) => {
                let actuals = &self.data.module.signature_at(idx).0;
                self.globalize_signatures(actuals)
            }
            None => vec![],
        }
    }

    /// Retrieve a constant from the pool
    pub fn get_constant(&self, idx: ConstantPoolIndex) -> &VMConstant {
        &self.data.module.constant_pool()[idx.0 as usize]
    }

    /// Converts a constant to the specified type. The type must correspond to the expected
    /// cannonical representation as defined in `move_core_types::values`
    pub fn get_constant_value(&self, constant: &VMConstant) -> MoveValue {
        VMConstant::deserialize_constant(constant).unwrap()
    }

    /// Return the `AccountAdress` of this module
    pub fn self_address(&self) -> &AccountAddress {
        self.data.module.address()
    }

    /// Retrieve an address identifier from the pool
    pub fn get_address_identifier(&self, idx: AddressIdentifierIndex) -> BigUint {
        let addr = &self.data.module.address_identifiers()[idx.0 as usize];
        crate::addr_to_big_uint(addr)
    }

    /// Disassemble the module bytecode
    pub fn disassemble(&self) -> String {
        let disas = Disassembler::new(
            SourceMapping::new(self.data.source_map.clone(), self.get_verified_module()),
            DisassemblerOptions {
                only_externally_visible: false,
                print_code: true,
                print_basic_blocks: true,
                print_locals: true,
                max_output_size: None,
            },
        );
        disas
            .disassemble()
            .expect("Failed to disassemble a verified module")
    }

    fn match_module_name(&self, module_name: &str) -> bool {
        self.get_name()
            .name()
            .display(self.env.symbol_pool())
            .to_string()
            == module_name
    }

    fn is_module_in_std(&self, module_name: &str) -> bool {
        let addr = self.get_name().addr();
        *addr == self.env.get_stdlib_address() && self.match_module_name(module_name)
    }

    fn is_module_in_ext(&self, module_name: &str) -> bool {
        let addr = self.get_name().addr();
        *addr == self.env.get_extlib_address() && self.match_module_name(module_name)
    }

    pub fn is_std_vector(&self) -> bool {
        self.is_module_in_std("vector")
    }

    pub fn is_table(&self) -> bool {
        self.is_module_in_std("table")
            || self.is_module_in_std("table_with_length")
            || self.is_module_in_ext("table")
            || self.is_module_in_ext("table_with_length")
    }
}

pub enum StructOrEnumEnv<'env> {
    Struct(StructEnv<'env>),
    Enum(EnumEnv<'env>),
}

// =================================================================================================
/// # Enum Environment

#[derive(Debug)]
pub struct EnumData {
    /// The name of this enum.
    name: Symbol,

    /// The location of this enum.
    loc: Loc,

    /// Attributes attached to this enum.
    attributes: Vec<Attribute>,

    /// The definition index of this enum in its module.
    def_idx: EnumDefinitionIndex,

    /// The handle index of this enum in its module.
    handle_idx: DatatypeHandleIndex,

    /// Variant definitions
    variant_data: BTreeMap<VariantId, VariantData>,
}

#[derive(Debug, Clone)]
pub struct EnumEnv<'env> {
    /// Reference to enclosing module.
    pub module_env: ModuleEnv<'env>,

    /// Reference to the enum data.
    data: &'env EnumData,
}

impl<'env> EnumEnv<'env> {
    /// Returns the name of this enum.
    pub fn get_name(&self) -> Symbol {
        self.data.name
    }

    /// Gets full name as string.
    pub fn get_full_name_str(&self) -> String {
        format!(
            "{}::{}",
            self.module_env.get_name().display(self.symbol_pool()),
            self.get_name().display(self.symbol_pool())
        )
    }

    /// Gets full name with module address as string.
    pub fn get_full_name_with_address(&self) -> String {
        format!(
            "{}::{}",
            self.module_env.get_full_name_str(),
            self.get_name().display(self.symbol_pool())
        )
    }

    /// Returns the VM identifier for thisenum
    pub fn get_identifier(&self) -> Option<Identifier> {
        let handle_idx = self.data.handle_idx;
        let handle = self.module_env.data.module.datatype_handle_at(handle_idx);
        Some(
            self.module_env
                .data
                .module
                .identifier_at(handle.name)
                .to_owned(),
        )
    }

    /// Shortcut for accessing the symbol pool.
    pub fn symbol_pool(&self) -> &SymbolPool {
        self.module_env.symbol_pool()
    }

    /// Returns the location of this enum.
    pub fn get_loc(&self) -> Loc {
        self.data.loc.clone()
    }

    /// Returns the attributes of this enum.
    pub fn get_attributes(&self) -> &[Attribute] {
        &self.data.attributes
    }

    /// Gets the id associated with this enum.
    pub fn get_id(&self) -> DatatypeId {
        DatatypeId(self.data.name)
    }

    /// Gets the qualified id of this enum.
    pub fn get_qualified_id(&self) -> QualifiedId<DatatypeId> {
        self.module_env.get_id().qualified(self.get_id())
    }

    /// Get the abilities of this enum.
    pub fn get_abilities(&self) -> AbilitySet {
        let def = self.module_env.data.module.enum_def_at(self.data.def_idx);
        let handle = self
            .module_env
            .data
            .module
            .datatype_handle_at(def.enum_handle);
        handle.abilities
    }

    /// Determines whether memory-related operations needs to be declared for this enum.
    pub fn has_memory(&self) -> bool {
        self.get_abilities().has_key()
    }

    /// Get an iterator for the variants, ordered by tag.
    pub fn get_variants(&'env self) -> impl Iterator<Item = VariantEnv<'env>> {
        self.data
            .variant_data
            .values()
            .sorted_by_key(|data| data.tag)
            .map(move |data| VariantEnv {
                enum_env: self.clone(),
                data,
            })
    }

    /// Return the number of variants in the enum.
    pub fn get_variant_count(&self) -> usize {
        self.data.variant_data.len()
    }

    /// Gets a variant by its id.
    pub fn get_variant(&'env self, id: VariantId) -> VariantEnv<'env> {
        let data = self
            .data
            .variant_data
            .get(&id)
            .expect("VariantId undefined");
        VariantEnv {
            enum_env: self.clone(),
            data,
        }
    }

    /// Find a variann by its name.
    pub fn find_variant(&'env self, name: Symbol) -> Option<VariantEnv<'env>> {
        let id = VariantId(name);
        self.data.variant_data.get(&id).map(|data| VariantEnv {
            enum_env: self.clone(),
            data,
        })
    }

    /// Gets a variant by its tag.
    pub fn get_variant_by_tag(&'env self, tag: usize) -> VariantEnv<'env> {
        for data in self.data.variant_data.values() {
            if data.tag == tag {
                return VariantEnv {
                    enum_env: self.clone(),
                    data,
                };
            }
        }
        unreachable!("invalid variant lookup")
    }

    /// Whether the type parameter at position `idx` is declared as phantom.
    pub fn is_phantom_parameter(&self, idx: usize) -> bool {
        let def_idx = self.data.def_idx;

        let def = self.module_env.data.module.enum_def_at(def_idx);
        self.module_env
            .data
            .module
            .datatype_handle_at(def.enum_handle)
            .type_parameters[idx]
            .is_phantom
    }

    /// Returns the type parameters associated with this enum.
    pub fn get_type_parameters(&self) -> Vec<TypeParameter> {
        // TODO: we currently do not know the original names of those formals, so we generate them.
        let pool = &self.module_env.env.symbol_pool;
        let def_idx = self.data.def_idx;
        let module = &self.module_env.data.module;
        let edef = module.enum_def_at(def_idx);
        let ehandle = module.datatype_handle_at(edef.enum_handle);
        ehandle
            .type_parameters
            .iter()
            .enumerate()
            .map(|(i, k)| {
                TypeParameter(
                    pool.make(&format!("$tv{}", i)),
                    AbilityConstraint(k.constraints),
                )
            })
            .collect_vec()
    }

    /// Returns the type parameters associated with this enum, with actual names.
    pub fn get_named_type_parameters(&self) -> Vec<TypeParameter> {
        let def_idx = self.data.def_idx;
        let module = &self.module_env.data.module;
        let edef = module.enum_def_at(def_idx);
        let ehandle = module.datatype_handle_at(edef.enum_handle);
        ehandle
            .type_parameters
            .iter()
            .enumerate()
            .map(|(i, k)| {
                let name = self
                    .module_env
                    .data
                    .source_map
                    .get_enum_source_map(def_idx)
                    .ok()
                    .and_then(|smap| smap.type_parameters.get(i))
                    .map(|(s, _)| s.clone())
                    .unwrap_or_else(|| format!("unknown#{}", i));
                TypeParameter(
                    self.module_env.env.symbol_pool.make(&name),
                    AbilityConstraint(k.constraints),
                )
            })
            .collect_vec()
    }
}

// =================================================================================================
/// # Variant Environment

#[derive(Debug)]
pub struct VariantData {
    /// The name of this variant.
    name: Symbol,

    /// The location of this variant.
    loc: Loc,

    tag: usize,

    /// Field definitions.
    field_data: BTreeMap<FieldId, FieldData>,
}

#[derive(Debug, Clone)]
pub struct VariantEnv<'env> {
    /// Reference to enclosing module.
    pub enum_env: EnumEnv<'env>,

    /// Reference to the variant data.
    data: &'env VariantData,
}

impl<'env> VariantEnv<'env> {
    /// Returns the name of this variant.
    pub fn get_name(&self) -> Symbol {
        self.data.name
    }

    /// Gets full name as string.
    pub fn get_full_name_str(&self) -> String {
        format!(
            "{}::{}::{}",
            self.enum_env
                .module_env
                .get_name()
                .display(self.symbol_pool()),
            self.enum_env.get_name().display(self.symbol_pool()),
            self.get_name().display(self.symbol_pool())
        )
    }

    /// Gets full name with module address as string.
    pub fn get_full_name_with_address(&self) -> String {
        format!(
            "{}::{}",
            self.enum_env.get_full_name_str(),
            self.get_name().display(self.symbol_pool())
        )
    }

    /// Gets the tag associated with this variant.
    pub fn get_tag(&self) -> usize {
        self.data.tag
    }

    /// Returns the VM identifier for this variant
    pub fn get_identifier(&self) -> Option<Identifier> {
        let enum_def = self
            .enum_env
            .module_env
            .data
            .module
            .enum_def_at(self.enum_env.data.def_idx);
        let variant_def = &enum_def.variants[self.data.tag];
        Some(
            self.enum_env
                .module_env
                .data
                .module
                .identifier_at(variant_def.variant_name)
                .to_owned(),
        )
    }

    /// Shortcut for accessing the symbol pool.
    pub fn symbol_pool(&self) -> &SymbolPool {
        self.enum_env.symbol_pool()
    }

    /// Returns the location of this variant.
    pub fn get_loc(&self) -> Loc {
        self.data.loc.clone()
    }

    /// Gets the id associated with this variant.
    pub fn get_id(&self) -> VariantId {
        VariantId(self.data.name)
    }

    /// Get an iterator for the fields, ordered by offset.
    pub fn get_fields(&'env self) -> impl Iterator<Item = FieldEnv<'env>> {
        self.data
            .field_data
            .values()
            .sorted_by_key(|data| data.offset)
            .map(move |data| FieldEnv {
                parent_env: EnclosingEnv::Variant(self.clone()),
                data,
            })
    }

    /// Return the number of fields in the struct.
    pub fn get_field_count(&self) -> usize {
        self.data.field_data.len()
    }

    /// Gets a field by its id.
    pub fn get_field(&'env self, id: FieldId) -> FieldEnv<'env> {
        let data = self.data.field_data.get(&id).expect("FieldId undefined");
        FieldEnv {
            parent_env: EnclosingEnv::Variant(self.clone()),
            data,
        }
    }

    /// Find a field by its name.
    pub fn find_field(&'env self, name: Symbol) -> Option<FieldEnv<'env>> {
        let id = FieldId(name);
        self.data.field_data.get(&id).map(|data| FieldEnv {
            parent_env: EnclosingEnv::Variant(self.clone()),
            data,
        })
    }

    /// Gets a field by its offset.
    pub fn get_field_by_offset(&'env self, offset: usize) -> FieldEnv<'env> {
        for data in self.data.field_data.values() {
            if data.offset == offset {
                return FieldEnv {
                    parent_env: EnclosingEnv::Variant(self.clone()),
                    data,
                };
            }
        }
        unreachable!("invalid field lookup")
    }
}

// =================================================================================================
/// # Struct Environment

#[derive(Debug)]
pub struct StructData {
    /// The name of this struct.
    name: Symbol,

    /// The location of this struct.
    loc: Loc,

    /// Attributes attached to this structure.
    attributes: Vec<Attribute>,

    /// List of function argument names. Not in bytecode but obtained from AST.
    /// Information about this struct.
    info: StructInfo,

    /// Field definitions.
    field_data: BTreeMap<FieldId, FieldData>,
}

#[derive(Debug)]
enum StructInfo {
    /// Struct is declared in Move and info found in VM format.
    Declared {
        /// The definition index of this struct in its module.
        def_idx: StructDefinitionIndex,

        /// The handle index of this struct in its module.
        handle_idx: DatatypeHandleIndex,
    },
}

#[derive(Debug, Clone)]
pub struct StructEnv<'env> {
    /// Reference to enclosing module.
    pub module_env: ModuleEnv<'env>,

    /// Reference to the struct data.
    data: &'env StructData,
}

impl<'env> StructEnv<'env> {
    /// Returns the name of this struct.
    pub fn get_name(&self) -> Symbol {
        self.data.name
    }

    /// Gets full name as string.
    pub fn get_full_name_str(&self) -> String {
        format!(
            "{}::{}",
            self.module_env.get_name().display(self.symbol_pool()),
            self.get_name().display(self.symbol_pool())
        )
    }

    /// Gets full name with module address as string.
    pub fn get_full_name_with_address(&self) -> String {
        format!(
            "{}::{}",
            self.module_env.get_full_name_str(),
            self.get_name().display(self.symbol_pool())
        )
    }

    /// Returns the VM identifier for this struct
    pub fn get_identifier(&self) -> Option<Identifier> {
        match &self.data.info {
            StructInfo::Declared { handle_idx, .. } => {
                let handle = self.module_env.data.module.datatype_handle_at(*handle_idx);
                Some(
                    self.module_env
                        .data
                        .module
                        .identifier_at(handle.name)
                        .to_owned(),
                )
            }
        }
    }

    /// Shortcut for accessing the symbol pool.
    pub fn symbol_pool(&self) -> &SymbolPool {
        self.module_env.symbol_pool()
    }

    /// Returns the location of this struct.
    pub fn get_loc(&self) -> Loc {
        self.data.loc.clone()
    }

    /// Returns the attributes of this struct.
    pub fn get_attributes(&self) -> &[Attribute] {
        &self.data.attributes
    }

    /// Gets the id associated with this struct.
    pub fn get_id(&self) -> DatatypeId {
        DatatypeId(self.data.name)
    }

    /// Gets the qualified id of this struct.
    pub fn get_qualified_id(&self) -> QualifiedId<DatatypeId> {
        self.module_env.get_id().qualified(self.get_id())
    }

    /// Determines whether this struct is native.
    pub fn is_native(&self) -> bool {
        match &self.data.info {
            StructInfo::Declared { def_idx, .. } => {
                let def = self.module_env.data.module.struct_def_at(*def_idx);
                def.field_information == StructFieldInformation::Native
            }
        }
    }

    /// Get the abilities of this struct.
    pub fn get_abilities(&self) -> AbilitySet {
        match &self.data.info {
            StructInfo::Declared { def_idx, .. } => {
                let def = self.module_env.data.module.struct_def_at(*def_idx);
                let handle = self
                    .module_env
                    .data
                    .module
                    .datatype_handle_at(def.struct_handle);
                handle.abilities
            }
        }
    }

    /// Determines whether memory-related operations needs to be declared for this struct.
    pub fn has_memory(&self) -> bool {
        self.get_abilities().has_key()
    }

    /// Get an iterator for the fields, ordered by offset.
    pub fn get_fields(&'env self) -> impl Iterator<Item = FieldEnv<'env>> {
        self.data
            .field_data
            .values()
            .sorted_by_key(|data| data.offset)
            .map(move |data| FieldEnv {
                parent_env: EnclosingEnv::Struct(self.clone()),
                data,
            })
    }

    /// Return the number of fields in the struct.
    pub fn get_field_count(&self) -> usize {
        self.data.field_data.len()
    }

    /// Gets a field by its id.
    pub fn get_field(&'env self, id: FieldId) -> FieldEnv<'env> {
        let data = self.data.field_data.get(&id).expect("FieldId undefined");
        FieldEnv {
            parent_env: EnclosingEnv::Struct(self.clone()),
            data,
        }
    }

    /// Find a field by its name.
    pub fn find_field(&'env self, name: Symbol) -> Option<FieldEnv<'env>> {
        let id = FieldId(name);
        self.data.field_data.get(&id).map(|data| FieldEnv {
            parent_env: EnclosingEnv::Struct(self.clone()),
            data,
        })
    }

    /// Gets a field by its offset.
    pub fn get_field_by_offset(&'env self, offset: usize) -> FieldEnv<'env> {
        for data in self.data.field_data.values() {
            if data.offset == offset {
                return FieldEnv {
                    parent_env: EnclosingEnv::Struct(self.clone()),
                    data,
                };
            }
        }
        unreachable!("invalid field lookup")
    }

    /// Whether the type parameter at position `idx` is declared as phantom.
    pub fn is_phantom_parameter(&self, idx: usize) -> bool {
        match &self.data.info {
            StructInfo::Declared { def_idx, .. } => {
                let def = self.module_env.data.module.struct_def_at(*def_idx);
                self.module_env
                    .data
                    .module
                    .datatype_handle_at(def.struct_handle)
                    .type_parameters[idx]
                    .is_phantom
            }
        }
    }

    /// Returns the type parameters associated with this struct.
    pub fn get_type_parameters(&self) -> Vec<TypeParameter> {
        // TODO: we currently do not know the original names of those formals, so we generate them.
        let pool = &self.module_env.env.symbol_pool;
        match &self.data.info {
            StructInfo::Declared { def_idx, .. } => {
                let module = &self.module_env.data.module;
                let sdef = module.struct_def_at(*def_idx);
                let shandle = module.datatype_handle_at(sdef.struct_handle);
                shandle
                    .type_parameters
                    .iter()
                    .enumerate()
                    .map(|(i, k)| {
                        TypeParameter(
                            pool.make(&format!("$tv{}", i)),
                            AbilityConstraint(k.constraints),
                        )
                    })
                    .collect_vec()
            }
        }
    }

    /// Returns the type parameters associated with this struct, with actual names.
    pub fn get_named_type_parameters(&self) -> Vec<TypeParameter> {
        match &self.data.info {
            StructInfo::Declared { def_idx, .. } => {
                let module = &self.module_env.data.module;
                let sdef = module.struct_def_at(*def_idx);
                let shandle = module.datatype_handle_at(sdef.struct_handle);
                shandle
                    .type_parameters
                    .iter()
                    .enumerate()
                    .map(|(i, k)| {
                        let name = self
                            .module_env
                            .data
                            .source_map
                            .get_struct_source_map(*def_idx)
                            .ok()
                            .and_then(|smap| smap.type_parameters.get(i))
                            .map(|(s, _)| s.clone())
                            .unwrap_or_else(|| format!("unknown#{}", i));
                        TypeParameter(
                            self.module_env.env.symbol_pool.make(&name),
                            AbilityConstraint(k.constraints),
                        )
                    })
                    .collect_vec()
            }
        }
    }
}

// =================================================================================================
/// # Field Environment

#[derive(Debug)]
pub struct FieldData {
    /// The name of this field.
    name: Symbol,

    /// The offset of this field.
    offset: usize,

    /// More information about this field
    info: FieldInfo,
}

#[derive(Debug)]
enum FieldInfo {
    /// The field is declared in Move.
    DeclaredStruct {
        /// The struct definition index of this field in its VM module.
        def_idx: StructDefinitionIndex,
    },
    DeclaredEnum {
        /// The enum definition index of this field in its VM module.
        def_idx: EnumDefinitionIndex,
    },
}

#[derive(Debug)]
pub enum EnclosingEnv<'env> {
    Struct(StructEnv<'env>),
    Variant(VariantEnv<'env>),
}

impl<'env> EnclosingEnv<'env> {
    pub fn module_env(&self) -> &ModuleEnv<'env> {
        match self {
            EnclosingEnv::Struct(s) => &s.module_env,
            EnclosingEnv::Variant(v) => &v.enum_env.module_env,
        }
    }
}

#[derive(Debug)]
pub struct FieldEnv<'env> {
    /// Reference to enclosing env.
    pub parent_env: EnclosingEnv<'env>,

    /// Reference to the field data.
    data: &'env FieldData,
}

impl<'env> FieldEnv<'env> {
    /// Gets the name of this field.
    pub fn get_name(&self) -> Symbol {
        self.data.name
    }

    /// Gets the id of this field.
    pub fn get_id(&self) -> FieldId {
        FieldId(self.data.name)
    }

    /// Returns the VM identifier for this field
    pub fn get_identifier(&'env self) -> Option<Identifier> {
        match &self.data.info {
            FieldInfo::DeclaredStruct { def_idx } => {
                let module = &self.parent_env.module_env().data.module;
                let def = module.struct_def_at(*def_idx);
                let offset = self.data.offset;
                let field = def.field(offset).expect("Bad field offset");
                Some(module.identifier_at(field.name).to_owned())
            }
            FieldInfo::DeclaredEnum { def_idx } => {
                let EnclosingEnv::Variant(v) = &self.parent_env else {
                    unreachable!()
                };
                let m = &v.enum_env.module_env.data.module;
                let enum_def = m.enum_def_at(*def_idx);
                let variant_def = &enum_def.variants[v.data.tag];
                let offset = self.data.offset;
                let field = variant_def.fields.get(offset).expect("Bad field offset");
                Some(m.identifier_at(field.name).to_owned())
            }
        }
    }

    /// Gets the type of this field.
    pub fn get_type(&self) -> Type {
        match &self.data.info {
            FieldInfo::DeclaredStruct { def_idx } => {
                let struct_def = self
                    .parent_env
                    .module_env()
                    .data
                    .module
                    .struct_def_at(*def_idx);
                let field = match &struct_def.field_information {
                    StructFieldInformation::Declared(fields) => &fields[self.data.offset],
                    StructFieldInformation::Native => unreachable!(),
                };
                self.parent_env
                    .module_env()
                    .globalize_signature(&field.signature.0)
            }
            FieldInfo::DeclaredEnum { def_idx } => {
                let EnclosingEnv::Variant(v) = &self.parent_env else {
                    unreachable!()
                };
                let enum_def = v.enum_env.module_env.data.module.enum_def_at(*def_idx);
                let variant_def = &enum_def.variants[v.data.tag];
                let field = &variant_def.fields[self.data.offset];
                v.enum_env
                    .module_env
                    .globalize_signature(&field.signature.0)
            }
        }
    }

    /// Get field offset.
    pub fn get_offset(&self) -> usize {
        self.data.offset
    }
}

// =================================================================================================
/// # Named Constant Environment

#[derive(Debug)]
pub struct NamedConstantData {
    /// The name of this constant
    name: Symbol,

    /// The location of this constant
    loc: Loc,

    /// The type of this constant
    typ: Type,

    /// The value of this constant
    value: Value,

    /// Attributes attached to this constant
    attributes: Vec<Attribute>,
}

#[derive(Debug)]
pub struct NamedConstantEnv<'env> {
    /// Reference to enclosing module.
    pub module_env: ModuleEnv<'env>,

    data: &'env NamedConstantData,
}

impl NamedConstantEnv<'_> {
    /// Returns the name of this constant
    pub fn get_name(&self) -> Symbol {
        self.data.name
    }

    /// Returns the id of this constant
    pub fn get_id(&self) -> NamedConstantId {
        NamedConstantId(self.data.name)
    }

    /// Returns the location of this constant
    pub fn get_loc(&self) -> Loc {
        self.data.loc.clone()
    }

    /// Returns the type of the constant
    pub fn get_type(&self) -> Type {
        self.data.typ.clone()
    }

    /// Returns the value of this constant
    pub fn get_value(&self) -> Value {
        self.data.value.clone()
    }

    /// Returns the attributes attached to this constant
    pub fn get_attributes(&self) -> &[Attribute] {
        &self.data.attributes
    }
}

// =================================================================================================
// # Function Environment

/// Represents a type parameter.
#[derive(Debug, Clone, PartialEq, Eq, PartialOrd, Ord)]
pub struct TypeParameter(pub Symbol, pub AbilityConstraint);

#[derive(Debug, Clone, Copy, PartialEq, Eq, PartialOrd, Ord)]
pub struct AbilityConstraint(pub AbilitySet);

/// Represents a parameter.
#[derive(Debug, Clone)]
pub struct Parameter(pub Symbol, pub Type);

#[derive(Debug)]
pub struct FunctionData {
    /// Name of this function.
    name: Symbol,

    /// Location of this function.
    loc: Loc,

    /// The definition index of this function in its module.
    def_idx: FunctionDefinitionIndex,

    /// The handle index of this function in its module.
    handle_idx: FunctionHandleIndex,

    /// Attributes attached to this function.
    attributes: Vec<Attribute>,

    /// Top-level attributes attached to this function.
    toplevel_attributes: expansion::ast::Attributes,

    /// List of function argument names. Not in bytecode but obtained from AST.
    arg_names: Vec<Symbol>,

    /// List of type argument names. Not in bytecode but obtained from AST.
    #[allow(unused)]
    type_arg_names: Vec<Symbol>,

    /// A cache for the called functions.
    called_funs: RefCell<Option<BTreeSet<QualifiedId<FunId>>>>,

    /// A cache for the calling functions.
    calling_funs: RefCell<Option<BTreeSet<QualifiedId<FunId>>>>,

    /// A cache for the transitive closure of the called functions.
    transitive_closure_of_called_funs: RefCell<Option<BTreeSet<QualifiedId<FunId>>>>,
}

impl FunctionData {
    pub fn stub(
        name: Symbol,
        def_idx: FunctionDefinitionIndex,
        handle_idx: FunctionHandleIndex,
    ) -> Self {
        FunctionData {
            name,
            loc: Loc::default(),
            attributes: Vec::default(),
            toplevel_attributes: expansion::ast::Attributes::default(),
            def_idx,
            handle_idx,
            arg_names: vec![],
            type_arg_names: vec![],
            called_funs: Default::default(),
            calling_funs: Default::default(),
            transitive_closure_of_called_funs: Default::default(),
        }
    }
}

#[derive(Debug, Clone)]
pub struct FunctionEnv<'env> {
    /// Reference to enclosing module.
    pub module_env: ModuleEnv<'env>,

    /// Reference to the function data.
    data: &'env FunctionData,
}

impl<'env> FunctionEnv<'env> {
    /// Returns the name of this function.
    pub fn get_name(&self) -> Symbol {
        self.data.name
    }

    /// Gets full name as string.
    pub fn get_full_name_str(&self) -> String {
        format!(
            "{}::{}",
            self.module_env.get_name().display(self.symbol_pool()),
            self.get_name_str()
        )
    }

    pub fn get_name_str(&self) -> String {
        self.get_name().display(self.symbol_pool()).to_string()
    }

    /// Returns the VM identifier for this function
    pub fn get_identifier(&'env self) -> Identifier {
        let m = &self.module_env.data.module;
        m.identifier_at(m.function_handle_at(self.data.handle_idx).name)
            .to_owned()
    }

    /// Gets the id of this function.
    pub fn get_id(&self) -> FunId {
        FunId(self.data.name)
    }

    /// Gets the qualified id of this function.
    pub fn get_qualified_id(&self) -> QualifiedId<FunId> {
        self.module_env.get_id().qualified(self.get_id())
    }

    /// Gets the definition index of this function.
    pub fn get_def_idx(&self) -> FunctionDefinitionIndex {
        self.data.def_idx
    }

    /// Shortcut for accessing the symbol pool.
    pub fn symbol_pool(&self) -> &SymbolPool {
        self.module_env.symbol_pool()
    }

    /// Returns the location of this function.
    pub fn get_loc(&self) -> Loc {
        self.data.loc.clone()
    }

    /// Returns the attributes of this function.
    pub fn get_attributes(&self) -> &[Attribute] {
        &self.data.attributes
    }

    /// Returns the location of the bytecode at the given offset.
    pub fn get_bytecode_loc(&self, offset: u16) -> Loc {
        if let Ok(fmap) = self
            .module_env
            .data
            .source_map
            .get_function_source_map(self.data.def_idx)
        {
            if let Some(loc) = fmap.get_code_location(offset) {
                return self.module_env.env.to_loc(&loc);
            }
        }
        self.get_loc()
    }

    /// Returns the bytecode associated with this function.
    pub fn get_bytecode(&self) -> &[Bytecode] {
        let function_definition = self
            .module_env
            .data
            .module
            .function_def_at(self.get_def_idx());
        match &function_definition.code {
            Some(code) => &code.code,
            None => &[],
        }
    }

    /// Returns the variant jump tables for this function.
    pub fn get_jump_tables(&self) -> &[VariantJumpTable] {
        let function_definition = self
            .module_env
            .data
            .module
            .function_def_at(self.get_def_idx());
        &function_definition.code.as_ref().unwrap().jump_tables
    }

    /// Returns the top-level attributes for this function
    pub fn get_toplevel_attributes(&self) -> &expansion::ast::Attributes {
        &self.data.toplevel_attributes
    }

    /// Returns true if this function is native.
    pub fn is_native(&self) -> bool {
        self.definition().is_native()
    }

    /// Returns true if this is the well-known native or intrinsic function of the given name.
    /// The function must reside either in stdlib or extlib address domain.
    pub fn is_well_known(&self, name: &str) -> bool {
        let env = self.module_env.env;
        if !self.is_native() {
            return false;
        }
        let addr = self.module_env.get_name().addr();
        (addr == &env.get_stdlib_address() || addr == &env.get_extlib_address())
            && self.get_full_name_str() == name
    }

    /// Return the visibility of this function
    pub fn visibility(&self) -> FunctionVisibility {
        self.definition().visibility
    }

    /// Return true if the function is an entry fucntion
    pub fn is_entry(&self) -> bool {
        self.definition().is_entry
    }

    /// Return the visibility string for this function. Useful for formatted printing.
    pub fn visibility_str(&self) -> &str {
        match self.visibility() {
            Visibility::Public => "public ",
            Visibility::Friend => "public(friend) ",
            Visibility::Private => "",
        }
    }

    /// Return whether this function is exposed outside of the module.
    pub fn is_exposed(&self) -> bool {
        self.module_env.is_script_module()
            || self.definition().is_entry
            || match self.definition().visibility {
                Visibility::Public | Visibility::Friend => true,
                Visibility::Private => false,
            }
    }

    /// Return whether this function is exposed outside of the module.
    pub fn has_unknown_callers(&self) -> bool {
        self.module_env.is_script_module()
            || self.definition().is_entry
            || match self.definition().visibility {
                Visibility::Public => true,
                Visibility::Private | Visibility::Friend => false,
            }
    }

    /// Returns true if the function is a script function
    pub fn is_script(&self) -> bool {
        // The main function of a scipt is a script function
        self.module_env.is_script_module() || self.definition().is_entry
    }

    /// Return true if this function is a friend function
    pub fn is_friend(&self) -> bool {
        self.definition().visibility == Visibility::Friend
    }

    /// Returns true if this function mutates any references (i.e. has &mut parameters).
    pub fn is_mutating(&self) -> bool {
        self.get_parameters()
            .iter()
            .any(|Parameter(_, ty)| ty.is_mutable_reference())
    }

    /// Returns the type parameters associated with this function.
    pub fn get_type_parameters(&self) -> Vec<TypeParameter> {
        // TODO: currently the translation scheme isn't working with using real type
        //   parameter names, so use indices instead.
        let fdef = self.definition();
        let fhandle = self
            .module_env
            .data
            .module
            .function_handle_at(fdef.function);
        fhandle
            .type_parameters
            .iter()
            .enumerate()
            .map(|(i, k)| {
                TypeParameter(
                    self.module_env.env.symbol_pool.make(&format!("$tv{}", i)),
                    AbilityConstraint(*k),
                )
            })
            .collect_vec()
    }

    /// Returns the type parameters with the real names.
    pub fn get_named_type_parameters(&self) -> Vec<TypeParameter> {
        let fdef = self.definition();
        let fhandle = self
            .module_env
            .data
            .module
            .function_handle_at(fdef.function);
        fhandle
            .type_parameters
            .iter()
            .enumerate()
            .map(|(i, k)| {
                let name = self
                    .module_env
                    .data
                    .source_map
                    .get_function_source_map(self.data.def_idx)
                    .ok()
                    .and_then(|fmap| fmap.type_parameters.get(i))
                    .map(|(s, _)| s.clone())
                    .unwrap_or_else(|| format!("unknown#{}", i));
                TypeParameter(
                    self.module_env.env.symbol_pool.make(&name),
                    AbilityConstraint(*k),
                )
            })
            .collect_vec()
    }

    pub fn get_parameter_count(&self) -> usize {
        let fdef = self.definition();
        let module = &self.module_env.data.module;
        let fhandle = module.function_handle_at(fdef.function);
        module.signature_at(fhandle.parameters).0.len()
    }

    /// Return the number of type parameters for self
    pub fn get_type_parameter_count(&self) -> usize {
        let fdef = self.definition();
        let fhandle = self
            .module_env
            .data
            .module
            .function_handle_at(fdef.function);
        fhandle.type_parameters.len()
    }

    /// Return `true` if idx is a formal parameter index
    pub fn is_parameter(&self, idx: usize) -> bool {
        idx < self.get_parameter_count()
    }

    /// Return true if this is a named parameter of this function.
    pub fn is_named_parameter(&self, name: &str) -> bool {
        self.get_parameters()
            .iter()
            .any(|p| self.symbol_pool().string(p.0).as_ref() == name)
    }

    /// Returns the parameter types associated with this function
    pub fn get_parameter_types(&self) -> Vec<Type> {
        let fdef = self.definition();
        let module = &self.module_env.data.module;
        let fhandle = module.function_handle_at(fdef.function);
        module
            .signature_at(fhandle.parameters)
            .0
            .iter()
            .map(|tv: &SignatureToken| self.module_env.globalize_signature(tv))
            .collect()
    }

    /// Returns the regular parameters associated with this function.
    pub fn get_parameters(&self) -> Vec<Parameter> {
        let fdef = self.definition();
        let module = &self.module_env.data.module;
        let fhandle = module.function_handle_at(fdef.function);
        module
            .signature_at(fhandle.parameters)
            .0
            .iter()
            .map(|tv: &SignatureToken| self.module_env.globalize_signature(tv))
            .zip(self.data.arg_names.iter())
            .map(|(s, i)| Parameter(*i, s))
            .collect_vec()
    }

    /// Returns return types of this function.
    pub fn get_return_types(&self) -> Vec<Type> {
        let fdef = self.definition();
        let module = &self.module_env.data.module;
        let fhandle = module.function_handle_at(fdef.function);
        module
            .signature_at(fhandle.return_)
            .0
            .iter()
            .map(|tv: &SignatureToken| self.module_env.globalize_signature(tv))
            .collect_vec()
    }

    /// Returns return type at given index.
    pub fn get_return_type(&self, idx: usize) -> Type {
        self.get_return_types()[idx].clone()
    }

    /// Returns the number of return values of this function.
    pub fn get_return_count(&self) -> usize {
        let fdef = self.definition();
        let module = &self.module_env.data.module;
        let fhandle = module.function_handle_at(fdef.function);
        module.signature_at(fhandle.return_).0.len()
    }

    /// Get the name to be used for a local. If the local is an argument, use that for naming,
    /// otherwise generate a unique name.
    pub fn get_local_name(&self, idx: usize) -> Symbol {
        if idx < self.data.arg_names.len() {
            return self.data.arg_names[idx];
        }
        // Try to obtain name from source map.
        if let Ok(fmap) = self
            .module_env
            .data
            .source_map
            .get_function_source_map(self.data.def_idx)
        {
            if let Some((ident, _)) = fmap.get_parameter_or_local_name(idx as u64) {
                // The Move compiler produces temporary names of the form `<foo>%#<num>`,
                // where <num> seems to be generated non-deterministically.
                // Substitute this by a deterministic name which the backend accepts.
                let clean_ident = if ident.contains("%#") {
                    format!("tmp#${}", idx)
                } else {
                    ident
                };
                return self.module_env.env.symbol_pool.make(clean_ident.as_str());
            }
        }
        self.module_env.env.symbol_pool.make(&format!("$t{}", idx))
    }

    /// Returns true if the index is for a temporary, not user declared local.
    pub fn is_temporary(&self, idx: usize) -> bool {
        if idx >= self.get_local_count() {
            return true;
        }
        let name = self.get_local_name(idx);
        self.symbol_pool().string(name).contains("tmp#$")
    }

    /// Gets the number of proper locals of this function. Those are locals which are declared
    /// by the user and also have a user assigned name which can be discovered via `get_local_name`.
    /// Note we may have more anonymous locals generated e.g by the 'stackless' transformation.
    pub fn get_local_count(&self) -> usize {
        let fdef = self.definition();
        let module = &self.module_env.data.module;
        let num_params = self.get_parameter_count();
        let num_locals = fdef
            .code
            .as_ref()
            .map(|code| module.signature_at(code.locals).0.len())
            .unwrap_or(0);
        num_params + num_locals
    }

    /// Gets the type of the local at index. This must use an index in the range as determined by
    /// `get_local_count`.
    pub fn get_local_type(&self, idx: usize) -> Type {
        let fdef = self.definition();
        let module = &self.module_env.data.module;
        let fhandle = module.function_handle_at(fdef.function);
        let parameters = &module.signature_at(fhandle.parameters).0;
        let st = if idx < parameters.len() {
            &parameters[idx]
        } else {
            let locals = &module.signature_at(fdef.code.as_ref().unwrap().locals).0;
            &locals[idx - parameters.len()]
        };
        self.module_env.globalize_signature(st)
    }

    /// Returns the acquired global resource types.
    pub fn get_acquires_global_resources(&'env self) -> Vec<DatatypeId> {
        let function_definition = self
            .module_env
            .data
            .module
            .function_def_at(self.get_def_idx());
        function_definition
            .acquires_global_resources
            .iter()
            .map(|x| self.module_env.get_struct_id(*x))
            .collect()
    }

    /// Determine whether the function is target of verification.
    pub fn should_verify(&self, default_scope: &VerificationScope) -> bool {
        if let VerificationScope::Only(function_name) = default_scope {
            // Overrides pragmas.
            return self.matches_name(function_name);
        }
        if !self.module_env.is_target() {
            // Don't generate verify method for functions from dependencies.
            return false;
        }

        match default_scope {
            // By using `is_exposed`, we essentially mark all of Public, Script, Friend to be
            // in the verification scope because they are "exposed" functions in this module.
            // We may want to change `VerificationScope::Public` to `VerificationScope::Exposed` as
            // well for consistency.
            VerificationScope::Public => self.is_exposed(),
            VerificationScope::All => true,
            VerificationScope::Only(_) => unreachable!(),
            VerificationScope::OnlyModule(module_name) => self.module_env.matches_name(module_name),
            VerificationScope::None => false,
        }
    }

    /// Returns true if either the name or simple name of this function matches the given string
    pub fn matches_name(&self, name: &str) -> bool {
        name.eq(&*self.get_simple_name_string()) || name.eq(&*self.get_name_string())
    }

    /// Determine whether this function is explicitly deactivated for verification.
    pub fn is_explicitly_not_verified(&self, scope: &VerificationScope) -> bool {
        if let VerificationScope::Only(function_name) = scope {
            // Overrides pragmas.
            return !self.matches_name(function_name);
        } else {
            false
        }
    }

    /// Get the functions that call this one
    pub fn get_calling_functions(&self) -> BTreeSet<QualifiedId<FunId>> {
        if let Some(calling) = &*self.data.calling_funs.borrow() {
            return calling.clone();
        }
        let mut set: BTreeSet<QualifiedId<FunId>> = BTreeSet::new();
        for module_env in self.module_env.env.get_modules() {
            for fun_env in module_env.get_functions() {
                if fun_env
                    .get_called_functions()
                    .contains(&self.get_qualified_id())
                {
                    set.insert(fun_env.get_qualified_id());
                }
            }
        }
        *self.data.calling_funs.borrow_mut() = Some(set.clone());
        set
    }

    /// Get the functions that this one calls
    pub fn get_called_functions(&self) -> BTreeSet<QualifiedId<FunId>> {
        if let Some(called) = &*self.data.called_funs.borrow() {
            return called.clone();
        }
        let called: BTreeSet<_> = self
            .get_bytecode()
            .iter()
            .flat_map(|c| match c {
                Bytecode::Call(i) => vec![self.module_env.get_used_function(*i).get_qualified_id()],
                Bytecode::CallGeneric(i) => {
                    let handle_idx = self
                        .module_env
                        .data
                        .module
                        .function_instantiation_at(*i)
                        .handle;
                    vec![self
                        .module_env
                        .get_used_function(handle_idx)
                        .get_qualified_id()]
                }
                Bytecode::VecPack { .. } => vec![
                    self.module_env.env.get_fun_qid("vector", "empty"),
                    self.module_env.env.get_fun_qid("vector", "push_back"),
                ],
                Bytecode::VecLen { .. } => {
                    vec![self.module_env.env.get_fun_qid("vector", "length")]
                }
                Bytecode::VecImmBorrow { .. } => {
                    vec![self.module_env.env.get_fun_qid("vector", "borrow")]
                }
                Bytecode::VecMutBorrow { .. } => {
                    vec![self.module_env.env.get_fun_qid("vector", "borrow_mut")]
                }
                Bytecode::VecPushBack { .. } => {
                    vec![self.module_env.env.get_fun_qid("vector", "push_back")]
                }
                Bytecode::VecPopBack { .. } => {
                    vec![self.module_env.env.get_fun_qid("vector", "pop_back")]
                }
                Bytecode::VecUnpack { .. } => vec![
                    self.module_env.env.get_fun_qid("vector", "destroy_empty"),
                    self.module_env.env.get_fun_qid("vector", "pop_back"),
                ],
                Bytecode::VecSwap { .. } => vec![self.module_env.env.get_fun_qid("vector", "swap")],
                _ => vec![],
            })
            .collect();
        *self.data.called_funs.borrow_mut() = Some(called.clone());
        called
    }

    /// Get the transitive closure of the called functions
    pub fn get_transitive_closure_of_called_functions(&self) -> BTreeSet<QualifiedId<FunId>> {
        if let Some(trans_called) = &*self.data.transitive_closure_of_called_funs.borrow() {
            return trans_called.clone();
        }

        let mut set = BTreeSet::new();
        let mut reachable_funcs = VecDeque::new();
        reachable_funcs.push_back(self.clone());

        // BFS in reachable_funcs to collect all reachable functions
        while !reachable_funcs.is_empty() {
            let current_fnc = reachable_funcs.pop_front();
            if let Some(fnc) = current_fnc {
                for callee in fnc.get_called_functions() {
                    let f = self.module_env.env.get_function(callee);
                    let qualified_id = f.get_qualified_id();
                    if !set.contains(&qualified_id) {
                        set.insert(qualified_id);
                        reachable_funcs.push_back(f.clone());
                    }
                }
            }
        }
        *self.data.transitive_closure_of_called_funs.borrow_mut() = Some(set.clone());
        set
    }

    /// Returns the function name excluding the address and the module name
    pub fn get_simple_name_string(&self) -> Rc<String> {
        self.symbol_pool().string(self.get_name())
    }

    /// Returns the function name with the module name excluding the address
    pub fn get_name_string(&self) -> Rc<str> {
        if self.module_env.is_script_module() {
            Rc::from(format!("Script::{}", self.get_simple_name_string()))
        } else {
            let module_name = self
                .module_env
                .get_name()
                .display(self.module_env.symbol_pool());
            Rc::from(format!(
                "{}::{}",
                module_name,
                self.get_simple_name_string()
            ))
        }
    }

    fn definition(&'env self) -> &'env FunctionDefinition {
        self.module_env
            .data
            .module
            .function_def_at(self.data.def_idx)
    }

    /// Produce a TypeDisplayContext to print types within the scope of this env
    pub fn get_type_display_ctx(&self) -> TypeDisplayContext {
        let type_param_names = self
            .get_type_parameters()
            .iter()
            .map(|param| param.0)
            .collect();
        TypeDisplayContext::WithEnv {
            env: self.module_env.env,
            type_param_names: Some(type_param_names),
        }
    }

    /// Produce a TypeDisplayContext to print types within the scope of this env,
    /// with source names for type parameters
    pub fn get_named_type_display_ctx(&self) -> TypeDisplayContext {
        let type_param_names = self
            .get_named_type_parameters()
            .iter()
            .map(|param| param.0)
            .collect();
        TypeDisplayContext::WithEnv {
            env: self.module_env.env,
            type_param_names: Some(type_param_names),
        }
    }

    /// Returns the object types that may be shared by this function
    /// If `transitive` is false, only return objects directly shared by this function
    /// If `transitive` is true, return objects shared by both this function and its transitive callees
    pub fn get_shared_objects(&'env self, transitive: bool) -> BTreeSet<Type> {
        let mut shared = BTreeSet::new();
        if transitive {
            let callees = self.get_transitive_closure_of_called_functions();
            for callee in callees {
                let fenv = self.module_env.env.get_function(callee);
                shared.extend(fenv.get_shared_objects(false));
            }
        } else {
            let module = &self.module_env.data.module;
            for b in self.get_bytecode() {
                if let Bytecode::CallGeneric(fi_idx) = b {
                    let FunctionInstantiation {
                        handle,
                        type_parameters,
                    } = module.function_instantiation_at(*fi_idx);
                    let f_ref = FunctionRef::from_idx(module, handle);
                    if is_framework_function(
                        &f_ref,
                        "transfer",
                        vec!["share_object", "public_share_object"],
                    ) {
                        let type_params = module.signature_at(*type_parameters);
                        shared.insert(self.module_env.globalize_signature(&type_params.0[0]));
                    }
                }
            }
        }

        shared
    }

    /// Returns the object types that may be transferred by this function
    /// If `transitive` is false, only objects directly transferred by this function
    /// If `transitive` is true, return objects transferred by both this function and its transitive callees
    pub fn get_transferred_objects(&'env self, transitive: bool) -> BTreeSet<Type> {
        let mut transferred = BTreeSet::new();
        if transitive {
            let callees = self.get_transitive_closure_of_called_functions();
            for callee in callees {
                let fenv = self.module_env.env.get_function(callee);
                transferred.extend(fenv.get_shared_objects(false));
            }
        } else {
            let module = &self.module_env.data.module;
            for b in self.get_bytecode() {
                if let Bytecode::CallGeneric(fi_idx) = b {
                    let FunctionInstantiation {
                        handle,
                        type_parameters,
                    } = module.function_instantiation_at(*fi_idx);
                    let f_ref = FunctionRef::from_idx(module, handle);
                    if is_framework_function(
                        &f_ref,
                        "transfer",
                        vec!["transfer", "public_transfer"],
                    ) {
                        let type_params = module.signature_at(*type_parameters);
                        transferred.insert(self.module_env.globalize_signature(&type_params.0[0]));
                    }
                }
            }
        }

        transferred
    }

    /// Returns the object types that may be frozen by this function
    /// If `transitive` is false, only return objects directly frozen by this function
    /// If `transitive` is true, return objects frozen by both this function and its transitive callees
    pub fn get_frozen_objects(&'env self, transitive: bool) -> BTreeSet<Type> {
        let mut frozen = BTreeSet::new();
        if transitive {
            let callees = self.get_transitive_closure_of_called_functions();
            for callee in callees {
                let fenv = self.module_env.env.get_function(callee);
                frozen.extend(fenv.get_shared_objects(false));
            }
        } else {
            let module = &self.module_env.data.module;
            for b in self.get_bytecode() {
                if let Bytecode::CallGeneric(fi_idx) = b {
                    let FunctionInstantiation {
                        handle,
                        type_parameters,
                    } = module.function_instantiation_at(*fi_idx);
                    let f_ref = FunctionRef::from_idx(module, handle);
                    if is_framework_function(
                        &f_ref,
                        "transfer",
                        vec!["freeze_object", "public_freeze_object"],
                    ) {
                        let type_params = module.signature_at(*type_parameters);
                        frozen.insert(self.module_env.globalize_signature(&type_params.0[0]));
                    }
                }
            }
        }

        frozen
    }

    /// Returns the event types that may be emitted by this function
    /// If `transitive` is false, only return events directly emitted by this function
    /// If `transitive` is true, return events emitted by both this function and its transitive callees
    pub fn get_events(&'env self, transitive: bool) -> BTreeSet<Type> {
        let mut events = BTreeSet::new();
        if transitive {
            let callees = self.get_transitive_closure_of_called_functions();
            for callee in callees {
                let fenv = self.module_env.env.get_function(callee);
                events.extend(fenv.get_events(false));
            }
        } else {
            let module = &self.module_env.data.module;
            for b in self.get_bytecode() {
                if let Bytecode::CallGeneric(fi_idx) = b {
                    let FunctionInstantiation {
                        handle,
                        type_parameters,
                    } = module.function_instantiation_at(*fi_idx);
                    let f_ref = FunctionRef::from_idx(module, handle);
                    if is_framework_function(&f_ref, "event", vec!["emit"]) {
                        let type_params = module.signature_at(*type_parameters);
                        events.insert(self.module_env.globalize_signature(&type_params.0[0]));
                    }
                }
            }
        }

        events
    }
}

// =================================================================================================
// # Expression Environment

/// Represents context for an expression.
#[derive(Debug, Clone)]
pub struct ExpInfo {
    /// The associated location of this expression.
    loc: Loc,
    /// The type of this expression.
    ty: Type,
    /// The associated instantiation of type parameters for this expression, if applicable
    instantiation: Option<Vec<Type>>,
}

impl ExpInfo {
    pub fn new(loc: Loc, ty: Type) -> Self {
        ExpInfo {
            loc,
            ty,
            instantiation: None,
        }
    }
}

// =================================================================================================
// # Formatting

pub struct LocDisplay<'env> {
    loc: &'env Loc,
    env: &'env GlobalEnv,
    only_line: bool,
}

impl Loc {
    pub fn display<'env>(&'env self, env: &'env GlobalEnv) -> LocDisplay<'env> {
        LocDisplay {
            loc: self,
            env,
            only_line: false,
        }
    }

    pub fn display_line_only<'env>(&'env self, env: &'env GlobalEnv) -> LocDisplay<'env> {
        LocDisplay {
            loc: self,
            env,
            only_line: true,
        }
    }
}

impl fmt::Display for LocDisplay<'_> {
    fn fmt(&self, f: &mut fmt::Formatter<'_>) -> fmt::Result {
        if let Some((fname, pos)) = self.env.get_file_and_location(self.loc) {
            if self.only_line {
                write!(f, "at {}:{}", fname, pos.line + LineOffset(1))
            } else {
                let offset = self.loc.span.end() - self.loc.span.start();
                write!(
                    f,
                    "at {}:{}:{}+{}",
                    fname,
                    pos.line + LineOffset(1),
                    pos.column + ColumnOffset(1),
                    offset,
                )
            }
        } else {
            write!(f, "{:?}", self.loc)
        }
    }
}

pub trait GetNameString {
    fn get_name_for_display(&self, env: &GlobalEnv) -> String;
}

impl GetNameString for QualifiedId<DatatypeId> {
    fn get_name_for_display(&self, env: &GlobalEnv) -> String {
        match env.get_struct_or_enum_qid(*self) {
            StructOrEnumEnv::Struct(struct_env) => struct_env.get_full_name_str(),
            StructOrEnumEnv::Enum(enum_env) => enum_env.get_full_name_str(),
        }
    }
}

impl GetNameString for QualifiedId<FunId> {
    fn get_name_for_display(&self, env: &GlobalEnv) -> String {
        env.get_function_qid(*self).get_full_name_str()
    }
}

impl<Id: Clone> fmt::Display for EnvDisplay<'_, QualifiedId<Id>>
where
    QualifiedId<Id>: GetNameString,
{
    fn fmt(&self, f: &mut Formatter<'_>) -> fmt::Result {
        f.write_str(&self.val.get_name_for_display(self.env))
    }
}

impl<Id: Clone> fmt::Display for EnvDisplay<'_, QualifiedInstId<Id>>
where
    QualifiedId<Id>: GetNameString,
{
    fn fmt(&self, f: &mut Formatter<'_>) -> fmt::Result {
        write!(f, "{}", self.env.display(&self.val.to_qualified_id()))?;
        if !self.val.inst.is_empty() {
            let tctx = TypeDisplayContext::WithEnv {
                env: self.env,
                type_param_names: None,
            };
            write!(f, "<")?;
            let mut sep = "";
            for ty in &self.val.inst {
                write!(f, "{}{}", sep, ty.display(&tctx))?;
                sep = ", ";
            }
            write!(f, ">")?;
        }
        Ok(())
    }
}

fn filter_out_sensetives(input: &str) -> String {
    if input.is_empty() {
        return input.to_string();
    }
<<<<<<< HEAD
    println!("input: {}", input);
    let filter_regex = Regex::new(r"at .*?packages/").unwrap();
=======
    let filter_regex = Regex::new(r"/Users/[^/]+/\.move/[^/]+/(?:crates|packages)/([^/]+)/").unwrap();
>>>>>>> 0eb469d3
    filter_regex
        .replace_all(&input, "at sui-framework/packages/")
        .to_string()
}<|MERGE_RESOLUTION|>--- conflicted
+++ resolved
@@ -4277,12 +4277,8 @@
     if input.is_empty() {
         return input.to_string();
     }
-<<<<<<< HEAD
     println!("input: {}", input);
     let filter_regex = Regex::new(r"at .*?packages/").unwrap();
-=======
-    let filter_regex = Regex::new(r"/Users/[^/]+/\.move/[^/]+/(?:crates|packages)/([^/]+)/").unwrap();
->>>>>>> 0eb469d3
     filter_regex
         .replace_all(&input, "at sui-framework/packages/")
         .to_string()
