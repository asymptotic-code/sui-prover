// Copyright (c) The Diem Core Contributors
// Copyright (c) The Move Contributors
// SPDX-License-Identifier: Apache-2.0

//! Provides a model for a set of Move modules (and scripts, which
//! are handled like modules). The model allows to access many different aspects of the Move
//! code: all declared functions and types, their associated bytecode, their source location,
//! their source text, and the specification fragments.
//!
//! The environment is nested into a hierarchy:
//!
//! - A `GlobalEnv` which gives access to all modules plus other information on global level,
//!   and is the owner of all related data.
//! - A `ModuleEnv` which is a reference to the data of some module in the environment.
//! - A `StructEnv` which is a reference to the data of some struct in a module.
//! - A `FunctionEnv` which is a reference to the data of some function in a module.

use std::{
    any::{Any, TypeId},
    cell::RefCell,
    collections::{BTreeMap, BTreeSet, VecDeque},
    ffi::OsStr,
    fmt::{self, Formatter},
    ops::Index,
    rc::Rc,
};

use codespan::{ByteIndex, ByteOffset, ColumnOffset, FileId, Files, LineOffset, Location, Span};
use codespan_reporting::{
    diagnostic::{Diagnostic, Label, Severity},
    term::{emit, termcolor::WriteColor, Config},
};
use itertools::Itertools;
#[allow(unused_imports)]
use log::{info, warn};
use move_compiler::expansion;
use move_ir_types::ast as IR;
use num::BigUint;
use regex::Regex;
use serde::{Deserialize, Serialize};

pub use move_binary_format::file_format::{AbilitySet, Visibility as FunctionVisibility};
use move_binary_format::{
    file_format::{
        AddressIdentifierIndex, Bytecode, Constant as VMConstant, ConstantPoolIndex,
        DatatypeHandleIndex, EnumDefinitionIndex, FunctionDefinition, FunctionDefinitionIndex,
        FunctionHandleIndex, FunctionInstantiation, IdentifierIndex, ModuleHandle, SignatureIndex,
        SignatureToken, StructDefinitionIndex, StructFieldInformation, VariantJumpTable,
        Visibility,
    },
    normalized::{FunctionRef, Type as MType},
    CompiledModule,
};
use move_bytecode_source_map::{mapping::SourceMapping, source_map::SourceMap};
use move_command_line_common::files::FileHash;
use move_core_types::parsing::address::NumericalAddress;
use move_core_types::{
    account_address::AccountAddress,
    identifier::{IdentStr, Identifier},
    language_storage,
    runtime_value::MoveValue,
};
use move_disassembler::disassembler::{Disassembler, DisassemblerOptions};

use crate::{
    ast::{Attribute, ModuleName, QualifiedSymbol, Value},
    symbol::{Symbol, SymbolPool},
    ty::{PrimitiveType, Type, TypeDisplayContext, TypeUnificationAdapter, Variance},
};

// =================================================================================================
// # Constants

/// A name we use to represent a script as a module.
pub const SCRIPT_MODULE_NAME: &str = "<SELF>";

/// Names used in the bytecode/AST to represent the main function of a script
pub const SCRIPT_BYTECODE_FUN_NAME: &str = "<SELF>";

/// A prefix used for structs which are backing specification ("ghost") memory.
pub const GHOST_MEMORY_PREFIX: &str = "Ghost$";

const SUI_FRAMEWORK_ADDRESS: AccountAddress = address_from_single_byte(2);

const fn address_from_single_byte(b: u8) -> AccountAddress {
    let mut addr = [0u8; AccountAddress::LENGTH];
    addr[AccountAddress::LENGTH - 1] = b;
    AccountAddress::new(addr)
}

// =================================================================================================
// # Locations

/// A location, consisting of a FileId and a span in this file.
#[derive(Debug, PartialEq, Eq, PartialOrd, Ord, Clone)]
pub struct Loc {
    file_id: FileId,
    span: Span,
}

impl Loc {
    pub fn new(file_id: FileId, span: Span) -> Loc {
        Loc { file_id, span }
    }

    pub fn span(&self) -> Span {
        self.span
    }

    pub fn file_id(&self) -> FileId {
        self.file_id
    }

    // Delivers a location pointing to the end of this one.
    pub fn at_end(&self) -> Loc {
        if self.span.end() > ByteIndex(0) {
            Loc::new(
                self.file_id,
                Span::new(self.span.end() - ByteOffset(1), self.span.end()),
            )
        } else {
            self.clone()
        }
    }

    // Delivers a location pointing to the start of this one.
    pub fn at_start(&self) -> Loc {
        Loc::new(
            self.file_id,
            Span::new(self.span.start(), self.span.start() + ByteOffset(1)),
        )
    }

    /// Creates a location which encloses all the locations in the provided slice,
    /// which must not be empty. All locations are expected to be in the same file.
    pub fn enclosing(locs: &[&Loc]) -> Loc {
        assert!(!locs.is_empty());
        let loc = locs[0];
        let mut start = loc.span.start();
        let mut end = loc.span.end();
        for l in locs.iter().skip(1) {
            if l.file_id() == loc.file_id() {
                start = std::cmp::min(start, l.span().start());
                end = std::cmp::max(end, l.span().end());
            }
        }
        Loc::new(loc.file_id(), Span::new(start, end))
    }

    /// Returns true if the other location is enclosed by this location.
    pub fn is_enclosing(&self, other: &Loc) -> bool {
        self.file_id == other.file_id && GlobalEnv::enclosing_span(self.span, other.span)
    }
}

impl Default for Loc {
    fn default() -> Self {
        let mut files = Files::new();
        let dummy_id = files.add(String::new(), String::new());
        Loc::new(dummy_id, Span::default())
    }
}

/// Return true if `f` is a Sui framework function declared in `module` with a name in `names`
fn is_framework_function(f: &FunctionRef, module: &str, names: Vec<&str>) -> bool {
    *f.module_id.address() == SUI_FRAMEWORK_ADDRESS
        && f.module_id.name().to_string() == module
        && names.contains(&f.function_ident.as_str())
}

/// Alias for the Loc variant of MoveIR. This uses a `&static str` instead of `FileId` for the
/// file name.
pub type MoveIrLoc = move_ir_types::location::Loc;

// =================================================================================================
// # Identifiers
//
// Identifiers are opaque values used to reference entities in the environment.
//
// We have two kinds of ids: those based on an index, and those based on a symbol. We use
// the symbol based ids where we do not have control of the definition index order in bytecode
// (i.e. we do not know in which order move-compiler enters functions and structs into file format),
// and index based ids where we do have control (for modules, SpecFun and SpecVar).
//
// In any case, ids are opaque in the sense that if someone has a StructId or similar in hand,
// it is known to be defined in the environment, as it has been obtained also from the environment.

/// Raw index type used in ids. 16 bits are sufficient currently.
pub type RawIndex = u16;

/// Identifier for a module.
#[derive(Debug, PartialEq, Eq, PartialOrd, Ord, Hash, Clone, Copy)]
pub struct ModuleId(RawIndex);

/// Identifier for a named constant, relative to module.
#[derive(Debug, PartialEq, Eq, PartialOrd, Ord, Hash, Clone, Copy)]
pub struct NamedConstantId(Symbol);

/// Identifier for a datatype, relative to module.
#[derive(Debug, PartialEq, Eq, PartialOrd, Ord, Hash, Clone, Copy)]
pub struct DatatypeId(Symbol);

/// Identifier for an enum variant, relative to an enum.
#[derive(Debug, PartialEq, Eq, PartialOrd, Ord, Hash, Clone, Copy)]
pub struct VariantId(Symbol);

/// Identifier for a field of a structure, relative to struct.
#[derive(Debug, PartialEq, Eq, PartialOrd, Ord, Hash, Clone, Copy)]
pub struct FieldId(Symbol);

/// Identifier for a Move function, relative to module.
#[derive(Debug, PartialEq, Eq, PartialOrd, Ord, Hash, Clone, Copy)]
pub struct FunId(Symbol);

/// Identifier for a node in the AST, relative to a module. This is used to associate attributes
/// with the node, like source location and type.
#[derive(Debug, PartialEq, Eq, PartialOrd, Ord, Hash, Clone, Copy)]
pub struct NodeId(usize);

/// A global id. Instances of this type represent unique identifiers relative to `GlobalEnv`.
#[derive(Debug, PartialEq, Eq, PartialOrd, Ord, Hash, Clone, Copy)]
pub struct GlobalId(usize);

/// Identifier for an intrinsic declaration, relative globally in `GlobalEnv`.
#[derive(Debug, PartialEq, Eq, PartialOrd, Ord, Hash, Clone, Copy)]
pub struct IntrinsicId(usize);

/// Some identifier qualified by a module.
#[derive(Debug, PartialEq, Eq, PartialOrd, Ord, Hash, Clone, Copy)]
pub struct QualifiedId<Id> {
    pub module_id: ModuleId,
    pub id: Id,
}

/// Reference type when unpacking an enum variant.
#[derive(Debug, PartialEq, Eq, PartialOrd, Ord, Hash, Clone, Copy)]
pub enum RefType {
    ByValue,
    ByImmRef,
    ByMutRef,
}

/// Some identifier qualified by a module and a type instantiation.
#[derive(Debug, PartialEq, Eq, PartialOrd, Ord, Hash, Clone)]
pub struct QualifiedInstId<Id> {
    pub module_id: ModuleId,
    pub inst: Vec<Type>,
    pub id: Id,
}

impl NamedConstantId {
    pub fn new(sym: Symbol) -> Self {
        Self(sym)
    }

    pub fn symbol(self) -> Symbol {
        self.0
    }
}

impl FunId {
    pub fn new(sym: Symbol) -> Self {
        Self(sym)
    }

    pub fn symbol(self) -> Symbol {
        self.0
    }
}

impl DatatypeId {
    pub fn new(sym: Symbol) -> Self {
        Self(sym)
    }

    pub fn symbol(self) -> Symbol {
        self.0
    }
}

impl FieldId {
    pub fn new(sym: Symbol) -> Self {
        Self(sym)
    }

    pub fn symbol(self) -> Symbol {
        self.0
    }
}

impl NodeId {
    pub fn new(idx: usize) -> Self {
        Self(idx)
    }

    pub fn as_usize(self) -> usize {
        self.0
    }
}

impl ModuleId {
    pub fn new(idx: usize) -> Self {
        Self(idx as RawIndex)
    }

    pub fn to_usize(self) -> usize {
        self.0 as usize
    }
}

impl ModuleId {
    pub fn qualified<Id>(self, id: Id) -> QualifiedId<Id> {
        QualifiedId {
            module_id: self,
            id,
        }
    }

    pub fn qualified_inst<Id>(self, id: Id, inst: Vec<Type>) -> QualifiedInstId<Id> {
        QualifiedInstId {
            module_id: self,
            inst,
            id,
        }
    }
}

impl GlobalId {
    pub fn new(idx: usize) -> Self {
        Self(idx)
    }

    pub fn as_usize(self) -> usize {
        self.0
    }
}

impl IntrinsicId {
    pub fn new(idx: usize) -> Self {
        Self(idx)
    }

    pub fn as_usize(self) -> usize {
        self.0
    }
}

impl<Id: Clone> QualifiedId<Id> {
    pub fn instantiate(self, inst: Vec<Type>) -> QualifiedInstId<Id> {
        let QualifiedId { module_id, id } = self;
        QualifiedInstId {
            module_id,
            inst,
            id,
        }
    }
}

impl<Id: Clone> QualifiedInstId<Id> {
    pub fn instantiate(self, params: &[Type]) -> Self {
        if params.is_empty() {
            self
        } else {
            let Self {
                module_id,
                inst,
                id,
            } = self;
            Self {
                module_id,
                inst: Type::instantiate_vec(inst, params),
                id,
            }
        }
    }

    pub fn instantiate_ref(&self, params: &[Type]) -> Self {
        let res = self.clone();
        res.instantiate(params)
    }

    pub fn to_qualified_id(&self) -> QualifiedId<Id> {
        let Self { module_id, id, .. } = self;
        module_id.qualified(id.to_owned())
    }
}

impl QualifiedInstId<DatatypeId> {
    pub fn to_type(&self) -> Type {
        Type::Datatype(self.module_id, self.id, self.inst.to_owned())
    }
}

// =================================================================================================
/// # Verification Scope

/// Defines what functions to verify.
#[derive(Debug, Clone, PartialEq, Eq, Serialize, Deserialize)]
pub enum VerificationScope {
    /// Verify only public functions.
    Public,
    /// Verify all functions.
    All,
    /// Verify only one function.
    Only(String),
    /// Verify only functions from the given module.
    OnlyModule(String),
    /// Verify no functions
    None,
}

impl Default for VerificationScope {
    fn default() -> Self {
        Self::Public
    }
}

impl VerificationScope {
    /// Whether verification is exclusive to only one function or module. If set, this overrides
    /// all implicitly included verification targets via invariants and friends.
    pub fn is_exclusive(&self) -> bool {
        matches!(
            self,
            VerificationScope::Only(_) | VerificationScope::OnlyModule(_)
        )
    }

    /// Returns the target function if verification is exclusive to one function.
    pub fn get_exclusive_verify_function_name(&self) -> Option<&String> {
        match self {
            VerificationScope::Only(s) => Some(s),
            _ => None,
        }
    }
}

// =================================================================================================
/// # Global Environment

/// Global environment for a set of modules.
#[derive(Debug)]
pub struct GlobalEnv {
    /// A Files database for the codespan crate which supports diagnostics.
    source_files: Files<String>,
    /// A mapping from file hash to file name and associated FileId. Though this information is
    /// already in `source_files`, we can't get it out of there so need to book keep here.
    file_hash_map: BTreeMap<FileHash, (String, FileId)>,
    /// A mapping from file id to associated alias map.
    file_alias_map: BTreeMap<FileId, Rc<BTreeMap<Symbol, NumericalAddress>>>,
    /// Bijective mapping between FileId and a plain int. FileId's are themselves wrappers around
    /// ints, but the inner representation is opaque and cannot be accessed. This is used so we
    /// can emit FileId's to generated code and read them back.
    file_id_to_idx: BTreeMap<FileId, u16>,
    file_idx_to_id: BTreeMap<u16, FileId>,
    /// A set indicating whether a file id is a target or a dependency.
    file_id_is_dep: BTreeSet<FileId>,
    /// A special constant location representing an unknown location.
    /// This uses a pseudo entry in `source_files` to be safely represented.
    unknown_loc: Loc,
    /// An equivalent of the MoveIrLoc to the above location. Used to map back and force between
    /// them.
    unknown_move_ir_loc: MoveIrLoc,
    /// A special constant location representing an opaque location.
    /// In difference to an `unknown_loc`, this is a well-known but undisclosed location.
    internal_loc: Loc,
    /// Accumulated diagnosis. In a RefCell so we can add to it without needing a mutable GlobalEnv.
    /// The boolean indicates whether the diag was reported.
    diags: RefCell<Vec<(Diagnostic<FileId>, bool)>>,
    /// Pool of symbols -- internalized strings.
    symbol_pool: SymbolPool,
    /// A counter for allocating node ids.
    next_free_node_id: RefCell<usize>,
    /// A map from node id to associated information of the expression.
    exp_info: RefCell<BTreeMap<NodeId, ExpInfo>>,
    /// List of loaded modules, in order they have been provided using `add`.
    pub module_data: Vec<ModuleData>,
    /// A counter for issuing global ids.
    global_id_counter: RefCell<usize>,
    /// A type-indexed container for storing extension data in the environment.
    extensions: RefCell<BTreeMap<TypeId, Box<dyn Any>>>,
    /// The address of the standard and extension libaries.
    stdlib_address: Option<BigUint>,
    extlib_address: Option<BigUint>,
}

/// Struct a helper type for implementing fmt::Display depending on GlobalEnv
pub struct EnvDisplay<'a, T> {
    pub env: &'a GlobalEnv,
    pub val: &'a T,
}

impl GlobalEnv {
    /// Creates a new environment.
    pub fn new() -> Self {
        let mut source_files = Files::new();
        let mut file_hash_map = BTreeMap::new();
        let mut file_id_to_idx = BTreeMap::new();
        let mut file_idx_to_id = BTreeMap::new();
        let mut fake_loc = |content: &str| {
            let file_id = source_files.add(content, content.to_string());
            let file_hash = FileHash::new(content);
            file_hash_map.insert(file_hash, (content.to_string(), file_id));
            let file_idx = file_id_to_idx.len() as u16;
            file_id_to_idx.insert(file_id, file_idx);
            file_idx_to_id.insert(file_idx, file_id);
            Loc::new(
                file_id,
                Span::from(ByteIndex(0_u32)..ByteIndex(content.len() as u32)),
            )
        };
        let unknown_loc = fake_loc("<unknown>");
        let unknown_move_ir_loc = MoveIrLoc::new(FileHash::new("<unknown>"), 0, 0);
        let internal_loc = fake_loc("<internal>");
        GlobalEnv {
            source_files,
            unknown_loc,
            unknown_move_ir_loc,
            internal_loc,
            file_hash_map,
            file_alias_map: BTreeMap::new(),
            file_id_to_idx,
            file_idx_to_id,
            file_id_is_dep: BTreeSet::new(),
            diags: RefCell::new(vec![]),
            symbol_pool: SymbolPool::new(),
            next_free_node_id: Default::default(),
            exp_info: Default::default(),
            module_data: vec![],
            global_id_counter: RefCell::new(0),
            extensions: Default::default(),
            stdlib_address: None,
            extlib_address: None,
        }
    }

    /// Creates a display container for the given value. There must be an implementation
    /// of fmt::Display for an instance to work in formatting.
    pub fn display<'a, T>(&'a self, val: &'a T) -> EnvDisplay<'a, T> {
        EnvDisplay { env: self, val }
    }

    /// Stores extension data in the environment. This can be arbitrary data which is
    /// indexed by type. Used by tools which want to store their own data in the environment,
    /// like a set of tool dependent options/flags. This can also be used to update
    /// extension data.
    pub fn set_extension<T: Any>(&self, x: T) {
        let id = TypeId::of::<T>();
        self.extensions
            .borrow_mut()
            .insert(id, Box::new(Rc::new(x)));
    }

    /// Retrieves extension data from the environment. Use as in `env.get_extension::<T>()`.
    /// An Rc<T> is returned because extension data is stored in a RefCell and we can't use
    /// lifetimes (`&'a T`) to control borrowing.
    pub fn get_extension<T: Any>(&self) -> Option<Rc<T>> {
        let id = TypeId::of::<T>();
        self.extensions
            .borrow()
            .get(&id)
            .and_then(|d| d.downcast_ref::<Rc<T>>().cloned())
    }

    /// Retrieves a clone of the extension data from the environment. Use as in `env.get_cloned_extension::<T>()`.
    pub fn get_cloned_extension<T: Any + Clone>(&self) -> T {
        let id = TypeId::of::<T>();
        let d = self
            .extensions
            .borrow_mut()
            .remove(&id)
            .expect("extension defined")
            .downcast_ref::<Rc<T>>()
            .cloned()
            .unwrap();
        Rc::try_unwrap(d).unwrap_or_else(|d| d.as_ref().clone())
    }

    /// Updates extension data. If they are no outstanding references to this extension it
    /// is updated in place, otherwise it will be cloned before the update.
    pub fn update_extension<T: Any + Clone>(&self, f: impl FnOnce(&mut T)) {
        let id = TypeId::of::<T>();
        let d = self
            .extensions
            .borrow_mut()
            .remove(&id)
            .expect("extension defined")
            .downcast_ref::<Rc<T>>()
            .cloned()
            .unwrap();
        let mut curr = Rc::try_unwrap(d).unwrap_or_else(|d| d.as_ref().clone());
        f(&mut curr);
        self.set_extension(curr);
    }

    /// Checks whether there is an extension of type `T`.
    pub fn has_extension<T: Any>(&self) -> bool {
        let id = TypeId::of::<T>();
        self.extensions.borrow().contains_key(&id)
    }

    /// Clear extension data from the environment (return the data if it is previously set).
    /// Use as in `env.clear_extension::<T>()` and an `Rc<T>` is returned if the extension data is
    /// previously stored in the environment.
    pub fn clear_extension<T: Any>(&self) -> Option<Rc<T>> {
        let id = TypeId::of::<T>();
        self.extensions
            .borrow_mut()
            .remove(&id)
            .and_then(|d| d.downcast::<Rc<T>>().ok())
            .map(|boxed| *boxed)
    }

    /// Create a new global id unique to this environment.
    pub fn new_global_id(&self) -> GlobalId {
        let mut counter = self.global_id_counter.borrow_mut();
        let id = GlobalId::new(*counter);
        *counter += 1;
        id
    }

    /// Returns a reference to the symbol pool owned by this environment.
    pub fn symbol_pool(&self) -> &SymbolPool {
        &self.symbol_pool
    }

    /// Adds a source to this environment, returning a FileId for it.
    pub fn add_source(
        &mut self,
        file_hash: FileHash,
        address_aliases: Rc<BTreeMap<Symbol, NumericalAddress>>,
        file_name: &str,
        source: &str,
        is_dep: bool,
    ) -> FileId {
        let file_id = self.source_files.add(file_name, source.to_string());
        self.stdlib_address =
            self.resolve_std_address_alias(self.stdlib_address.clone(), "std", &address_aliases);
        self.extlib_address = self.resolve_std_address_alias(
            self.extlib_address.clone(),
            "Extensions",
            &address_aliases,
        );
        self.file_alias_map.insert(file_id, address_aliases);
        self.file_hash_map
            .insert(file_hash, (file_name.to_string(), file_id));
        let file_idx = self.file_id_to_idx.len() as u16;
        self.file_id_to_idx.insert(file_id, file_idx);
        self.file_idx_to_id.insert(file_idx, file_id);
        if is_dep {
            self.file_id_is_dep.insert(file_id);
        }
        file_id
    }

    fn resolve_std_address_alias(
        &self,
        def: Option<BigUint>,
        name: &str,
        aliases: &BTreeMap<Symbol, NumericalAddress>,
    ) -> Option<BigUint> {
        let name_sym = self.symbol_pool().make(name);
        if let Some(a) = aliases.get(&name_sym) {
            let addr = BigUint::from_bytes_be(a.as_ref());
            if matches!(&def, Some(other_addr) if &addr != other_addr) {
                self.error(
                    &self.unknown_loc,
                    &format!(
                        "Ambiguous definition of standard address alias `{}` (`0x{} != 0x{}`).\
                                 This alias currently must be unique across all packages.",
                        name,
                        addr,
                        def.unwrap()
                    ),
                );
            }
            Some(addr)
        } else {
            def
        }
    }

    /// Find all target modules and return in a vector
    pub fn get_target_modules(&self) -> Vec<ModuleEnv> {
        let mut target_modules: Vec<ModuleEnv> = vec![];
        for module_env in self.get_modules() {
            if module_env.is_target() {
                target_modules.push(module_env);
            }
        }
        target_modules
    }

    /// Adds diagnostic to the environment.
    pub fn add_diag(&self, diag: Diagnostic<FileId>) {
        self.diags.borrow_mut().push((diag, false));
    }

    /// Adds an error to this environment, without notes.
    pub fn error(&self, loc: &Loc, msg: &str) {
        self.diag(Severity::Error, loc, msg)
    }

    /// Adds an error to this environment, with notes.
    pub fn error_with_notes(&self, loc: &Loc, msg: &str, notes: Vec<String>) {
        self.diag_with_notes(Severity::Error, loc, msg, notes)
    }

    /// Adds a diagnostic of given severity to this environment.
    pub fn diag(&self, severity: Severity, loc: &Loc, msg: &str) {
        let diag = Diagnostic::new(severity)
            .with_message(msg)
            .with_labels(vec![Label::primary(loc.file_id, loc.span)]);
        self.add_diag(diag);
    }

    /// Adds a diagnostic of given severity to this environment, with notes.
    pub fn diag_with_notes(&self, severity: Severity, loc: &Loc, msg: &str, notes: Vec<String>) {
        let diag = Diagnostic::new(severity)
            .with_message(msg)
            .with_labels(vec![Label::primary(loc.file_id, loc.span)]);
        let diag = diag.with_notes(notes);
        self.add_diag(diag);
    }

    /// Adds a diagnostic of given severity to this environment, with secondary labels.
    pub fn diag_with_labels(
        &self,
        severity: Severity,
        loc: &Loc,
        msg: &str,
        labels: Vec<(Loc, String)>,
    ) {
        let diag = Diagnostic::new(severity)
            .with_message(msg)
            .with_labels(vec![Label::primary(loc.file_id, loc.span)]);
        let labels = labels
            .into_iter()
            .map(|(l, m)| Label::secondary(l.file_id, l.span).with_message(m))
            .collect_vec();
        let diag = diag.with_labels(labels);
        self.add_diag(diag);
    }

    /// Checks whether any of the diagnostics contains string.
    pub fn has_diag(&self, pattern: &str) -> bool {
        self.diags
            .borrow()
            .iter()
            .any(|(d, _)| d.message.contains(pattern))
    }

    /// Clear all accumulated diagnosis.
    pub fn clear_diag(&self) {
        self.diags.borrow_mut().clear();
    }

    /// Returns the unknown location.
    pub fn unknown_loc(&self) -> Loc {
        self.unknown_loc.clone()
    }

    /// Returns a Move IR version of the unknown location which is guaranteed to map to the
    /// regular unknown location via `to_loc`.
    pub fn unknown_move_ir_loc(&self) -> MoveIrLoc {
        self.unknown_move_ir_loc
    }

    /// Returns the internal location.
    pub fn internal_loc(&self) -> Loc {
        self.internal_loc.clone()
    }

    /// Converts a Loc as used by the move-compiler compiler to the one we are using here.
    /// TODO: move-compiler should use FileId as well so we don't need this here. There is already
    /// a todo in their code to remove the current use of `&'static str` for file names in Loc.
    pub fn to_loc(&self, loc: &MoveIrLoc) -> Loc {
        let Some(file_id) = self.get_file_id(loc.file_hash()) else {
            return self.unknown_loc();
        };
        Loc {
            file_id,
            span: Span::new(loc.start(), loc.end()),
        }
    }

    /// Returns the file id for a file name, if defined.
    pub fn get_file_id(&self, fhash: FileHash) -> Option<FileId> {
        self.file_hash_map.get(&fhash).map(|(_, id)| id).cloned()
    }

    /// Maps a FileId to an index which can be mapped back to a FileId.
    pub fn file_id_to_idx(&self, file_id: FileId) -> u16 {
        *self
            .file_id_to_idx
            .get(&file_id)
            .expect("file_id undefined")
    }

    /// Maps an index which was obtained by `file_id_to_idx` back to a FileId.
    pub fn file_idx_to_id(&self, file_idx: u16) -> FileId {
        *self
            .file_idx_to_id
            .get(&file_idx)
            .expect("file_idx undefined")
    }

    /// Returns file name and line/column position for a location, if available.
    pub fn get_file_and_location(&self, loc: &Loc) -> Option<(String, Location)> {
        self.get_location(loc).map(|line_column| {
            (
                self.source_files
                    .name(loc.file_id())
                    .to_string_lossy()
                    .to_string(),
                line_column,
            )
        })
    }

    /// Returns line/column position for a location, if available.
    pub fn get_location(&self, loc: &Loc) -> Option<Location> {
        self.source_files
            .location(loc.file_id(), loc.span().start())
            .ok()
    }

    /// Return the source text for the given location.
    pub fn get_source(&self, loc: &Loc) -> Result<&str, codespan_reporting::files::Error> {
        self.source_files.source_slice(loc.file_id, loc.span)
    }

    /// Return the source file name for `file_id`
    pub fn get_file(&self, file_id: FileId) -> &OsStr {
        self.source_files.name(file_id)
    }

    /// Return the source file names.
    pub fn get_source_file_names(&self) -> Vec<String> {
        self.file_hash_map
            .iter()
            .filter_map(|(_, (k, _))| {
                if k.eq("<internal>") || k.eq("<unknown>") {
                    None
                } else {
                    Some(k.clone())
                }
            })
            .collect()
    }

    /// Return the source file ids.
    pub fn get_source_file_ids(&self) -> Vec<FileId> {
        self.file_hash_map
            .iter()
            .filter_map(|(_, (k, id))| {
                if k.eq("<internal>") || k.eq("<unknown>") {
                    None
                } else {
                    Some(*id)
                }
            })
            .collect()
    }

    // Gets the number of source files in this environment.
    pub fn get_file_count(&self) -> usize {
        self.file_hash_map.len()
    }

    /// Returns true if diagnostics have error severity or worse.
    pub fn has_errors(&self) -> bool {
        self.error_count() > 0
    }

    /// Returns the number of diagnostics.
    pub fn diag_count(&self, min_severity: Severity) -> usize {
        self.diags
            .borrow()
            .iter()
            .filter(|(d, _)| d.severity >= min_severity)
            .count()
    }

    /// Returns the number of errors.
    pub fn error_count(&self) -> usize {
        self.diag_count(Severity::Error)
    }

    /// Returns true if diagnostics have warning severity or worse.
    pub fn has_warnings(&self) -> bool {
        self.diags
            .borrow()
            .iter()
            .any(|(d, _)| d.severity >= Severity::Warning)
    }

    /// Writes accumulated diagnostics of given or higher severity.
    pub fn report_diag<W: WriteColor>(&self, writer: &mut W, severity: Severity) {
        self.report_diag_with_filter(writer, |d| d.severity >= severity)
    }

    /// Writes accumulated diagnostics that pass through `filter`
    pub fn report_diag_with_filter<W: WriteColor, F: Fn(&Diagnostic<FileId>) -> bool>(
        &self,
        writer: &mut W,
        filter: F,
    ) {
        let mut shown = BTreeSet::new();
        self.diags.borrow_mut().retain(|(diag, _)| {
            if filter(diag) {
                let mut d = diag.clone();
                // Avoid showing the same message twice. This can happen e.g. because of
                // duplication of expressions via schema inclusion.
                d.notes = d.notes.iter().map(|n| filter_out_sensetives(n)).collect();

                if shown.insert(format!("{:?}", d)) {
                    emit(writer, &Config::default(), &self.source_files, &d)
                        .expect("emit must not fail");
                }
                false
            } else {
                true
            }
        })
    }

    /// Adds a new module to the environment. StructData and FunctionData need to be provided
    /// in definition index order. See `create_function_data` and `create_struct_data` for how
    /// to create them.
    #[allow(clippy::too_many_arguments)]
    pub fn add(
        &mut self,
        loc: Loc,
        attributes: Vec<Attribute>,
        module: CompiledModule,
        source_map: SourceMap,
        named_constants: BTreeMap<NamedConstantId, NamedConstantData>,
        struct_data: BTreeMap<DatatypeId, StructData>,
        enum_data: BTreeMap<DatatypeId, EnumData>,
        function_data: BTreeMap<FunId, FunctionData>,
    ) {
        let idx = self.module_data.len();
        let effective_name = if module.self_id().name().as_str() == SCRIPT_MODULE_NAME {
            // Use the name of the first function in this module.
            function_data
                .iter()
                .next()
                .expect("functions in script")
                .1
                .name
        } else {
            self.symbol_pool.make(module.self_id().name().as_str())
        };
        let name = ModuleName::from_str(&module.self_id().address().to_string(), effective_name);
        let struct_idx_to_id: BTreeMap<StructDefinitionIndex, DatatypeId> = struct_data
            .iter()
            .map(|(id, data)| match &data.info {
                StructInfo::Declared { def_idx, .. } => (*def_idx, *id),
            })
            .collect();
        let function_idx_to_id: BTreeMap<FunctionDefinitionIndex, FunId> = function_data
            .iter()
            .map(|(id, data)| (data.def_idx, *id))
            .collect();

        let enum_idx_to_id: BTreeMap<EnumDefinitionIndex, DatatypeId> = enum_data
            .iter()
            .map(|(id, data)| (data.def_idx, *id))
            .collect();

        self.module_data.push(ModuleData {
            name,
            id: ModuleId(idx as RawIndex),
            module,
            named_constants,
            struct_data,
            struct_idx_to_id,
            enum_data,
            enum_idx_to_id,
            function_data,
            function_idx_to_id,
            source_map,
            loc,
            attributes,
            used_modules: Default::default(),
            friend_modules: Default::default(),
        });
    }

    /// Creates data for a named constant.
    pub fn create_named_constant_data(
        &self,
        name: Symbol,
        loc: Loc,
        typ: Type,
        value: Value,
        attributes: Vec<Attribute>,
    ) -> NamedConstantData {
        NamedConstantData {
            name,
            loc,
            typ,
            value,
            attributes,
        }
    }

    /// Creates data for a function, adding any information not contained in bytecode. This is
    /// a helper for adding a new module to the environment.
    pub fn create_function_data(
        &self,
        module: &CompiledModule,
        def_idx: FunctionDefinitionIndex,
        name: Symbol,
        loc: Loc,
        attributes: Vec<Attribute>,
        toplevel_attributes: expansion::ast::Attributes,
        arg_names: Vec<Symbol>,
        type_arg_names: Vec<Symbol>,
    ) -> FunctionData {
        let handle_idx = module.function_def_at(def_idx).function;
        FunctionData {
            name,
            loc,
            attributes,
            toplevel_attributes,
            def_idx,
            handle_idx,
            arg_names,
            type_arg_names,
            called_funs: Default::default(),
            calling_funs: Default::default(),
            transitive_closure_of_called_funs: Default::default(),
        }
    }

    /// Creates data for a struct declared in Move. Currently all information is contained in
    /// the byte code. This is a helper for adding a new module to the environment.
    pub fn create_move_struct_data(
        &self,
        module: &CompiledModule,
        def_idx: StructDefinitionIndex,
        name: Symbol,
        loc: Loc,
        attributes: Vec<Attribute>,
    ) -> StructData {
        let handle_idx = module.struct_def_at(def_idx).struct_handle;
        let field_data = if let StructFieldInformation::Declared(fields) =
            &module.struct_def_at(def_idx).field_information
        {
            let mut map = BTreeMap::new();
            for (offset, field) in fields.iter().enumerate() {
                let name = self
                    .symbol_pool
                    .make(module.identifier_at(field.name).as_str());
                let info = FieldInfo::DeclaredStruct { def_idx };
                map.insert(FieldId(name), FieldData { name, offset, info });
            }
            map
        } else {
            BTreeMap::new()
        };
        let info = StructInfo::Declared {
            def_idx,
            handle_idx,
        };
        StructData {
            name,
            loc,
            attributes,
            info,
            field_data,
        }
    }

    /// Creates data for a enum declared in Move. Currently all information is contained in
    /// the byte code. This is a helper for adding a new module to the environment.
    pub fn create_move_enum_data(
        &self,
        module: &CompiledModule,
        def_idx: EnumDefinitionIndex,
        name: Symbol,
        loc: Loc,
        source_map: Option<&SourceMap>,
        attributes: Vec<Attribute>,
    ) -> EnumData {
        let enum_def = module.enum_def_at(def_idx);
        let enum_smap = source_map.map(|smap| smap.get_enum_source_map(def_idx).unwrap());
        let handle_idx = enum_def.enum_handle;
        let mut variant_data = BTreeMap::new();
        for (tag, variant) in enum_def.variants.iter().enumerate() {
            let mut field_data = BTreeMap::new();
            for (offset, field) in variant.fields.iter().enumerate() {
                let name = self
                    .symbol_pool
                    .make(module.identifier_at(field.name).as_str());
                let info = FieldInfo::DeclaredEnum { def_idx };
                field_data.insert(FieldId(name), FieldData { name, offset, info });
            }
            let variant_name = self
                .symbol_pool
                .make(module.identifier_at(variant.variant_name).as_str());
            let loc = match enum_smap {
                None => Loc::default(),
                Some(smap) => self.to_loc(&smap.variants[tag].0 .1),
            };
            variant_data.insert(
                VariantId(variant_name),
                VariantData {
                    name: variant_name,
                    loc,
                    tag,
                    field_data,
                },
            );
        }

        EnumData {
            name,
            loc,
            attributes,
            def_idx,
            handle_idx,
            variant_data,
        }
    }

    /// Finds a module by name and returns an environment for it.
    pub fn find_module(&self, name: &ModuleName) -> Option<ModuleEnv<'_>> {
        for module_data in &self.module_data {
            let module_env = ModuleEnv {
                env: self,
                data: module_data,
            };
            if module_env.get_name() == name {
                return Some(module_env);
            }
        }
        None
    }

    /// Finds a module by simple name and returns an environment for it.
    /// TODO: we may need to disallow this to support modules of the same simple name but with
    ///    different addresses in one verification session.
    pub fn find_module_by_name(&self, simple_name: Symbol) -> Option<ModuleEnv<'_>> {
        self.get_modules()
            .find(|m| m.get_name().name() == simple_name && m.get_function_count() > 0)
    }

    /// Find a module by its bytecode format ID
    pub fn find_module_by_language_storage_id(
        &self,
        id: &language_storage::ModuleId,
    ) -> Option<ModuleEnv<'_>> {
        self.find_module(&self.to_module_name(id))
    }

    /// Find a function by its bytecode format name and ID
    pub fn find_function_by_language_storage_id_name(
        &self,
        id: &language_storage::ModuleId,
        name: &IdentStr,
    ) -> Option<FunctionEnv<'_>> {
        self.find_module_by_language_storage_id(id)
            .and_then(|menv| menv.find_function(menv.symbol_pool().make(name.as_str())))
    }

    /// Gets a StructEnv in this module by its `StructTag`
    pub fn find_datatype_by_tag(
        &self,
        tag: &language_storage::StructTag,
    ) -> Option<QualifiedId<DatatypeId>> {
        self.find_module(&self.to_module_name(&tag.module_id()))
            .and_then(|menv| {
                menv.find_struct_by_identifier(tag.name.clone())
                    .map(|sid| menv.get_id().qualified(sid))
                    .or_else(|| {
                        menv.find_enum_by_identifier(tag.name.clone())
                            .map(|sid| menv.get_id().qualified(sid))
                    })
            })
    }

    /// Return the module enclosing this location.
    pub fn get_enclosing_module(&self, loc: &Loc) -> Option<ModuleEnv<'_>> {
        for data in &self.module_data {
            if data.loc.file_id() == loc.file_id()
                && Self::enclosing_span(data.loc.span(), loc.span())
            {
                return Some(ModuleEnv { env: self, data });
            }
        }
        None
    }

    /// Returns the function enclosing this location.
    pub fn get_enclosing_function(&self, loc: &Loc) -> Option<FunctionEnv<'_>> {
        // Currently we do a brute-force linear search, may need to speed this up if it appears
        // to be a bottleneck.
        let module_env = self.get_enclosing_module(loc)?;
        for func_env in module_env.into_functions() {
            if Self::enclosing_span(func_env.get_loc().span(), loc.span()) {
                return Some(func_env.clone());
            }
        }
        None
    }

    /// Returns the struct enclosing this location.
    pub fn get_enclosing_struct(&self, loc: &Loc) -> Option<StructEnv<'_>> {
        let module_env = self.get_enclosing_module(loc)?;
        module_env
            .into_structs()
            .find(|struct_env| Self::enclosing_span(struct_env.get_loc().span(), loc.span()))
    }

    fn enclosing_span(outer: Span, inner: Span) -> bool {
        inner.start() >= outer.start() && inner.end() <= outer.end()
    }

    /// Return the `FunctionEnv` for `fun`
    pub fn get_function(&self, fun: QualifiedId<FunId>) -> FunctionEnv<'_> {
        self.get_module(fun.module_id).into_function(fun.id)
    }

    /// Return the `StructEnv` for `str`
    pub fn get_struct(&self, str: QualifiedId<DatatypeId>) -> StructEnv<'_> {
        self.get_module(str.module_id).into_struct(str.id)
    }

    // Gets the number of modules in this environment.
    pub fn get_module_count(&self) -> usize {
        self.module_data.len()
    }

    /// Gets a module by id.
    pub fn get_module(&self, id: ModuleId) -> ModuleEnv<'_> {
        let module_data = &self.module_data[id.0 as usize];
        ModuleEnv {
            env: self,
            data: module_data,
        }
    }

    /// Gets a struct by qualified id.
    pub fn get_struct_qid(&self, qid: QualifiedId<DatatypeId>) -> StructEnv<'_> {
        self.get_module(qid.module_id).into_struct(qid.id)
    }

    pub fn get_enum_qid(&self, qid: QualifiedId<DatatypeId>) -> EnumEnv<'_> {
        self.get_module(qid.module_id).into_enum(qid.id)
    }

    pub fn get_struct_or_enum_qid(&self, qid: QualifiedId<DatatypeId>) -> StructOrEnumEnv<'_> {
        self.get_module(qid.module_id).into_struct_or_enum(qid.id)
    }

    /// Gets a function by qualified id.
    pub fn get_function_qid(&self, qid: QualifiedId<FunId>) -> FunctionEnv<'_> {
        self.get_module(qid.module_id).into_function(qid.id)
    }

    /// Returns an iterator for all modules in the environment.
    pub fn get_modules(&self) -> impl Iterator<Item = ModuleEnv<'_>> {
        self.module_data.iter().map(move |module_data| ModuleEnv {
            env: self,
            data: module_data,
        })
    }

    /// Returns an iterator for all bytecode modules in the environment.
    pub fn get_bytecode_modules(&self) -> impl Iterator<Item = &CompiledModule> {
        self.module_data
            .iter()
            .map(|module_data| &module_data.module)
    }

    /// Converts a storage module id into an AST module name.
    pub fn to_module_name(&self, storage_id: &language_storage::ModuleId) -> ModuleName {
        ModuleName::from_str(
            &storage_id.address().to_string(),
            self.symbol_pool.make(storage_id.name().as_str()),
        )
    }

    /// Attempt to compute a struct tag for (`mid`, `sid`, `ts`). Returns `Some` if all types in
    /// `ts` are closed, `None` otherwise
    pub fn get_struct_tag(
        &self,
        mid: ModuleId,
        sid: DatatypeId,
        ts: &[Type],
    ) -> Option<language_storage::StructTag> {
        self.get_datatype(mid, sid, ts)?.into_struct_tag()
    }

    /// Attempt to compute a struct type for (`mid`, `sid`, `ts`).
    pub fn get_datatype(&self, mid: ModuleId, sid: DatatypeId, ts: &[Type]) -> Option<MType> {
        let menv = self.get_module(mid);
        let name = menv
            .find_struct(sid.symbol())
            .map(|senv| senv.get_identifier())
            .or_else(|| {
                menv.find_enum(sid.symbol())
                    .map(|eenv| eenv.get_identifier())
            })??;
        Some(MType::Struct {
            address: *menv.self_address(),
            module: menv.get_identifier(),
            name,
            type_arguments: ts
                .iter()
                .map(|t| t.clone().into_normalized_type(self).unwrap())
                .collect(),
        })
    }

    /// Gets the location of the given node.
    pub fn get_node_loc(&self, node_id: NodeId) -> Loc {
        self.exp_info
            .borrow()
            .get(&node_id)
            .map_or_else(|| self.unknown_loc(), |info| info.loc.clone())
    }

    /// Gets the type of the given node.
    pub fn get_node_type(&self, node_id: NodeId) -> Type {
        self.get_node_type_opt(node_id).expect("node type defined")
    }

    /// Gets the type of the given node, if available.
    pub fn get_node_type_opt(&self, node_id: NodeId) -> Option<Type> {
        self.exp_info
            .borrow()
            .get(&node_id)
            .map(|info| info.ty.clone())
    }

    /// Converts an index into a node id.
    pub fn index_to_node_id(&self, index: usize) -> Option<NodeId> {
        let id = NodeId::new(index);
        if self.exp_info.borrow().get(&id).is_some() {
            Some(id)
        } else {
            None
        }
    }

    /// Returns the next free node number.
    pub fn next_free_node_number(&self) -> usize {
        *self.next_free_node_id.borrow()
    }

    /// Allocates a new node id.
    pub fn new_node_id(&self) -> NodeId {
        let id = NodeId::new(*self.next_free_node_id.borrow());
        let mut r = self.next_free_node_id.borrow_mut();
        *r = r.checked_add(1).expect("NodeId overflow");
        id
    }

    /// Allocates a new node id and assigns location and type to it.
    pub fn new_node(&self, loc: Loc, ty: Type) -> NodeId {
        let id = self.new_node_id();
        self.exp_info.borrow_mut().insert(id, ExpInfo::new(loc, ty));
        id
    }

    /// Updates type for the given node id. Must have been set before.
    pub fn update_node_type(&self, node_id: NodeId, ty: Type) {
        let mut mods = self.exp_info.borrow_mut();
        let info = mods.get_mut(&node_id).expect("node exist");
        info.ty = ty;
    }

    /// Sets instantiation for the given node id. Must not have been set before.
    pub fn set_node_instantiation(&self, node_id: NodeId, instantiation: Vec<Type>) {
        let mut mods = self.exp_info.borrow_mut();
        let info = mods.get_mut(&node_id).expect("node exist");
        assert!(info.instantiation.is_none());
        info.instantiation = Some(instantiation);
    }

    /// Updates instantiation for the given node id. Must have been set before.
    pub fn update_node_instantiation(&self, node_id: NodeId, instantiation: Vec<Type>) {
        let mut mods = self.exp_info.borrow_mut();
        let info = mods.get_mut(&node_id).expect("node exist");
        assert!(info.instantiation.is_some());
        info.instantiation = Some(instantiation);
    }

    /// Gets the type parameter instantiation associated with the given node.
    pub fn get_node_instantiation(&self, node_id: NodeId) -> Vec<Type> {
        self.get_node_instantiation_opt(node_id).unwrap_or_default()
    }

    /// Gets the type parameter instantiation associated with the given node, if it is available.
    pub fn get_node_instantiation_opt(&self, node_id: NodeId) -> Option<Vec<Type>> {
        self.exp_info
            .borrow()
            .get(&node_id)
            .and_then(|info| info.instantiation.clone())
    }

    /// Gets the type parameter instantiation associated with the given node, if it is available.
    pub fn get_nodes(&self) -> Vec<NodeId> {
        (*self.exp_info.borrow()).clone().into_keys().collect_vec()
    }

    /// Return the total number of declared functions in the modules of `self`
    pub fn get_declared_function_count(&self) -> usize {
        let mut total = 0;
        for m in &self.module_data {
            total += m.module.function_defs().len();
        }
        total
    }

    /// Return the total number of declared structs in the modules of `self`
    pub fn get_declared_struct_count(&self) -> usize {
        let mut total = 0;
        for m in &self.module_data {
            total += m.module.struct_defs().len();
        }
        total
    }

    /// Return the total number of Move bytecode instructions (not stackless bytecode) in the modules of `self`
    pub fn get_move_bytecode_instruction_count(&self) -> usize {
        let mut total = 0;
        for m in self.get_modules() {
            for f in m.get_functions() {
                total += f.get_bytecode().len();
            }
        }
        total
    }

    /// Produce a TypeDisplayContext to print types within the scope of this env
    pub fn get_type_display_ctx(&self) -> TypeDisplayContext {
        TypeDisplayContext::WithEnv {
            env: self,
            type_param_names: None,
        }
    }

    /// Returns the address where the standard lib is defined.
    pub fn get_stdlib_address(&self) -> BigUint {
        self.stdlib_address.clone().unwrap_or_else(|| 1u16.into())
    }

    /// Returns the address where the extensions libs are defined.
    pub fn get_extlib_address(&self) -> BigUint {
        self.extlib_address.clone().unwrap_or_else(|| 2u16.into())
    }

    fn get_fun_qid(&self, module_name: &str, fun_name: &str) -> QualifiedId<FunId> {
        self.find_module_by_name(self.symbol_pool().make(module_name))
            .expect(&format!("module not found: {}", module_name))
            .get_id()
            .qualified(FunId::new(self.symbol_pool().make(fun_name)))
    }

    fn get_fun_qid_opt(&self, module_name: &str, fun_name: &str) -> Option<QualifiedId<FunId>> {
        self.find_module_by_name(self.symbol_pool().make(module_name))
            .map(|module_env| {
                module_env
                    .get_id()
                    .qualified(FunId::new(self.symbol_pool().make(fun_name)))
            })
    }

    fn get_struct_qid_opt(
        &self,
        module_name: &str,
        struct_name: &str,
    ) -> Option<QualifiedId<DatatypeId>> {
        Some(
            self.find_module_by_name(self.symbol_pool().make(module_name))?
                .find_struct(self.symbol_pool().make(struct_name))?
                .get_qualified_id(),
        )
    }

    pub const PROVER_MODULE_NAME: &'static str = "prover";
    pub const SPEC_MODULE_NAME: &'static str = "ghost";
    const LOG_MODULE_NAME: &'static str = "log";
    const VECTOR_MODULE_NAME: &'static str = "vector";
    const VEC_SET_MODULE_NAME: &'static str = "vec_set";
    const VEC_MAP_MODULE_NAME: &'static str = "vec_map";
    const OPTION_MODULE_NAME: &'static str = "option";
    const TABLE_MODULE_NAME: &'static str = "table";
    const OBJECT_TABLE_MODULE_NAME: &'static str = "object_table";
    const REQUIRES_FUNCTION_NAME: &'static str = "requires";
    const ENSURES_FUNCTION_NAME: &'static str = "ensures";
    const ASSERTS_FUNCTION_NAME: &'static str = "asserts";
    const TYPE_INV_FUNCTION_NAME: &'static str = "type_inv";
    const GLOBAL_FUNCTION_NAME: &'static str = "global";
    const GLOBAL_SET_FUNCTION_NAME: &'static str = "global_set";
    const GLOBAL_BORROW_MUT_FUNCTION_NAME: &'static str = "borrow_mut";
    const DECLARE_GLOBAL_FUNCTION_NAME: &'static str = "declare_global";
    const DECLARE_GLOBAL_MUT_FUNCTION_NAME: &'static str = "declare_global_mut";
    const HAVOC_GLOBAL_FUNCTION_NAME: &'static str = "havoc_global";
    const INVARIANT_BEGIN_FUNCTION_NAME: &'static str = "invariant_begin";
    const INVARIANT_END_FUNCTION_NAME: &'static str = "invariant_end";
    const LOG_TEXT_FUNCTION_NAME: &'static str = "text";
    const LOG_VAR_FUNCTION_NAME: &'static str = "var";
    const LOG_GHOST_FUNCTION_NAME: &'static str = "ghost";

    // vector function names
    const VECTOR_REVERSE_FUNCTION_NAME: &'static str = "reverse";
    const VECTOR_APPEND_FUNCTION_NAME: &'static str = "append";
    const VECTOR_IS_EMPTY_FUNCTION_NAME: &'static str = "is_empty";
    const VECTOR_CONTAINS_FUNCTION_NAME: &'static str = "contains";
    const VECTOR_INDEX_OF_FUNCTION_NAME: &'static str = "index_of";
    const VECTOR_REMOVE_FUNCTION_NAME: &'static str = "remove";
    const VECTOR_INSERT_FUNCTION_NAME: &'static str = "insert";
    const VECTOR_SWAP_REMOVE_FUNCTION_NAME: &'static str = "swap_remove";

    // vec_set struct name
    const VEC_SET_STRUCT_NAME: &'static str = "VecSet";

    // vec_set function names
    const VEC_SET_GET_IDX_OPT_FUNCTION_NAME: &'static str = "get_idx_opt";
    const VEC_SET_FROM_KEYS_FUNCTION_NAME: &'static str = "from_keys";

    // vec_map struct name
    const VEC_MAP_STRUCT_NAME: &'static str = "VecMap";

    // vec_map function names
    const VEC_MAP_GET_IDX_OPT_FUNCTION_NAME: &'static str = "get_idx_opt";
    const VEC_MAP_FROM_KEYS_VALUES_FUNCTION_NAME: &'static str = "from_keys_values";
    const VEC_MAP_INTO_KEYS_VALUES_FUNCTION_NAME: &'static str = "into_keys_values";
    const VEC_MAP_KEYS_FUNCTION_NAME: &'static str = "keys";

    // option struct name
    const OPTION_STRUCT_NAME: &'static str = "Option";

    // table/object_table struct names
    const TABLE_STRUCT_NAME: &'static str = "Table";
    const OBJECT_TABLE_STRUCT_NAME: &'static str = "ObjectTable";

    // table/object_table function names
    const TABLE_NEW_FUNCTION_NAME: &'static str = "new";
    const TABLE_ADD_FUNCTION_NAME: &'static str = "add";
    const TABLE_BORROW_FUNCTION_NAME: &'static str = "borrow";
    const TABLE_BORROW_MUT_FUNCTION_NAME: &'static str = "borrow_mut";
    const TABLE_REMOVE_FUNCTION_NAME: &'static str = "remove";
    const TABLE_CONTAINS_FUNCTION_NAME: &'static str = "contains";
    const TABLE_LENGTH_FUNCTION_NAME: &'static str = "length";
    const TABLE_IS_EMPTY_FUNCTION_NAME: &'static str = "is_empty";
    const TABLE_DESTROY_EMPTY_FUNCTION_NAME: &'static str = "destroy_empty";
    const TABLE_DROP_FUNCTION_NAME: &'static str = "drop";
    const OBJECT_TABLE_VALUE_ID_FUNCTION_NAME: &'static str = "value_id";

    pub fn requires_qid(&self) -> QualifiedId<FunId> {
        self.get_fun_qid(Self::PROVER_MODULE_NAME, Self::REQUIRES_FUNCTION_NAME)
    }

    pub fn ensures_qid(&self) -> QualifiedId<FunId> {
        self.get_fun_qid(Self::PROVER_MODULE_NAME, Self::ENSURES_FUNCTION_NAME)
    }

    pub fn asserts_qid(&self) -> QualifiedId<FunId> {
        self.get_fun_qid(Self::PROVER_MODULE_NAME, Self::ASSERTS_FUNCTION_NAME)
    }

    pub fn type_inv_qid(&self) -> QualifiedId<FunId> {
        self.get_fun_qid(Self::PROVER_MODULE_NAME, Self::TYPE_INV_FUNCTION_NAME)
    }

    pub fn global_qid(&self) -> QualifiedId<FunId> {
        self.get_fun_qid(Self::SPEC_MODULE_NAME, Self::GLOBAL_FUNCTION_NAME)
    }

    pub fn global_set_qid(&self) -> QualifiedId<FunId> {
        self.get_fun_qid(Self::SPEC_MODULE_NAME, Self::GLOBAL_SET_FUNCTION_NAME)
    }

    pub fn global_borrow_mut_qid(&self) -> QualifiedId<FunId> {
        self.get_fun_qid(
            Self::SPEC_MODULE_NAME,
            Self::GLOBAL_BORROW_MUT_FUNCTION_NAME,
        )
    }

    pub fn declare_global_qid(&self) -> QualifiedId<FunId> {
        self.get_fun_qid(Self::SPEC_MODULE_NAME, Self::DECLARE_GLOBAL_FUNCTION_NAME)
    }

    pub fn declare_global_mut_qid(&self) -> QualifiedId<FunId> {
        self.get_fun_qid(
            Self::SPEC_MODULE_NAME,
            Self::DECLARE_GLOBAL_MUT_FUNCTION_NAME,
        )
    }

    pub fn havoc_global_qid(&self) -> QualifiedId<FunId> {
        self.get_fun_qid(Self::SPEC_MODULE_NAME, Self::HAVOC_GLOBAL_FUNCTION_NAME)
    }

    pub fn invariant_begin_qid(&self) -> QualifiedId<FunId> {
        self.get_fun_qid(
            Self::PROVER_MODULE_NAME,
            Self::INVARIANT_BEGIN_FUNCTION_NAME,
        )
    }

    pub fn invariant_end_qid(&self) -> QualifiedId<FunId> {
        self.get_fun_qid(Self::PROVER_MODULE_NAME, Self::INVARIANT_END_FUNCTION_NAME)
    }

    pub fn log_text_qid(&self) -> QualifiedId<FunId> {
        self.get_fun_qid(Self::LOG_MODULE_NAME, Self::LOG_TEXT_FUNCTION_NAME)
    }

    pub fn log_var_qid(&self) -> QualifiedId<FunId> {
        self.get_fun_qid(Self::LOG_MODULE_NAME, Self::LOG_VAR_FUNCTION_NAME)
    }

    pub fn log_ghost_qid(&self) -> QualifiedId<FunId> {
        self.get_fun_qid(Self::LOG_MODULE_NAME, Self::LOG_GHOST_FUNCTION_NAME)
    }

    // vector intrinsic functions
    pub fn vector_reverse_qid(&self) -> Option<QualifiedId<FunId>> {
        self.get_fun_qid_opt(Self::VECTOR_MODULE_NAME, Self::VECTOR_REVERSE_FUNCTION_NAME)
    }

    pub fn vector_append_qid(&self) -> Option<QualifiedId<FunId>> {
        self.get_fun_qid_opt(Self::VECTOR_MODULE_NAME, Self::VECTOR_APPEND_FUNCTION_NAME)
    }

    pub fn vector_is_empty_qid(&self) -> Option<QualifiedId<FunId>> {
        self.get_fun_qid_opt(
            Self::VECTOR_MODULE_NAME,
            Self::VECTOR_IS_EMPTY_FUNCTION_NAME,
        )
    }

    pub fn vector_contains_qid(&self) -> Option<QualifiedId<FunId>> {
        self.get_fun_qid_opt(
            Self::VECTOR_MODULE_NAME,
            Self::VECTOR_CONTAINS_FUNCTION_NAME,
        )
    }

    pub fn vector_index_of_qid(&self) -> Option<QualifiedId<FunId>> {
        self.get_fun_qid_opt(
            Self::VECTOR_MODULE_NAME,
            Self::VECTOR_INDEX_OF_FUNCTION_NAME,
        )
    }

    pub fn vector_remove_qid(&self) -> Option<QualifiedId<FunId>> {
        self.get_fun_qid_opt(Self::VECTOR_MODULE_NAME, Self::VECTOR_REMOVE_FUNCTION_NAME)
    }

    pub fn vector_insert_qid(&self) -> Option<QualifiedId<FunId>> {
        self.get_fun_qid_opt(Self::VECTOR_MODULE_NAME, Self::VECTOR_INSERT_FUNCTION_NAME)
    }

    pub fn vector_swap_remove_qid(&self) -> Option<QualifiedId<FunId>> {
        self.get_fun_qid_opt(
            Self::VECTOR_MODULE_NAME,
            Self::VECTOR_SWAP_REMOVE_FUNCTION_NAME,
        )
    }

    // vec_set struct name
    pub fn vec_set_qid(&self) -> Option<QualifiedId<DatatypeId>> {
        self.get_struct_qid_opt(Self::VEC_SET_MODULE_NAME, Self::VEC_SET_STRUCT_NAME)
    }

    // vec_set intrinsic functions
    pub fn vec_set_get_idx_opt_qid(&self) -> Option<QualifiedId<FunId>> {
        self.get_fun_qid_opt(
            Self::VEC_SET_MODULE_NAME,
            Self::VEC_SET_GET_IDX_OPT_FUNCTION_NAME,
        )
    }

    pub fn vec_set_from_keys_qid(&self) -> Option<QualifiedId<FunId>> {
        self.get_fun_qid_opt(
            Self::VEC_SET_MODULE_NAME,
            Self::VEC_SET_FROM_KEYS_FUNCTION_NAME,
        )
    }

    // vec_map struct name
    pub fn vec_map_qid(&self) -> Option<QualifiedId<DatatypeId>> {
        self.get_struct_qid_opt(Self::VEC_MAP_MODULE_NAME, Self::VEC_MAP_STRUCT_NAME)
    }

    // vec_map intrinsic functions
    pub fn vec_map_get_idx_opt_qid(&self) -> Option<QualifiedId<FunId>> {
        self.get_fun_qid_opt(
            Self::VEC_MAP_MODULE_NAME,
            Self::VEC_MAP_GET_IDX_OPT_FUNCTION_NAME,
        )
    }

    pub fn vec_map_from_keys_values_qid(&self) -> Option<QualifiedId<FunId>> {
        self.get_fun_qid_opt(
            Self::VEC_MAP_MODULE_NAME,
            Self::VEC_MAP_FROM_KEYS_VALUES_FUNCTION_NAME,
        )
    }

    pub fn vec_map_into_keys_values_qid(&self) -> Option<QualifiedId<FunId>> {
        self.get_fun_qid_opt(
            Self::VEC_MAP_MODULE_NAME,
            Self::VEC_MAP_INTO_KEYS_VALUES_FUNCTION_NAME,
        )
    }

    pub fn vec_map_keys_qid(&self) -> Option<QualifiedId<FunId>> {
        self.get_fun_qid_opt(Self::VEC_MAP_MODULE_NAME, Self::VEC_MAP_KEYS_FUNCTION_NAME)
    }

    // option struct name
    pub fn option_qid(&self) -> Option<QualifiedId<DatatypeId>> {
        self.get_struct_qid_opt(Self::OPTION_MODULE_NAME, Self::OPTION_STRUCT_NAME)
    }

    // table/object_table struct names
    pub fn table_qid(&self) -> Option<QualifiedId<DatatypeId>> {
        self.get_struct_qid_opt(Self::TABLE_MODULE_NAME, Self::TABLE_STRUCT_NAME)
    }

    pub fn object_table_qid(&self) -> Option<QualifiedId<DatatypeId>> {
        self.get_struct_qid_opt(
            Self::OBJECT_TABLE_MODULE_NAME,
            Self::OBJECT_TABLE_STRUCT_NAME,
        )
    }

    // table/object_table intrinsic functions
    pub fn table_new_qid(&self) -> Option<QualifiedId<FunId>> {
        self.get_fun_qid_opt(Self::TABLE_MODULE_NAME, Self::TABLE_NEW_FUNCTION_NAME)
    }

    pub fn table_add_qid(&self) -> Option<QualifiedId<FunId>> {
        self.get_fun_qid_opt(Self::TABLE_MODULE_NAME, Self::TABLE_ADD_FUNCTION_NAME)
    }

    pub fn table_borrow_qid(&self) -> Option<QualifiedId<FunId>> {
        self.get_fun_qid_opt(Self::TABLE_MODULE_NAME, Self::TABLE_BORROW_FUNCTION_NAME)
    }

    pub fn table_borrow_mut_qid(&self) -> Option<QualifiedId<FunId>> {
        self.get_fun_qid_opt(
            Self::TABLE_MODULE_NAME,
            Self::TABLE_BORROW_MUT_FUNCTION_NAME,
        )
    }

    pub fn table_remove_qid(&self) -> Option<QualifiedId<FunId>> {
        self.get_fun_qid_opt(Self::TABLE_MODULE_NAME, Self::TABLE_REMOVE_FUNCTION_NAME)
    }

    pub fn table_contains_qid(&self) -> Option<QualifiedId<FunId>> {
        self.get_fun_qid_opt(Self::TABLE_MODULE_NAME, Self::TABLE_CONTAINS_FUNCTION_NAME)
    }

    pub fn table_length_qid(&self) -> Option<QualifiedId<FunId>> {
        self.get_fun_qid_opt(Self::TABLE_MODULE_NAME, Self::TABLE_LENGTH_FUNCTION_NAME)
    }

    pub fn table_is_empty_qid(&self) -> Option<QualifiedId<FunId>> {
        self.get_fun_qid_opt(Self::TABLE_MODULE_NAME, Self::TABLE_IS_EMPTY_FUNCTION_NAME)
    }

    pub fn table_destroy_empty_qid(&self) -> Option<QualifiedId<FunId>> {
        self.get_fun_qid_opt(
            Self::TABLE_MODULE_NAME,
            Self::TABLE_DESTROY_EMPTY_FUNCTION_NAME,
        )
    }

    pub fn table_drop_qid(&self) -> Option<QualifiedId<FunId>> {
        self.get_fun_qid_opt(Self::TABLE_MODULE_NAME, Self::TABLE_DROP_FUNCTION_NAME)
    }

    pub fn object_table_new_qid(&self) -> Option<QualifiedId<FunId>> {
        self.get_fun_qid_opt(
            Self::OBJECT_TABLE_MODULE_NAME,
            Self::TABLE_NEW_FUNCTION_NAME,
        )
    }

    pub fn object_table_add_qid(&self) -> Option<QualifiedId<FunId>> {
        self.get_fun_qid_opt(
            Self::OBJECT_TABLE_MODULE_NAME,
            Self::TABLE_ADD_FUNCTION_NAME,
        )
    }

    pub fn object_table_borrow_qid(&self) -> Option<QualifiedId<FunId>> {
        self.get_fun_qid_opt(
            Self::OBJECT_TABLE_MODULE_NAME,
            Self::TABLE_BORROW_FUNCTION_NAME,
        )
    }

    pub fn object_table_borrow_mut_qid(&self) -> Option<QualifiedId<FunId>> {
        self.get_fun_qid_opt(
            Self::OBJECT_TABLE_MODULE_NAME,
            Self::TABLE_BORROW_MUT_FUNCTION_NAME,
        )
    }

    pub fn object_table_remove_qid(&self) -> Option<QualifiedId<FunId>> {
        self.get_fun_qid_opt(
            Self::OBJECT_TABLE_MODULE_NAME,
            Self::TABLE_REMOVE_FUNCTION_NAME,
        )
    }

    pub fn object_table_contains_qid(&self) -> Option<QualifiedId<FunId>> {
        self.get_fun_qid_opt(
            Self::OBJECT_TABLE_MODULE_NAME,
            Self::TABLE_CONTAINS_FUNCTION_NAME,
        )
    }

    pub fn object_table_length_qid(&self) -> Option<QualifiedId<FunId>> {
        self.get_fun_qid_opt(
            Self::OBJECT_TABLE_MODULE_NAME,
            Self::TABLE_LENGTH_FUNCTION_NAME,
        )
    }

    pub fn object_table_is_empty_qid(&self) -> Option<QualifiedId<FunId>> {
        self.get_fun_qid_opt(
            Self::OBJECT_TABLE_MODULE_NAME,
            Self::TABLE_IS_EMPTY_FUNCTION_NAME,
        )
    }

    pub fn object_table_destroy_empty_qid(&self) -> Option<QualifiedId<FunId>> {
        self.get_fun_qid_opt(
            Self::OBJECT_TABLE_MODULE_NAME,
            Self::TABLE_DESTROY_EMPTY_FUNCTION_NAME,
        )
    }

    pub fn object_table_value_id_qid(&self) -> Option<QualifiedId<FunId>> {
        self.get_fun_qid_opt(
            Self::OBJECT_TABLE_MODULE_NAME,
            Self::OBJECT_TABLE_VALUE_ID_FUNCTION_NAME,
        )
    }

    pub fn intrinsic_fun_ids(&self) -> BTreeSet<QualifiedId<FunId>> {
        vec![
            self.vector_reverse_qid(),
            self.vector_append_qid(),
            self.vector_is_empty_qid(),
            self.vector_contains_qid(),
            self.vector_index_of_qid(),
            self.vector_remove_qid(),
            self.vector_insert_qid(),
            self.vector_swap_remove_qid(),
            self.vec_set_get_idx_opt_qid(),
            self.vec_set_from_keys_qid(),
            self.vec_map_get_idx_opt_qid(),
            self.vec_map_from_keys_values_qid(),
            self.vec_map_into_keys_values_qid(),
            self.vec_map_keys_qid(),
            self.table_new_qid(),
            self.table_add_qid(),
            self.table_borrow_qid(),
            self.table_borrow_mut_qid(),
            self.table_remove_qid(),
            self.table_contains_qid(),
            self.table_length_qid(),
            self.table_is_empty_qid(),
            self.table_destroy_empty_qid(),
            self.table_drop_qid(),
            self.object_table_new_qid(),
            self.object_table_add_qid(),
            self.object_table_borrow_qid(),
            self.object_table_borrow_mut_qid(),
            self.object_table_remove_qid(),
            self.object_table_contains_qid(),
            self.object_table_length_qid(),
            self.object_table_is_empty_qid(),
            self.object_table_destroy_empty_qid(),
            self.object_table_value_id_qid(),
        ]
        .into_iter()
        .filter_map(|x| x)
        .collect()
    }

    pub fn intrinsic_datatype_ids(&self) -> BTreeSet<QualifiedId<DatatypeId>> {
        vec![self.table_qid(), self.object_table_qid()]
            .into_iter()
            .filter_map(|x| x)
            .collect()
    }

    fn add_stub_module(&mut self, module_symbol: Symbol) {
        if self.find_module_by_name(module_symbol).is_none() {
            let mut compiled_module: CompiledModule = CompiledModule::default();
            compiled_module.module_handles.push(ModuleHandle {
                address: AddressIdentifierIndex::default(),
                name: IdentifierIndex::default(),
            });
            compiled_module
                .address_identifiers
                .push(AccountAddress::ZERO);
            compiled_module
                .identifiers
                .push(Identifier::new("<SELF>").unwrap());
            self.module_data.push(ModuleData {
                name: ModuleName::new(Default::default(), module_symbol),
                id: ModuleId::new(self.get_module_count()),
                module: compiled_module,
                named_constants: BTreeMap::new(),
                struct_data: BTreeMap::new(),
                struct_idx_to_id: BTreeMap::new(),
                function_data: BTreeMap::new(),
                function_idx_to_id: BTreeMap::new(),
                // below this line is source/prover specific
                source_map: SourceMap::new(
                    MoveIrLoc::new(FileHash::empty(), 0, 0),
                    IR::ModuleIdent::new(
                        IR::ModuleName(move_symbol_pool::Symbol::from(
                            self.symbol_pool.string(module_symbol).as_str(),
                        )),
                        AccountAddress::ZERO,
                    ),
                ),
                loc: Loc::default(),
                attributes: Default::default(),
                used_modules: Default::default(),
                friend_modules: Default::default(),
                enum_data: BTreeMap::new(),
                enum_idx_to_id: BTreeMap::new(),
            })
        }
    }

    pub fn add_stub_prover_module(&mut self) {
        self.add_stub_module(self.symbol_pool().make(Self::PROVER_MODULE_NAME))
    }

    pub fn add_stub_spec_module(&mut self) {
        self.add_stub_module(self.symbol_pool().make(Self::SPEC_MODULE_NAME))
    }

    pub fn add_stub_log_module(&mut self) {
        self.add_stub_module(self.symbol_pool().make(Self::LOG_MODULE_NAME))
    }
}

impl Default for GlobalEnv {
    fn default() -> Self {
        Self::new()
    }
}

// =================================================================================================
// # Module Environment

/// Represents data for a module.
#[derive(Debug)]
pub struct ModuleData {
    /// Module name.
    pub name: ModuleName,

    /// Id of this module in the global env.
    pub id: ModuleId,

    /// Attributes attached to this module.
    attributes: Vec<Attribute>,

    /// Module byte code.
    pub module: CompiledModule,

    /// Named constant data
    pub named_constants: BTreeMap<NamedConstantId, NamedConstantData>,

    /// Struct data.
    pub struct_data: BTreeMap<DatatypeId, StructData>,

    /// Enum data.
    pub enum_data: BTreeMap<DatatypeId, EnumData>,

    /// Mapping from struct definition index to id in struct map.
    pub struct_idx_to_id: BTreeMap<StructDefinitionIndex, DatatypeId>,

    /// Mapping from enum definition index to id in the enum_data map
    pub enum_idx_to_id: BTreeMap<EnumDefinitionIndex, DatatypeId>,

    /// Function data.
    pub function_data: BTreeMap<FunId, FunctionData>,

    /// Mapping from function definition index to id in above map.
    pub function_idx_to_id: BTreeMap<FunctionDefinitionIndex, FunId>,

    /// Module source location information.
    pub source_map: SourceMap,

    /// The location of this module.
    pub loc: Loc,

    /// A cache for the modules used by this one.
    used_modules: RefCell<BTreeMap<bool, BTreeSet<ModuleId>>>,

    /// A cache for the modules declared as friends by this one.
    friend_modules: RefCell<Option<BTreeSet<ModuleId>>>,
}

impl ModuleData {
    pub fn stub(name: ModuleName, id: ModuleId, module: CompiledModule) -> Self {
        let ident = IR::ModuleIdent::new(
            IR::ModuleName(module.name().as_str().into()),
            *module.address(),
        );
        ModuleData {
            name,
            id,
            module,
            named_constants: BTreeMap::new(),
            struct_data: BTreeMap::new(),
            struct_idx_to_id: BTreeMap::new(),
            function_data: BTreeMap::new(),
            function_idx_to_id: BTreeMap::new(),
            source_map: SourceMap::new(MoveIrLoc::new(FileHash::empty(), 0, 0), ident),
            loc: Loc::default(),
            attributes: Default::default(),
            used_modules: Default::default(),
            friend_modules: Default::default(),
            enum_data: BTreeMap::new(),
            enum_idx_to_id: BTreeMap::new(),
        }
    }
}

/// Represents a module environment.
#[derive(Debug, Clone)]
pub struct ModuleEnv<'env> {
    /// Reference to the outer env.
    pub env: &'env GlobalEnv,

    /// Reference to the data of the module.
    data: &'env ModuleData,
}

impl<'env> ModuleEnv<'env> {
    /// Returns the id of this module in the global env.
    pub fn get_id(&self) -> ModuleId {
        self.data.id
    }

    /// Returns the name of this module.
    pub fn get_name(&'env self) -> &'env ModuleName {
        &self.data.name
    }

    /// Returns true if either the full name or simple name of this module matches the given string
    pub fn matches_name(&self, name: &str) -> bool {
        self.get_full_name_str() == name
            || self.get_name().display(self.symbol_pool()).to_string() == name
    }

    /// Returns the location of this module.
    pub fn get_loc(&'env self) -> Loc {
        self.data.loc.clone()
    }

    /// Returns the attributes of this module.
    pub fn get_attributes(&self) -> &[Attribute] {
        &self.data.attributes
    }

    /// Returns full name as a string.
    pub fn get_full_name_str(&self) -> String {
        self.get_name().display_full(self.symbol_pool()).to_string()
    }

    /// Returns the VM identifier for this module
    pub fn get_identifier(&'env self) -> Identifier {
        self.data.module.name().to_owned()
    }

    /// Returns true if this is a module representing a script.
    pub fn is_script_module(&self) -> bool {
        self.data.name.is_script()
    }

    /// Returns true of this module is target of compilation. A non-target module is
    /// a dependency only but not explicitly requested to process.
    pub fn is_target(&self) -> bool {
        let file_id = self.data.loc.file_id;
        !self.env.file_id_is_dep.contains(&file_id)
    }

    /// Returns the path to source file of this module.
    pub fn get_source_path(&self) -> &OsStr {
        let file_id = self.data.loc.file_id;
        self.env.source_files.name(file_id)
    }

    /// Return the set of language storage ModuleId's that this module's bytecode depends on
    /// (including itself), friend modules are excluded from the return result.
    pub fn get_dependencies(&self) -> Vec<language_storage::ModuleId> {
        let compiled_module = &self.data.module;
        let mut deps = compiled_module.immediate_dependencies();
        deps.push(compiled_module.self_id());
        deps
    }

    /// Return the set of language storage ModuleId's that this module declares as friends
    pub fn get_friends(&self) -> Vec<language_storage::ModuleId> {
        self.data.module.immediate_friends()
    }

    /// Returns the set of modules that use this one.
    pub fn get_using_modules(&self) -> BTreeSet<ModuleId> {
        self.env
            .get_modules()
            .filter_map(|module_env| {
                if module_env.get_used_modules().contains(&self.data.id) {
                    Some(module_env.data.id)
                } else {
                    None
                }
            })
            .collect()
    }

    /// Returns the set of modules this one uses.
    pub fn get_used_modules(&self) -> BTreeSet<ModuleId> {
        if let Some(usage) = self.data.used_modules.borrow().get(&false) {
            return usage.clone();
        }
        // Determine modules used in bytecode from the compiled module.
        let usage: BTreeSet<ModuleId> = self
            .get_dependencies()
            .into_iter()
            .map(|storage_id| self.env.to_module_name(&storage_id))
            .filter_map(|name| self.env.find_module(&name))
            .map(|env| env.get_id())
            .filter(|id| *id != self.get_id())
            .collect();
        self.data
            .used_modules
            .borrow_mut()
            .insert(false, usage.clone());
        usage
    }

    /// Returns the set of modules this one declares as friends.
    pub fn get_friend_modules(&self) -> BTreeSet<ModuleId> {
        self.data
            .friend_modules
            .borrow_mut()
            .get_or_insert_with(|| {
                // Determine modules used in bytecode from the compiled module.
                self.get_friends()
                    .into_iter()
                    .map(|storage_id| self.env.to_module_name(&storage_id))
                    .filter_map(|name| self.env.find_module(&name))
                    .map(|env| env.get_id())
                    .collect()
            })
            .clone()
    }

    /// Returns true if the given module is a transitive dependency of this one. The
    /// transitive dependency set contains this module and all directly or indirectly used
    /// modules (without spec usage).
    pub fn is_transitive_dependency(&self, module_id: ModuleId) -> bool {
        if self.get_id() == module_id {
            true
        } else {
            for dep in self.get_used_modules() {
                if self.env.get_module(dep).is_transitive_dependency(module_id) {
                    return true;
                }
            }
            false
        }
    }

    /// Shortcut for accessing the symbol pool.
    pub fn symbol_pool(&self) -> &SymbolPool {
        &self.env.symbol_pool
    }

    /// Gets the underlying bytecode module.
    pub fn get_verified_module(&'env self) -> &'env CompiledModule {
        &self.data.module
    }

    /// Gets a `NamedConstantEnv` in this module by name
    pub fn find_named_constant(&'env self, name: Symbol) -> Option<NamedConstantEnv<'env>> {
        let id = NamedConstantId(name);
        self.data
            .named_constants
            .get(&id)
            .map(|data| NamedConstantEnv {
                module_env: self.clone(),
                data,
            })
    }

    /// Gets a `NamedConstantEnv` in this module by the constant's id
    pub fn get_named_constant(&'env self, id: NamedConstantId) -> NamedConstantEnv<'env> {
        self.clone().into_named_constant(id)
    }

    /// Gets a `NamedConstantEnv` by id
    pub fn into_named_constant(self, id: NamedConstantId) -> NamedConstantEnv<'env> {
        let data = self
            .data
            .named_constants
            .get(&id)
            .expect("NamedConstantId undefined");
        NamedConstantEnv {
            module_env: self,
            data,
        }
    }

    /// Gets the number of named constants in this module.
    pub fn get_named_constant_count(&self) -> usize {
        self.data.named_constants.len()
    }

    /// Returns iterator over `NamedConstantEnv`s in this module.
    pub fn get_named_constants(&'env self) -> impl Iterator<Item = NamedConstantEnv<'env>> {
        self.clone().into_named_constants()
    }

    /// Returns an iterator over `NamedConstantEnv`s in this module.
    pub fn into_named_constants(self) -> impl Iterator<Item = NamedConstantEnv<'env>> {
        self.data
            .named_constants
            .values()
            .map(move |data| NamedConstantEnv {
                module_env: self.clone(),
                data,
            })
    }

    /// Gets a FunctionEnv in this module by name.
    pub fn find_function(&self, name: Symbol) -> Option<FunctionEnv<'env>> {
        let id = FunId(name);
        self.data
            .function_data
            .get(&id)
            .map(move |data| FunctionEnv {
                module_env: self.clone(),
                data,
            })
    }

    /// Gets a FunctionEnv by id.
    pub fn get_function(&'env self, id: FunId) -> FunctionEnv<'env> {
        self.clone().into_function(id)
    }

    /// Gets a FunctionEnv by id.
    pub fn into_function(self, id: FunId) -> FunctionEnv<'env> {
        let data = self.data.function_data.get(&id).expect(&format!(
            "FunId undefined: {}",
            QualifiedSymbol {
                module_name: self.get_name().clone(),
                symbol: id.symbol(),
            }
            .display_full(self.symbol_pool())
        ));
        FunctionEnv {
            module_env: self,
            data,
        }
    }

    /// Gets the number of functions in this module.
    pub fn get_function_count(&self) -> usize {
        self.data.function_data.len()
    }

    /// Returns iterator over FunctionEnvs in this module.
    pub fn get_functions(&'env self) -> impl Iterator<Item = FunctionEnv<'env>> {
        self.clone().into_functions()
    }

    /// Returns iterator over FunctionEnvs in this module.
    pub fn into_functions(self) -> impl Iterator<Item = FunctionEnv<'env>> {
        self.data
            .function_data
            .values()
            .map(move |data| FunctionEnv {
                module_env: self.clone(),
                data,
            })
    }

    /// Gets FunctionEnv for a function used in this module, via the FunctionHandleIndex. The
    /// returned function might be from this or another module.
    pub fn get_used_function(&self, idx: FunctionHandleIndex) -> FunctionEnv<'_> {
        let module = &self.data.module;
        let fhandle = module.function_handle_at(idx);
        let fname = module.identifier_at(fhandle.name).as_str();
        let declaring_module_handle = module.module_handle_at(fhandle.module);
        let declaring_module = module.module_id_for_handle(declaring_module_handle);
        let module_env = self
            .env
            .find_module(&self.env.to_module_name(&declaring_module))
            .expect("unexpected reference to module not found in global env");
        module_env.into_function(FunId::new(self.env.symbol_pool.make(fname)))
    }

    /// Gets the function id from a definition index.
    pub fn try_get_function_id(&self, idx: FunctionDefinitionIndex) -> Option<FunId> {
        self.data.function_idx_to_id.get(&idx).cloned()
    }

    /// Gets the function definition index for the given function id. This is always defined.
    pub fn get_function_def_idx(&self, fun_id: FunId) -> FunctionDefinitionIndex {
        self.data
            .function_data
            .get(&fun_id)
            .expect("function id defined")
            .def_idx
    }

    /// Gets a StructEnv in this module by name.
    pub fn find_struct(&self, name: Symbol) -> Option<StructEnv<'_>> {
        let id = DatatypeId(name);
        self.data.struct_data.get(&id).map(|data| StructEnv {
            module_env: self.clone(),
            data,
        })
    }

    /// Gets a StructEnv in this module by identifier
    pub fn find_struct_by_identifier(&self, identifier: Identifier) -> Option<DatatypeId> {
        let some_id = Some(identifier);
        for data in self.data.struct_data.values() {
            let senv = StructEnv {
                module_env: self.clone(),
                data,
            };
            if senv.get_identifier() == some_id {
                return Some(senv.get_id());
            }
        }
        None
    }

    /// Gets the struct id from a definition index which must be valid for this environment.
    pub fn get_struct_id(&self, idx: StructDefinitionIndex) -> DatatypeId {
        *self
            .data
            .struct_idx_to_id
            .get(&idx)
            .unwrap_or_else(|| panic!("undefined struct definition index {:?}", idx))
    }

    /// Gets a StructEnv by id.
    pub fn get_struct(&self, id: DatatypeId) -> StructEnv<'_> {
        let data = self
            .data
            .struct_data
            .get(&id)
            .expect("DatatypeId undefined");
        StructEnv {
            module_env: self.clone(),
            data,
        }
    }

    pub fn get_struct_by_def_idx(&self, idx: StructDefinitionIndex) -> StructEnv<'_> {
        self.get_struct(self.get_struct_id(idx))
    }

    /// Gets a StructEnv by id, consuming this module env.
    pub fn into_struct(self, id: DatatypeId) -> StructEnv<'env> {
        let data = self
            .data
            .struct_data
            .get(&id)
            .expect("DatatypeId undefined");
        StructEnv {
            module_env: self,
            data,
        }
    }

    /// Gets the number of structs in this module.
    pub fn get_struct_count(&self) -> usize {
        self.data.struct_data.len()
    }

    /// Returns an iterator over structs in this module.
    pub fn get_structs(&'env self) -> impl Iterator<Item = StructEnv<'env>> {
        self.clone().into_structs()
    }

    /// Gets an EnumEnv in this module by name.
    pub fn find_enum(&self, name: Symbol) -> Option<EnumEnv<'_>> {
        let id = DatatypeId(name);
        self.data.enum_data.get(&id).map(|data| EnumEnv {
            module_env: self.clone(),
            data,
        })
    }

    /// Gets an EnumEnv in this module by identifier
    pub fn find_enum_by_identifier(&self, identifier: Identifier) -> Option<DatatypeId> {
        let some_id = Some(identifier);
        for data in self.data.enum_data.values() {
            let eenv = EnumEnv {
                module_env: self.clone(),
                data,
            };
            if eenv.get_identifier() == some_id {
                return Some(eenv.get_id());
            }
        }
        None
    }

    /// Gets the enum id from a definition index which must be valid for this environment.
    pub fn get_enum_id(&self, idx: EnumDefinitionIndex) -> DatatypeId {
        *self
            .data
            .enum_idx_to_id
            .get(&idx)
            .unwrap_or_else(|| panic!("undefined enum definition index {:?}", idx))
    }

    /// Gets an EnumEnv by id.
    pub fn get_enum(&self, id: DatatypeId) -> EnumEnv<'_> {
        let data = self.data.enum_data.get(&id).expect("EnumId undefined");
        EnumEnv {
            module_env: self.clone(),
            data,
        }
    }

    pub fn get_enum_by_def_idx(&self, idx: EnumDefinitionIndex) -> EnumEnv<'_> {
        self.get_enum(self.get_enum_id(idx))
    }

    /// Gets an EnumEnv by id, consuming this module env.
    pub fn into_enum(self, id: DatatypeId) -> EnumEnv<'env> {
        let data = self.data.enum_data.get(&id).expect("EnumId undefined");
        EnumEnv {
            module_env: self,
            data,
        }
    }

    /// Gets the number of enums in this module.
    pub fn get_enum_count(&self) -> usize {
        self.data.enum_data.len()
    }

    /// Returns an iterator over structs in this module.
    pub fn get_enums(&'env self) -> impl Iterator<Item = EnumEnv<'env>> {
        self.clone().into_enums()
    }

    /// Gets a StructEnv or an EnumEnv by id.
    pub fn get_struct_or_enum(&self, id: DatatypeId) -> StructOrEnumEnv<'_> {
        self.find_struct(id.symbol())
            .map(|struct_env| StructOrEnumEnv::Struct(struct_env))
            .or_else(|| {
                self.find_enum(id.symbol())
                    .map(|enum_env| StructOrEnumEnv::Enum(enum_env))
            })
            .expect(&format!(
                "DatatypeId undefined: {}",
                QualifiedSymbol {
                    module_name: self.get_name().clone(),
                    symbol: id.symbol(),
                }
                .display_full(self.symbol_pool())
            ))
    }

    /// Gets a StructEnv or an EnumEnv by id, consuming this module env.
    pub fn into_struct_or_enum(self, id: DatatypeId) -> StructOrEnumEnv<'env> {
        match self.get_struct_or_enum(id) {
            StructOrEnumEnv::Struct { .. } => StructOrEnumEnv::Struct(self.into_struct(id)),
            StructOrEnumEnv::Enum { .. } => StructOrEnumEnv::Enum(self.into_enum(id)),
        }
    }

    /// Returns an iterator over all object types declared by this module
    pub fn get_objects(&'env self) -> impl Iterator<Item = StructEnv<'env>> {
        self.clone()
            .into_structs()
            .filter(|s| s.get_abilities().has_key())
    }

    /// Returns the object types that are shared by code in this module
    /// If `transitive` is false, only return objects directly shared by functions declared in this module
    /// If `transitive` is true, return objects shared by both functions declared in this module and by transitive callees
    /// Note that this can include both types declared inside this module (common case) and types declared outside
    /// Note that objects with `store` can be shared by modules that depend on this one (e.g., by returning the object and subsequently calling `public_share_object`)
    pub fn get_shared_objects(&'env self, transitive: bool) -> BTreeSet<Type> {
        let mut shared = BTreeSet::new();
        for f in self.get_functions() {
            shared.extend(f.get_shared_objects(transitive));
        }
        shared
    }

    /// Returns the object types that are frozen by this module
    /// If `transitive` is false, only return objects directly transferred by functions declared in this module
    /// If `transitive` is true, return objects transferred by both functions declared in this module and by transitive callees
    /// Note that this function can return both types declared inside this module (common case) and types declared outside
    /// Note that objects with `store` can be transferred by modules that depend on this one (e.g., by returning the object and subsequently calling `public_transfer`),
    /// or transferred by a command in a programmable transaction block
    pub fn get_transferred_objects(&'env self, transitive: bool) -> BTreeSet<Type> {
        let mut transferred = BTreeSet::new();
        for f in self.get_functions() {
            transferred.extend(f.get_transferred_objects(transitive))
        }
        transferred
    }

    /// Returns the object types that are frozen by this module
    /// If `transitive` is false, only return objects directly frozen by functions declared in this module
    /// If `transitive` is true, return objects frozen by both functions declared in this module and by transitive callees
    /// Note that this function can return both types declared inside this module (common case) and types declared outside
    /// Note that objects with `store` can be frozen by modules that depend on this one (e.g., by returning the object and subsequently calling `public_freeze`)
    pub fn get_frozen_objects(&'env self, transitive: bool) -> BTreeSet<Type> {
        let mut frozen = BTreeSet::new();
        for f in self.get_functions() {
            frozen.extend(f.get_frozen_objects(transitive))
        }
        frozen
    }

    /// Returns the event types that are emitted by this module
    /// If `transitive` is false, only return events directly emitted by functions declared in this module
    /// If `transitive` is true, return events emitted by both functions declared in this module and by transitive callees
    /// Note that this function can return both event types declared inside this module (common case) and event types declared outside
    pub fn get_events(&'env self, transitive: bool) -> BTreeSet<Type> {
        let mut frozen = BTreeSet::new();
        for f in self.get_functions() {
            frozen.extend(f.get_frozen_objects(transitive))
        }
        frozen
    }

    /// Returns the objects types that are returned by externally callable (`public`, `entry`, and `friend`) functions in this module
    /// Returned objects with `store` can be transferred, shared, frozen, or wrapped by a different module
    /// Note that this function returns object types both with and without `store`
    pub fn get_externally_returned_objects(&'env self) -> BTreeSet<Type> {
        let mut returned = BTreeSet::new();
        for f in self.get_functions() {
            if !f.is_exposed() {
                continue;
            }
            // Objects returned by a public function can be transferred, shared, frozen, or wrapped
            // by a different module or (in the case of transfer) by a command in a programmable transaction block.
            for f in f.get_return_types() {
                if let Type::Datatype(mid, sid, _) = f {
                    let struct_env = self.env.get_module(mid).into_struct(sid);
                    if struct_env.get_abilities().has_key() {
                        returned.insert(f);
                    }
                }
            }
        }
        returned
    }

    /// Returns iterator over structs in this module.
    pub fn into_structs(self) -> impl Iterator<Item = StructEnv<'env>> {
        self.data.struct_data.values().map(move |data| StructEnv {
            module_env: self.clone(),
            data,
        })
    }

    /// Returns iterator over enums in this module.
    pub fn into_enums(self) -> impl Iterator<Item = EnumEnv<'env>> {
        self.data.enum_data.values().map(move |data| EnumEnv {
            module_env: self.clone(),
            data,
        })
    }

    /// Globalizes a signature local to this module.
    pub fn globalize_signature(&self, sig: &SignatureToken) -> Type {
        match sig {
            SignatureToken::Bool => Type::Primitive(PrimitiveType::Bool),
            SignatureToken::U8 => Type::Primitive(PrimitiveType::U8),
            SignatureToken::U16 => Type::Primitive(PrimitiveType::U16),
            SignatureToken::U32 => Type::Primitive(PrimitiveType::U32),
            SignatureToken::U64 => Type::Primitive(PrimitiveType::U64),
            SignatureToken::U128 => Type::Primitive(PrimitiveType::U128),
            SignatureToken::U256 => Type::Primitive(PrimitiveType::U256),
            SignatureToken::Address => Type::Primitive(PrimitiveType::Address),
            SignatureToken::Signer => Type::Primitive(PrimitiveType::Signer),
            SignatureToken::Reference(t) => {
                Type::Reference(false, Box::new(self.globalize_signature(t)))
            }
            SignatureToken::MutableReference(t) => {
                Type::Reference(true, Box::new(self.globalize_signature(t)))
            }
            SignatureToken::TypeParameter(index) => Type::TypeParameter(*index),
            SignatureToken::Vector(bt) => Type::Vector(Box::new(self.globalize_signature(bt))),
            SignatureToken::Datatype(handle_idx) => {
                let module = &self.data.module;
                let shandle = module.datatype_handle_at(*handle_idx);
                let sname = module.identifier_at(shandle.name).as_str();
                let declaring_module_handle = module.module_handle_at(shandle.module);
                let declaring_module = module.module_id_for_handle(declaring_module_handle);
                let declaring_module_env = self
                    .env
                    .find_module(&self.env.to_module_name(&declaring_module))
                    .expect("undefined module");
                let name = self.env.symbol_pool.make(sname);
                let datatype_id = declaring_module_env
                    .find_struct(name)
                    .map(|env| env.get_id())
                    .or_else(|| declaring_module_env.find_enum(name).map(|env| env.get_id()))
                    .expect("undefined datatype");
                Type::Datatype(declaring_module_env.data.id, datatype_id, vec![])
            }
            SignatureToken::DatatypeInstantiation(inst) => {
                let (handle_idx, args) = &**inst;
                let module = &self.data.module;
                let shandle = module.datatype_handle_at(*handle_idx);
                let sname = module.identifier_at(shandle.name).as_str();
                let declaring_module_handle = module.module_handle_at(shandle.module);
                let declaring_module = module.module_id_for_handle(declaring_module_handle);
                let declaring_module_env = self
                    .env
                    .find_module(&self.env.to_module_name(&declaring_module))
                    .expect("undefined module");
                let name = self.env.symbol_pool.make(sname);
                let datatype_id = declaring_module_env
                    .find_struct(name)
                    .map(|env| env.get_id())
                    .or_else(|| declaring_module_env.find_enum(name).map(|env| env.get_id()))
                    .expect("undefined datatype");
                Type::Datatype(
                    declaring_module_env.data.id,
                    datatype_id,
                    self.globalize_signatures(args),
                )
            }
        }
    }

    /// Globalizes a list of signatures.
    pub fn globalize_signatures(&self, sigs: &[SignatureToken]) -> Vec<Type> {
        sigs.iter()
            .map(|s| self.globalize_signature(s))
            .collect_vec()
    }

    /// Gets a list of type actuals associated with the index in the bytecode.
    pub fn get_type_actuals(&self, idx: Option<SignatureIndex>) -> Vec<Type> {
        match idx {
            Some(idx) => {
                let actuals = &self.data.module.signature_at(idx).0;
                self.globalize_signatures(actuals)
            }
            None => vec![],
        }
    }

    /// Retrieve a constant from the pool
    pub fn get_constant(&self, idx: ConstantPoolIndex) -> &VMConstant {
        &self.data.module.constant_pool()[idx.0 as usize]
    }

    /// Converts a constant to the specified type. The type must correspond to the expected
    /// cannonical representation as defined in `move_core_types::values`
    pub fn get_constant_value(&self, constant: &VMConstant) -> MoveValue {
        VMConstant::deserialize_constant(constant).unwrap()
    }

    /// Return the `AccountAdress` of this module
    pub fn self_address(&self) -> &AccountAddress {
        self.data.module.address()
    }

    /// Retrieve an address identifier from the pool
    pub fn get_address_identifier(&self, idx: AddressIdentifierIndex) -> BigUint {
        let addr = &self.data.module.address_identifiers()[idx.0 as usize];
        crate::addr_to_big_uint(addr)
    }

    /// Disassemble the module bytecode
    pub fn disassemble(&self) -> String {
        let disas = Disassembler::new(
            SourceMapping::new(self.data.source_map.clone(), self.get_verified_module()),
            DisassemblerOptions {
                only_externally_visible: false,
                print_code: true,
                print_basic_blocks: true,
                print_locals: true,
                max_output_size: None,
            },
        );
        disas
            .disassemble()
            .expect("Failed to disassemble a verified module")
    }

    fn match_module_name(&self, module_name: &str) -> bool {
        self.get_name()
            .name()
            .display(self.env.symbol_pool())
            .to_string()
            == module_name
    }

    fn is_module_in_std(&self, module_name: &str) -> bool {
        let addr = self.get_name().addr();
        *addr == self.env.get_stdlib_address() && self.match_module_name(module_name)
    }

    fn is_module_in_ext(&self, module_name: &str) -> bool {
        let addr = self.get_name().addr();
        *addr == self.env.get_extlib_address() && self.match_module_name(module_name)
    }

    pub fn is_std_vector(&self) -> bool {
        self.is_module_in_std("vector")
    }

    pub fn is_table(&self) -> bool {
        self.is_module_in_std("table")
            || self.is_module_in_std("table_with_length")
            || self.is_module_in_ext("table")
            || self.is_module_in_ext("table_with_length")
    }
}

pub enum StructOrEnumEnv<'env> {
    Struct(StructEnv<'env>),
    Enum(EnumEnv<'env>),
}

// =================================================================================================
/// # Enum Environment

#[derive(Debug)]
pub struct EnumData {
    /// The name of this enum.
    name: Symbol,

    /// The location of this enum.
    loc: Loc,

    /// Attributes attached to this enum.
    attributes: Vec<Attribute>,

    /// The definition index of this enum in its module.
    def_idx: EnumDefinitionIndex,

    /// The handle index of this enum in its module.
    handle_idx: DatatypeHandleIndex,

    /// Variant definitions
    variant_data: BTreeMap<VariantId, VariantData>,
}

#[derive(Debug, Clone)]
pub struct EnumEnv<'env> {
    /// Reference to enclosing module.
    pub module_env: ModuleEnv<'env>,

    /// Reference to the enum data.
    data: &'env EnumData,
}

impl<'env> EnumEnv<'env> {
    /// Returns the name of this enum.
    pub fn get_name(&self) -> Symbol {
        self.data.name
    }

    /// Gets full name as string.
    pub fn get_full_name_str(&self) -> String {
        format!(
            "{}::{}",
            self.module_env.get_name().display(self.symbol_pool()),
            self.get_name().display(self.symbol_pool())
        )
    }

    /// Gets full name with module address as string.
    pub fn get_full_name_with_address(&self) -> String {
        format!(
            "{}::{}",
            self.module_env.get_full_name_str(),
            self.get_name().display(self.symbol_pool())
        )
    }

    /// Returns the VM identifier for thisenum
    pub fn get_identifier(&self) -> Option<Identifier> {
        let handle_idx = self.data.handle_idx;
        let handle = self.module_env.data.module.datatype_handle_at(handle_idx);
        Some(
            self.module_env
                .data
                .module
                .identifier_at(handle.name)
                .to_owned(),
        )
    }

    /// Shortcut for accessing the symbol pool.
    pub fn symbol_pool(&self) -> &SymbolPool {
        self.module_env.symbol_pool()
    }

    /// Returns the location of this enum.
    pub fn get_loc(&self) -> Loc {
        self.data.loc.clone()
    }

    /// Returns the attributes of this enum.
    pub fn get_attributes(&self) -> &[Attribute] {
        &self.data.attributes
    }

    /// Gets the id associated with this enum.
    pub fn get_id(&self) -> DatatypeId {
        DatatypeId(self.data.name)
    }

    /// Gets the qualified id of this enum.
    pub fn get_qualified_id(&self) -> QualifiedId<DatatypeId> {
        self.module_env.get_id().qualified(self.get_id())
    }

    /// Get the abilities of this enum.
    pub fn get_abilities(&self) -> AbilitySet {
        let def = self.module_env.data.module.enum_def_at(self.data.def_idx);
        let handle = self
            .module_env
            .data
            .module
            .datatype_handle_at(def.enum_handle);
        handle.abilities
    }

    /// Determines whether memory-related operations needs to be declared for this enum.
    pub fn has_memory(&self) -> bool {
        self.get_abilities().has_key()
    }

    /// Get an iterator for the variants, ordered by tag.
    pub fn get_variants(&'env self) -> impl Iterator<Item = VariantEnv<'env>> {
        self.data
            .variant_data
            .values()
            .sorted_by_key(|data| data.tag)
            .map(move |data| VariantEnv {
                enum_env: self.clone(),
                data,
            })
    }

    /// Return the number of variants in the enum.
    pub fn get_variant_count(&self) -> usize {
        self.data.variant_data.len()
    }

    /// Gets a variant by its id.
    pub fn get_variant(&'env self, id: VariantId) -> VariantEnv<'env> {
        let data = self
            .data
            .variant_data
            .get(&id)
            .expect("VariantId undefined");
        VariantEnv {
            enum_env: self.clone(),
            data,
        }
    }

    /// Find a variann by its name.
    pub fn find_variant(&'env self, name: Symbol) -> Option<VariantEnv<'env>> {
        let id = VariantId(name);
        self.data.variant_data.get(&id).map(|data| VariantEnv {
            enum_env: self.clone(),
            data,
        })
    }

    /// Gets a variant by its tag.
    pub fn get_variant_by_tag(&'env self, tag: usize) -> VariantEnv<'env> {
        for data in self.data.variant_data.values() {
            if data.tag == tag {
                return VariantEnv {
                    enum_env: self.clone(),
                    data,
                };
            }
        }
        unreachable!("invalid variant lookup")
    }

    /// Whether the type parameter at position `idx` is declared as phantom.
    pub fn is_phantom_parameter(&self, idx: usize) -> bool {
        let def_idx = self.data.def_idx;

        let def = self.module_env.data.module.enum_def_at(def_idx);
        self.module_env
            .data
            .module
            .datatype_handle_at(def.enum_handle)
            .type_parameters[idx]
            .is_phantom
    }

    /// Returns the type parameters associated with this enum.
    pub fn get_type_parameters(&self) -> Vec<TypeParameter> {
        // TODO: we currently do not know the original names of those formals, so we generate them.
        let pool = &self.module_env.env.symbol_pool;
        let def_idx = self.data.def_idx;
        let module = &self.module_env.data.module;
        let edef = module.enum_def_at(def_idx);
        let ehandle = module.datatype_handle_at(edef.enum_handle);
        ehandle
            .type_parameters
            .iter()
            .enumerate()
            .map(|(i, k)| {
                TypeParameter(
                    pool.make(&format!("$tv{}", i)),
                    AbilityConstraint(k.constraints),
                )
            })
            .collect_vec()
    }

    /// Returns the type parameters associated with this enum, with actual names.
    pub fn get_named_type_parameters(&self) -> Vec<TypeParameter> {
        let def_idx = self.data.def_idx;
        let module = &self.module_env.data.module;
        let edef = module.enum_def_at(def_idx);
        let ehandle = module.datatype_handle_at(edef.enum_handle);
        ehandle
            .type_parameters
            .iter()
            .enumerate()
            .map(|(i, k)| {
                let name = self
                    .module_env
                    .data
                    .source_map
                    .get_enum_source_map(def_idx)
                    .ok()
                    .and_then(|smap| smap.type_parameters.get(i))
                    .map(|(s, _)| s.clone())
                    .unwrap_or_else(|| format!("unknown#{}", i));
                TypeParameter(
                    self.module_env.env.symbol_pool.make(&name),
                    AbilityConstraint(k.constraints),
                )
            })
            .collect_vec()
    }
}

// =================================================================================================
/// # Variant Environment

#[derive(Debug)]
pub struct VariantData {
    /// The name of this variant.
    name: Symbol,

    /// The location of this variant.
    loc: Loc,

    tag: usize,

    /// Field definitions.
    field_data: BTreeMap<FieldId, FieldData>,
}

#[derive(Debug, Clone)]
pub struct VariantEnv<'env> {
    /// Reference to enclosing module.
    pub enum_env: EnumEnv<'env>,

    /// Reference to the variant data.
    data: &'env VariantData,
}

impl<'env> VariantEnv<'env> {
    /// Returns the name of this variant.
    pub fn get_name(&self) -> Symbol {
        self.data.name
    }

    /// Gets full name as string.
    pub fn get_full_name_str(&self) -> String {
        format!(
            "{}::{}::{}",
            self.enum_env
                .module_env
                .get_name()
                .display(self.symbol_pool()),
            self.enum_env.get_name().display(self.symbol_pool()),
            self.get_name().display(self.symbol_pool())
        )
    }

    /// Gets full name with module address as string.
    pub fn get_full_name_with_address(&self) -> String {
        format!(
            "{}::{}",
            self.enum_env.get_full_name_str(),
            self.get_name().display(self.symbol_pool())
        )
    }

    /// Gets the tag associated with this variant.
    pub fn get_tag(&self) -> usize {
        self.data.tag
    }

    /// Returns the VM identifier for this variant
    pub fn get_identifier(&self) -> Option<Identifier> {
        let enum_def = self
            .enum_env
            .module_env
            .data
            .module
            .enum_def_at(self.enum_env.data.def_idx);
        let variant_def = &enum_def.variants[self.data.tag];
        Some(
            self.enum_env
                .module_env
                .data
                .module
                .identifier_at(variant_def.variant_name)
                .to_owned(),
        )
    }

    /// Shortcut for accessing the symbol pool.
    pub fn symbol_pool(&self) -> &SymbolPool {
        self.enum_env.symbol_pool()
    }

    /// Returns the location of this variant.
    pub fn get_loc(&self) -> Loc {
        self.data.loc.clone()
    }

    /// Gets the id associated with this variant.
    pub fn get_id(&self) -> VariantId {
        VariantId(self.data.name)
    }

    /// Get an iterator for the fields, ordered by offset.
    pub fn get_fields(&'env self) -> impl Iterator<Item = FieldEnv<'env>> {
        self.data
            .field_data
            .values()
            .sorted_by_key(|data| data.offset)
            .map(move |data| FieldEnv {
                parent_env: EnclosingEnv::Variant(self.clone()),
                data,
            })
    }

    /// Return the number of fields in the struct.
    pub fn get_field_count(&self) -> usize {
        self.data.field_data.len()
    }

    /// Gets a field by its id.
    pub fn get_field(&'env self, id: FieldId) -> FieldEnv<'env> {
        let data = self.data.field_data.get(&id).expect("FieldId undefined");
        FieldEnv {
            parent_env: EnclosingEnv::Variant(self.clone()),
            data,
        }
    }

    /// Find a field by its name.
    pub fn find_field(&'env self, name: Symbol) -> Option<FieldEnv<'env>> {
        let id = FieldId(name);
        self.data.field_data.get(&id).map(|data| FieldEnv {
            parent_env: EnclosingEnv::Variant(self.clone()),
            data,
        })
    }

    /// Gets a field by its offset.
    pub fn get_field_by_offset(&'env self, offset: usize) -> FieldEnv<'env> {
        for data in self.data.field_data.values() {
            if data.offset == offset {
                return FieldEnv {
                    parent_env: EnclosingEnv::Variant(self.clone()),
                    data,
                };
            }
        }
        unreachable!("invalid field lookup")
    }
}

// =================================================================================================
/// # Struct Environment

#[derive(Debug)]
pub struct StructData {
    /// The name of this struct.
    name: Symbol,

    /// The location of this struct.
    loc: Loc,

    /// Attributes attached to this structure.
    attributes: Vec<Attribute>,

    /// List of function argument names. Not in bytecode but obtained from AST.
    /// Information about this struct.
    info: StructInfo,

    /// Field definitions.
    field_data: BTreeMap<FieldId, FieldData>,
}

#[derive(Debug)]
enum StructInfo {
    /// Struct is declared in Move and info found in VM format.
    Declared {
        /// The definition index of this struct in its module.
        def_idx: StructDefinitionIndex,

        /// The handle index of this struct in its module.
        handle_idx: DatatypeHandleIndex,
    },
}

#[derive(Debug, Clone)]
pub struct StructEnv<'env> {
    /// Reference to enclosing module.
    pub module_env: ModuleEnv<'env>,

    /// Reference to the struct data.
    data: &'env StructData,
}

impl<'env> StructEnv<'env> {
    /// Returns the name of this struct.
    pub fn get_name(&self) -> Symbol {
        self.data.name
    }

    /// Gets full name as string.
    pub fn get_full_name_str(&self) -> String {
        format!(
            "{}::{}",
            self.module_env.get_name().display(self.symbol_pool()),
            self.get_name().display(self.symbol_pool())
        )
    }

    /// Gets full name with module address as string.
    pub fn get_full_name_with_address(&self) -> String {
        format!(
            "{}::{}",
            self.module_env.get_full_name_str(),
            self.get_name().display(self.symbol_pool())
        )
    }

    /// Returns the VM identifier for this struct
    pub fn get_identifier(&self) -> Option<Identifier> {
        match &self.data.info {
            StructInfo::Declared { handle_idx, .. } => {
                let handle = self.module_env.data.module.datatype_handle_at(*handle_idx);
                Some(
                    self.module_env
                        .data
                        .module
                        .identifier_at(handle.name)
                        .to_owned(),
                )
            }
        }
    }

    /// Shortcut for accessing the symbol pool.
    pub fn symbol_pool(&self) -> &SymbolPool {
        self.module_env.symbol_pool()
    }

    /// Returns the location of this struct.
    pub fn get_loc(&self) -> Loc {
        self.data.loc.clone()
    }

    /// Returns the attributes of this struct.
    pub fn get_attributes(&self) -> &[Attribute] {
        &self.data.attributes
    }

    /// Gets the id associated with this struct.
    pub fn get_id(&self) -> DatatypeId {
        DatatypeId(self.data.name)
    }

    /// Gets the qualified id of this struct.
    pub fn get_qualified_id(&self) -> QualifiedId<DatatypeId> {
        self.module_env.get_id().qualified(self.get_id())
    }

    /// Determines whether this struct is native.
    pub fn is_native(&self) -> bool {
        match &self.data.info {
            StructInfo::Declared { def_idx, .. } => {
                let def = self.module_env.data.module.struct_def_at(*def_idx);
                def.field_information == StructFieldInformation::Native
            }
        }
    }

    /// Determines whether this struct is intrinsic.
    pub fn is_intrinsic(&self) -> bool {
        self.module_env
            .env
            .intrinsic_datatype_ids()
            .contains(&self.get_qualified_id())
    }

    /// Get the abilities of this struct.
    pub fn get_abilities(&self) -> AbilitySet {
        match &self.data.info {
            StructInfo::Declared { def_idx, .. } => {
                let def = self.module_env.data.module.struct_def_at(*def_idx);
                let handle = self
                    .module_env
                    .data
                    .module
                    .datatype_handle_at(def.struct_handle);
                handle.abilities
            }
        }
    }

    /// Determines whether memory-related operations needs to be declared for this struct.
    pub fn has_memory(&self) -> bool {
        self.get_abilities().has_key()
    }

    /// Get an iterator for the fields, ordered by offset.
    pub fn get_fields(&'env self) -> impl Iterator<Item = FieldEnv<'env>> {
        self.data
            .field_data
            .values()
            .sorted_by_key(|data| data.offset)
            .map(move |data| FieldEnv {
                parent_env: EnclosingEnv::Struct(self.clone()),
                data,
            })
    }

    /// Return the number of fields in the struct.
    pub fn get_field_count(&self) -> usize {
        self.data.field_data.len()
    }

    /// Gets a field by its id.
    pub fn get_field(&'env self, id: FieldId) -> FieldEnv<'env> {
        let data = self.data.field_data.get(&id).expect("FieldId undefined");
        FieldEnv {
            parent_env: EnclosingEnv::Struct(self.clone()),
            data,
        }
    }

    /// Find a field by its name.
    pub fn find_field(&'env self, name: Symbol) -> Option<FieldEnv<'env>> {
        let id = FieldId(name);
        self.data.field_data.get(&id).map(|data| FieldEnv {
            parent_env: EnclosingEnv::Struct(self.clone()),
            data,
        })
    }

    /// Gets a field by its offset.
    pub fn get_field_by_offset(&'env self, offset: usize) -> FieldEnv<'env> {
        for data in self.data.field_data.values() {
            if data.offset == offset {
                return FieldEnv {
                    parent_env: EnclosingEnv::Struct(self.clone()),
                    data,
                };
            }
        }
        unreachable!("invalid field lookup")
    }

    /// Whether the type parameter at position `idx` is declared as phantom.
    pub fn is_phantom_parameter(&self, idx: usize) -> bool {
        match &self.data.info {
            StructInfo::Declared { def_idx, .. } => {
                let def = self.module_env.data.module.struct_def_at(*def_idx);
                self.module_env
                    .data
                    .module
                    .datatype_handle_at(def.struct_handle)
                    .type_parameters[idx]
                    .is_phantom
            }
        }
    }

    /// Returns the type parameters associated with this struct.
    pub fn get_type_parameters(&self) -> Vec<TypeParameter> {
        // TODO: we currently do not know the original names of those formals, so we generate them.
        let pool = &self.module_env.env.symbol_pool;
        match &self.data.info {
            StructInfo::Declared { def_idx, .. } => {
                let module = &self.module_env.data.module;
                let sdef = module.struct_def_at(*def_idx);
                let shandle = module.datatype_handle_at(sdef.struct_handle);
                shandle
                    .type_parameters
                    .iter()
                    .enumerate()
                    .map(|(i, k)| {
                        TypeParameter(
                            pool.make(&format!("$tv{}", i)),
                            AbilityConstraint(k.constraints),
                        )
                    })
                    .collect_vec()
            }
        }
    }

    /// Returns the type parameters associated with this struct, with actual names.
    pub fn get_named_type_parameters(&self) -> Vec<TypeParameter> {
        match &self.data.info {
            StructInfo::Declared { def_idx, .. } => {
                let module = &self.module_env.data.module;
                let sdef = module.struct_def_at(*def_idx);
                let shandle = module.datatype_handle_at(sdef.struct_handle);
                shandle
                    .type_parameters
                    .iter()
                    .enumerate()
                    .map(|(i, k)| {
                        let name = self
                            .module_env
                            .data
                            .source_map
                            .get_struct_source_map(*def_idx)
                            .ok()
                            .and_then(|smap| smap.type_parameters.get(i))
                            .map(|(s, _)| s.clone())
                            .unwrap_or_else(|| format!("unknown#{}", i));
                        TypeParameter(
                            self.module_env.env.symbol_pool.make(&name),
                            AbilityConstraint(k.constraints),
                        )
                    })
                    .collect_vec()
            }
        }
    }
}

// =================================================================================================
/// # Field Environment

#[derive(Debug)]
pub struct FieldData {
    /// The name of this field.
    name: Symbol,

    /// The offset of this field.
    offset: usize,

    /// More information about this field
    info: FieldInfo,
}

#[derive(Debug)]
enum FieldInfo {
    /// The field is declared in Move.
    DeclaredStruct {
        /// The struct definition index of this field in its VM module.
        def_idx: StructDefinitionIndex,
    },
    DeclaredEnum {
        /// The enum definition index of this field in its VM module.
        def_idx: EnumDefinitionIndex,
    },
}

#[derive(Debug)]
pub enum EnclosingEnv<'env> {
    Struct(StructEnv<'env>),
    Variant(VariantEnv<'env>),
}

impl<'env> EnclosingEnv<'env> {
    pub fn module_env(&self) -> &ModuleEnv<'env> {
        match self {
            EnclosingEnv::Struct(s) => &s.module_env,
            EnclosingEnv::Variant(v) => &v.enum_env.module_env,
        }
    }
}

#[derive(Debug)]
pub struct FieldEnv<'env> {
    /// Reference to enclosing env.
    pub parent_env: EnclosingEnv<'env>,

    /// Reference to the field data.
    data: &'env FieldData,
}

impl<'env> FieldEnv<'env> {
    /// Gets the name of this field.
    pub fn get_name(&self) -> Symbol {
        self.data.name
    }

    /// Gets the id of this field.
    pub fn get_id(&self) -> FieldId {
        FieldId(self.data.name)
    }

    /// Returns the VM identifier for this field
    pub fn get_identifier(&'env self) -> Option<Identifier> {
        match &self.data.info {
            FieldInfo::DeclaredStruct { def_idx } => {
                let module = &self.parent_env.module_env().data.module;
                let def = module.struct_def_at(*def_idx);
                let offset = self.data.offset;
                let field = def.field(offset).expect("Bad field offset");
                Some(module.identifier_at(field.name).to_owned())
            }
            FieldInfo::DeclaredEnum { def_idx } => {
                let EnclosingEnv::Variant(v) = &self.parent_env else {
                    unreachable!()
                };
                let m = &v.enum_env.module_env.data.module;
                let enum_def = m.enum_def_at(*def_idx);
                let variant_def = &enum_def.variants[v.data.tag];
                let offset = self.data.offset;
                let field = variant_def.fields.get(offset).expect("Bad field offset");
                Some(m.identifier_at(field.name).to_owned())
            }
        }
    }

    /// Gets the type of this field.
    pub fn get_type(&self) -> Type {
        match &self.data.info {
            FieldInfo::DeclaredStruct { def_idx } => {
                let struct_def = self
                    .parent_env
                    .module_env()
                    .data
                    .module
                    .struct_def_at(*def_idx);
                let field = match &struct_def.field_information {
                    StructFieldInformation::Declared(fields) => &fields[self.data.offset],
                    StructFieldInformation::Native => unreachable!(),
                };
                self.parent_env
                    .module_env()
                    .globalize_signature(&field.signature.0)
            }
            FieldInfo::DeclaredEnum { def_idx } => {
                let EnclosingEnv::Variant(v) = &self.parent_env else {
                    unreachable!()
                };
                let enum_def = v.enum_env.module_env.data.module.enum_def_at(*def_idx);
                let variant_def = &enum_def.variants[v.data.tag];
                let field = &variant_def.fields[self.data.offset];
                v.enum_env
                    .module_env
                    .globalize_signature(&field.signature.0)
            }
        }
    }

    /// Get field offset.
    pub fn get_offset(&self) -> usize {
        self.data.offset
    }
}

// =================================================================================================
/// # Named Constant Environment

#[derive(Debug)]
pub struct NamedConstantData {
    /// The name of this constant
    name: Symbol,

    /// The location of this constant
    loc: Loc,

    /// The type of this constant
    typ: Type,

    /// The value of this constant
    value: Value,

    /// Attributes attached to this constant
    attributes: Vec<Attribute>,
}

#[derive(Debug)]
pub struct NamedConstantEnv<'env> {
    /// Reference to enclosing module.
    pub module_env: ModuleEnv<'env>,

    data: &'env NamedConstantData,
}

impl NamedConstantEnv<'_> {
    /// Returns the name of this constant
    pub fn get_name(&self) -> Symbol {
        self.data.name
    }

    /// Returns the id of this constant
    pub fn get_id(&self) -> NamedConstantId {
        NamedConstantId(self.data.name)
    }

    /// Returns the location of this constant
    pub fn get_loc(&self) -> Loc {
        self.data.loc.clone()
    }

    /// Returns the type of the constant
    pub fn get_type(&self) -> Type {
        self.data.typ.clone()
    }

    /// Returns the value of this constant
    pub fn get_value(&self) -> Value {
        self.data.value.clone()
    }

    /// Returns the attributes attached to this constant
    pub fn get_attributes(&self) -> &[Attribute] {
        &self.data.attributes
    }
}

// =================================================================================================
// # Function Environment

/// Represents a type parameter.
#[derive(Debug, Clone, PartialEq, Eq, PartialOrd, Ord)]
pub struct TypeParameter(pub Symbol, pub AbilityConstraint);

#[derive(Debug, Clone, Copy, PartialEq, Eq, PartialOrd, Ord)]
pub struct AbilityConstraint(pub AbilitySet);

/// Represents a parameter.
#[derive(Debug, Clone)]
pub struct Parameter(pub Symbol, pub Type);

#[derive(Debug)]
pub struct FunctionData {
    /// Name of this function.
    name: Symbol,

    /// Location of this function.
    loc: Loc,

    /// The definition index of this function in its module.
    def_idx: FunctionDefinitionIndex,

    /// The handle index of this function in its module.
    handle_idx: FunctionHandleIndex,

    /// Attributes attached to this function.
    attributes: Vec<Attribute>,

    /// Top-level attributes attached to this function.
    toplevel_attributes: expansion::ast::Attributes,

    /// List of function argument names. Not in bytecode but obtained from AST.
    arg_names: Vec<Symbol>,

    /// List of type argument names. Not in bytecode but obtained from AST.
    #[allow(unused)]
    type_arg_names: Vec<Symbol>,

    /// A cache for the called functions.
    called_funs: RefCell<Option<BTreeSet<QualifiedId<FunId>>>>,

    /// A cache for the calling functions.
    calling_funs: RefCell<Option<BTreeSet<QualifiedId<FunId>>>>,

    /// A cache for the transitive closure of the called functions.
    transitive_closure_of_called_funs: RefCell<Option<BTreeSet<QualifiedId<FunId>>>>,
}

impl FunctionData {
    pub fn stub(
        name: Symbol,
        def_idx: FunctionDefinitionIndex,
        handle_idx: FunctionHandleIndex,
    ) -> Self {
        FunctionData {
            name,
            loc: Loc::default(),
            attributes: Vec::default(),
            toplevel_attributes: expansion::ast::Attributes::default(),
            def_idx,
            handle_idx,
            arg_names: vec![],
            type_arg_names: vec![],
            called_funs: Default::default(),
            calling_funs: Default::default(),
            transitive_closure_of_called_funs: Default::default(),
        }
    }
}

#[derive(Debug, Clone)]
pub struct FunctionEnv<'env> {
    /// Reference to enclosing module.
    pub module_env: ModuleEnv<'env>,

    /// Reference to the function data.
    data: &'env FunctionData,
}

impl<'env> FunctionEnv<'env> {
    /// Returns the name of this function.
    pub fn get_name(&self) -> Symbol {
        self.data.name
    }

    /// Gets full name as string.
    pub fn get_full_name_str(&self) -> String {
        format!(
            "{}::{}",
            self.module_env.get_name().display(self.symbol_pool()),
            self.get_name_str()
        )
    }

    pub fn get_name_str(&self) -> String {
        self.get_name().display(self.symbol_pool()).to_string()
    }

    /// Returns the VM identifier for this function
    pub fn get_identifier(&'env self) -> Identifier {
        let m = &self.module_env.data.module;
        m.identifier_at(m.function_handle_at(self.data.handle_idx).name)
            .to_owned()
    }

    /// Gets the id of this function.
    pub fn get_id(&self) -> FunId {
        FunId(self.data.name)
    }

    /// Gets the qualified id of this function.
    pub fn get_qualified_id(&self) -> QualifiedId<FunId> {
        self.module_env.get_id().qualified(self.get_id())
    }

    /// Gets the definition index of this function.
    pub fn get_def_idx(&self) -> FunctionDefinitionIndex {
        self.data.def_idx
    }

    /// Shortcut for accessing the symbol pool.
    pub fn symbol_pool(&self) -> &SymbolPool {
        self.module_env.symbol_pool()
    }

    /// Returns the location of this function.
    pub fn get_loc(&self) -> Loc {
        self.data.loc.clone()
    }

    /// Returns the attributes of this function.
    pub fn get_attributes(&self) -> &[Attribute] {
        &self.data.attributes
    }

    /// Returns the location of the bytecode at the given offset.
    pub fn get_bytecode_loc(&self, offset: u16) -> Loc {
        if let Ok(fmap) = self
            .module_env
            .data
            .source_map
            .get_function_source_map(self.data.def_idx)
        {
            if let Some(loc) = fmap.get_code_location(offset) {
                return self.module_env.env.to_loc(&loc);
            }
        }
        self.get_loc()
    }

    /// Returns the bytecode associated with this function.
    pub fn get_bytecode(&self) -> &[Bytecode] {
        let function_definition = self
            .module_env
            .data
            .module
            .function_def_at(self.get_def_idx());
        match &function_definition.code {
            Some(code) => &code.code,
            None => &[],
        }
    }

    /// Returns the variant jump tables for this function.
    pub fn get_jump_tables(&self) -> &[VariantJumpTable] {
        let function_definition = self
            .module_env
            .data
            .module
            .function_def_at(self.get_def_idx());
        &function_definition.code.as_ref().unwrap().jump_tables
    }

    /// Returns the top-level attributes for this function
    pub fn get_toplevel_attributes(&self) -> &expansion::ast::Attributes {
        &self.data.toplevel_attributes
    }

    /// Returns true if this function is native.
    pub fn is_native(&self) -> bool {
        self.definition().is_native()
    }

    pub fn is_intrinsic(&self) -> bool {
        self.module_env
            .env
            .intrinsic_fun_ids()
            .contains(&self.get_qualified_id())
    }

    /// Returns true if this is the well-known native or intrinsic function of the given name.
    /// The function must reside either in stdlib or extlib address domain.
    pub fn is_well_known(&self, name: &str) -> bool {
        let env = self.module_env.env;
        if !self.is_native() && !self.is_intrinsic() {
            return false;
        }
        let addr = self.module_env.get_name().addr();
        (addr == &env.get_stdlib_address() || addr == &env.get_extlib_address())
            && self.get_full_name_str() == name
    }

    /// Return the visibility of this function
    pub fn visibility(&self) -> FunctionVisibility {
        self.definition().visibility
    }

    /// Return true if the function is an entry fucntion
    pub fn is_entry(&self) -> bool {
        self.definition().is_entry
    }

    /// Return the visibility string for this function. Useful for formatted printing.
    pub fn visibility_str(&self) -> &str {
        match self.visibility() {
            Visibility::Public => "public ",
            Visibility::Friend => "public(friend) ",
            Visibility::Private => "",
        }
    }

    /// Return whether this function is exposed outside of the module.
    pub fn is_exposed(&self) -> bool {
        self.module_env.is_script_module()
            || self.definition().is_entry
            || match self.definition().visibility {
                Visibility::Public | Visibility::Friend => true,
                Visibility::Private => false,
            }
    }

    /// Return whether this function is exposed outside of the module.
    pub fn has_unknown_callers(&self) -> bool {
        self.module_env.is_script_module()
            || self.definition().is_entry
            || match self.definition().visibility {
                Visibility::Public => true,
                Visibility::Private | Visibility::Friend => false,
            }
    }

    /// Returns true if the function is a script function
    pub fn is_script(&self) -> bool {
        // The main function of a scipt is a script function
        self.module_env.is_script_module() || self.definition().is_entry
    }

    /// Return true if this function is a friend function
    pub fn is_friend(&self) -> bool {
        self.definition().visibility == Visibility::Friend
    }

    /// Returns true if this function mutates any references (i.e. has &mut parameters).
    pub fn is_mutating(&self) -> bool {
        self.get_parameters()
            .iter()
            .any(|Parameter(_, ty)| ty.is_mutable_reference())
    }

    /// Returns the type parameters associated with this function.
    pub fn get_type_parameters(&self) -> Vec<TypeParameter> {
        // TODO: currently the translation scheme isn't working with using real type
        //   parameter names, so use indices instead.
        let fdef = self.definition();
        let fhandle = self
            .module_env
            .data
            .module
            .function_handle_at(fdef.function);
        fhandle
            .type_parameters
            .iter()
            .enumerate()
            .map(|(i, k)| {
                TypeParameter(
                    self.module_env.env.symbol_pool.make(&format!("$tv{}", i)),
                    AbilityConstraint(*k),
                )
            })
            .collect_vec()
    }

    /// Returns the type parameters with the real names.
    pub fn get_named_type_parameters(&self) -> Vec<TypeParameter> {
        let fdef = self.definition();
        let fhandle = self
            .module_env
            .data
            .module
            .function_handle_at(fdef.function);
        fhandle
            .type_parameters
            .iter()
            .enumerate()
            .map(|(i, k)| {
                let name = self
                    .module_env
                    .data
                    .source_map
                    .get_function_source_map(self.data.def_idx)
                    .ok()
                    .and_then(|fmap| fmap.type_parameters.get(i))
                    .map(|(s, _)| s.clone())
                    .unwrap_or_else(|| format!("unknown#{}", i));
                TypeParameter(
                    self.module_env.env.symbol_pool.make(&name),
                    AbilityConstraint(*k),
                )
            })
            .collect_vec()
    }

    pub fn get_parameter_count(&self) -> usize {
        let fdef = self.definition();
        let module = &self.module_env.data.module;
        let fhandle = module.function_handle_at(fdef.function);
        module.signature_at(fhandle.parameters).0.len()
    }

    /// Return the number of type parameters for self
    pub fn get_type_parameter_count(&self) -> usize {
        let fdef = self.definition();
        let fhandle = self
            .module_env
            .data
            .module
            .function_handle_at(fdef.function);
        fhandle.type_parameters.len()
    }

    /// Return `true` if idx is a formal parameter index
    pub fn is_parameter(&self, idx: usize) -> bool {
        idx < self.get_parameter_count()
    }

    /// Return true if this is a named parameter of this function.
    pub fn is_named_parameter(&self, name: &str) -> bool {
        self.get_parameters()
            .iter()
            .any(|p| self.symbol_pool().string(p.0).as_ref() == name)
    }

    /// Returns the parameter types associated with this function
    pub fn get_parameter_types(&self) -> Vec<Type> {
        let fdef = self.definition();
        let module = &self.module_env.data.module;
        let fhandle = module.function_handle_at(fdef.function);
        module
            .signature_at(fhandle.parameters)
            .0
            .iter()
            .map(|tv: &SignatureToken| self.module_env.globalize_signature(tv))
            .collect()
    }

    /// Returns the regular parameters associated with this function.
    pub fn get_parameters(&self) -> Vec<Parameter> {
        let fdef = self.definition();
        let module = &self.module_env.data.module;
        let fhandle = module.function_handle_at(fdef.function);
        module
            .signature_at(fhandle.parameters)
            .0
            .iter()
            .map(|tv: &SignatureToken| self.module_env.globalize_signature(tv))
            .zip(self.data.arg_names.iter())
            .map(|(s, i)| Parameter(*i, s))
            .collect_vec()
    }

    /// Returns return types of this function.
    pub fn get_return_types(&self) -> Vec<Type> {
        let fdef = self.definition();
        let module = &self.module_env.data.module;
        let fhandle = module.function_handle_at(fdef.function);
        module
            .signature_at(fhandle.return_)
            .0
            .iter()
            .map(|tv: &SignatureToken| self.module_env.globalize_signature(tv))
            .collect_vec()
    }

    /// Returns return type at given index.
    pub fn get_return_type(&self, idx: usize) -> Type {
        self.get_return_types()[idx].clone()
    }

    /// Returns the number of return values of this function.
    pub fn get_return_count(&self) -> usize {
        let fdef = self.definition();
        let module = &self.module_env.data.module;
        let fhandle = module.function_handle_at(fdef.function);
        module.signature_at(fhandle.return_).0.len()
    }

    /// Get the name to be used for a local. If the local is an argument, use that for naming,
    /// otherwise generate a unique name.
    pub fn get_local_name(&self, idx: usize) -> Symbol {
        if idx < self.data.arg_names.len() {
            return self.data.arg_names[idx];
        }
        // Try to obtain name from source map.
        if let Ok(fmap) = self
            .module_env
            .data
            .source_map
            .get_function_source_map(self.data.def_idx)
        {
            if let Some((ident, _)) = fmap.get_parameter_or_local_name(idx as u64) {
                // The Move compiler produces temporary names of the form `<foo>%#<num>`,
                // where <num> seems to be generated non-deterministically.
                // Substitute this by a deterministic name which the backend accepts.
                let clean_ident = if ident.contains("%#") {
                    format!("tmp#${}", idx)
                } else {
                    ident
                };
                return self.module_env.env.symbol_pool.make(clean_ident.as_str());
            }
        }
        self.module_env.env.symbol_pool.make(&format!("$t{}", idx))
    }

    /// Returns true if the index is for a temporary, not user declared local.
    pub fn is_temporary(&self, idx: usize) -> bool {
        if idx >= self.get_local_count() {
            return true;
        }
        let name = self.get_local_name(idx);
        self.symbol_pool().string(name).contains("tmp#$")
    }

    /// Gets the number of proper locals of this function. Those are locals which are declared
    /// by the user and also have a user assigned name which can be discovered via `get_local_name`.
    /// Note we may have more anonymous locals generated e.g by the 'stackless' transformation.
    pub fn get_local_count(&self) -> usize {
        let fdef = self.definition();
        let module = &self.module_env.data.module;
        let num_params = self.get_parameter_count();
        let num_locals = fdef
            .code
            .as_ref()
            .map(|code| module.signature_at(code.locals).0.len())
            .unwrap_or(0);
        num_params + num_locals
    }

    /// Gets the type of the local at index. This must use an index in the range as determined by
    /// `get_local_count`.
    pub fn get_local_type(&self, idx: usize) -> Type {
        let fdef = self.definition();
        let module = &self.module_env.data.module;
        let fhandle = module.function_handle_at(fdef.function);
        let parameters = &module.signature_at(fhandle.parameters).0;
        let st = if idx < parameters.len() {
            &parameters[idx]
        } else {
            let locals = &module.signature_at(fdef.code.as_ref().unwrap().locals).0;
            &locals[idx - parameters.len()]
        };
        self.module_env.globalize_signature(st)
    }

    /// Returns the acquired global resource types.
    pub fn get_acquires_global_resources(&'env self) -> Vec<DatatypeId> {
        let function_definition = self
            .module_env
            .data
            .module
            .function_def_at(self.get_def_idx());
        function_definition
            .acquires_global_resources
            .iter()
            .map(|x| self.module_env.get_struct_id(*x))
            .collect()
    }

    /// Determine whether the function is target of verification.
    pub fn should_verify(&self, default_scope: &VerificationScope) -> bool {
        if let VerificationScope::Only(function_name) = default_scope {
            // Overrides pragmas.
            return self.matches_name(function_name);
        }
        if !self.module_env.is_target() {
            // Don't generate verify method for functions from dependencies.
            return false;
        }

        match default_scope {
            // By using `is_exposed`, we essentially mark all of Public, Script, Friend to be
            // in the verification scope because they are "exposed" functions in this module.
            // We may want to change `VerificationScope::Public` to `VerificationScope::Exposed` as
            // well for consistency.
            VerificationScope::Public => self.is_exposed(),
            VerificationScope::All => true,
            VerificationScope::Only(_) => unreachable!(),
            VerificationScope::OnlyModule(module_name) => self.module_env.matches_name(module_name),
            VerificationScope::None => false,
        }
    }

    /// Returns true if either the name or simple name of this function matches the given string
    pub fn matches_name(&self, name: &str) -> bool {
        name.eq(&*self.get_simple_name_string()) || name.eq(&*self.get_name_string())
    }

    /// Determine whether this function is explicitly deactivated for verification.
    pub fn is_explicitly_not_verified(&self, scope: &VerificationScope) -> bool {
        if let VerificationScope::Only(function_name) = scope {
            // Overrides pragmas.
            return !self.matches_name(function_name);
        } else {
            false
        }
    }

    /// Get the functions that call this one
    pub fn get_calling_functions(&self) -> BTreeSet<QualifiedId<FunId>> {
        if let Some(calling) = &*self.data.calling_funs.borrow() {
            return calling.clone();
        }
        let mut set: BTreeSet<QualifiedId<FunId>> = BTreeSet::new();
        for module_env in self.module_env.env.get_modules() {
            for fun_env in module_env.get_functions() {
                if fun_env
                    .get_called_functions()
                    .contains(&self.get_qualified_id())
                {
                    set.insert(fun_env.get_qualified_id());
                }
            }
        }
        *self.data.calling_funs.borrow_mut() = Some(set.clone());
        set
    }

    /// Get the functions that this one calls
    pub fn get_called_functions(&self) -> BTreeSet<QualifiedId<FunId>> {
        if let Some(called) = &*self.data.called_funs.borrow() {
            return called.clone();
        }
        let called: BTreeSet<_> = self
            .get_bytecode()
            .iter()
            .flat_map(|c| match c {
                Bytecode::Call(i) => vec![self.module_env.get_used_function(*i).get_qualified_id()],
                Bytecode::CallGeneric(i) => {
                    let handle_idx = self
                        .module_env
                        .data
                        .module
                        .function_instantiation_at(*i)
                        .handle;
                    vec![self
                        .module_env
                        .get_used_function(handle_idx)
                        .get_qualified_id()]
                }
                Bytecode::VecPack { .. } => vec![
                    self.module_env.env.get_fun_qid("vector", "empty"),
                    self.module_env.env.get_fun_qid("vector", "push_back"),
                ],
                Bytecode::VecLen { .. } => {
                    vec![self.module_env.env.get_fun_qid("vector", "length")]
                }
                Bytecode::VecImmBorrow { .. } => {
                    vec![self.module_env.env.get_fun_qid("vector", "borrow")]
                }
                Bytecode::VecMutBorrow { .. } => {
                    vec![self.module_env.env.get_fun_qid("vector", "borrow_mut")]
                }
                Bytecode::VecPushBack { .. } => {
                    vec![self.module_env.env.get_fun_qid("vector", "push_back")]
                }
                Bytecode::VecPopBack { .. } => {
                    vec![self.module_env.env.get_fun_qid("vector", "pop_back")]
                }
                Bytecode::VecUnpack { .. } => vec![
                    self.module_env.env.get_fun_qid("vector", "destroy_empty"),
                    self.module_env.env.get_fun_qid("vector", "pop_back"),
                ],
                Bytecode::VecSwap { .. } => vec![self.module_env.env.get_fun_qid("vector", "swap")],
                _ => vec![],
            })
            .collect();
        *self.data.called_funs.borrow_mut() = Some(called.clone());
        called
    }

    /// Get the transitive closure of the called functions
    pub fn get_transitive_closure_of_called_functions(&self) -> BTreeSet<QualifiedId<FunId>> {
        if let Some(trans_called) = &*self.data.transitive_closure_of_called_funs.borrow() {
            return trans_called.clone();
        }

        let mut set = BTreeSet::new();
        let mut reachable_funcs = VecDeque::new();
        reachable_funcs.push_back(self.clone());

        // BFS in reachable_funcs to collect all reachable functions
        while !reachable_funcs.is_empty() {
            let current_fnc = reachable_funcs.pop_front();
            if let Some(fnc) = current_fnc {
                for callee in fnc.get_called_functions() {
                    let f = self.module_env.env.get_function(callee);
                    let qualified_id = f.get_qualified_id();
                    if !set.contains(&qualified_id) {
                        set.insert(qualified_id);
                        reachable_funcs.push_back(f.clone());
                    }
                }
            }
        }
        *self.data.transitive_closure_of_called_funs.borrow_mut() = Some(set.clone());
        set
    }

    /// Returns the function name excluding the address and the module name
    pub fn get_simple_name_string(&self) -> Rc<String> {
        self.symbol_pool().string(self.get_name())
    }

    /// Returns the function name with the module name excluding the address
    pub fn get_name_string(&self) -> Rc<str> {
        if self.module_env.is_script_module() {
            Rc::from(format!("Script::{}", self.get_simple_name_string()))
        } else {
            let module_name = self
                .module_env
                .get_name()
                .display(self.module_env.symbol_pool());
            Rc::from(format!(
                "{}::{}",
                module_name,
                self.get_simple_name_string()
            ))
        }
    }

    fn definition(&'env self) -> &'env FunctionDefinition {
        self.module_env
            .data
            .module
            .function_def_at(self.data.def_idx)
    }

    /// Produce a TypeDisplayContext to print types within the scope of this env
    pub fn get_type_display_ctx(&self) -> TypeDisplayContext {
        let type_param_names = self
            .get_type_parameters()
            .iter()
            .map(|param| param.0)
            .collect();
        TypeDisplayContext::WithEnv {
            env: self.module_env.env,
            type_param_names: Some(type_param_names),
        }
    }

    /// Produce a TypeDisplayContext to print types within the scope of this env,
    /// with source names for type parameters
    pub fn get_named_type_display_ctx(&self) -> TypeDisplayContext {
        let type_param_names = self
            .get_named_type_parameters()
            .iter()
            .map(|param| param.0)
            .collect();
        TypeDisplayContext::WithEnv {
            env: self.module_env.env,
            type_param_names: Some(type_param_names),
        }
    }

    /// Returns the object types that may be shared by this function
    /// If `transitive` is false, only return objects directly shared by this function
    /// If `transitive` is true, return objects shared by both this function and its transitive callees
    pub fn get_shared_objects(&'env self, transitive: bool) -> BTreeSet<Type> {
        let mut shared = BTreeSet::new();
        if transitive {
            let callees = self.get_transitive_closure_of_called_functions();
            for callee in callees {
                let fenv = self.module_env.env.get_function(callee);
                shared.extend(fenv.get_shared_objects(false));
            }
        } else {
            let module = &self.module_env.data.module;
            for b in self.get_bytecode() {
                if let Bytecode::CallGeneric(fi_idx) = b {
                    let FunctionInstantiation {
                        handle,
                        type_parameters,
                    } = module.function_instantiation_at(*fi_idx);
                    let f_ref = FunctionRef::from_idx(module, handle);
                    if is_framework_function(
                        &f_ref,
                        "transfer",
                        vec!["share_object", "public_share_object"],
                    ) {
                        let type_params = module.signature_at(*type_parameters);
                        shared.insert(self.module_env.globalize_signature(&type_params.0[0]));
                    }
                }
            }
        }

        shared
    }

    /// Returns the object types that may be transferred by this function
    /// If `transitive` is false, only objects directly transferred by this function
    /// If `transitive` is true, return objects transferred by both this function and its transitive callees
    pub fn get_transferred_objects(&'env self, transitive: bool) -> BTreeSet<Type> {
        let mut transferred = BTreeSet::new();
        if transitive {
            let callees = self.get_transitive_closure_of_called_functions();
            for callee in callees {
                let fenv = self.module_env.env.get_function(callee);
                transferred.extend(fenv.get_shared_objects(false));
            }
        } else {
            let module = &self.module_env.data.module;
            for b in self.get_bytecode() {
                if let Bytecode::CallGeneric(fi_idx) = b {
                    let FunctionInstantiation {
                        handle,
                        type_parameters,
                    } = module.function_instantiation_at(*fi_idx);
                    let f_ref = FunctionRef::from_idx(module, handle);
                    if is_framework_function(
                        &f_ref,
                        "transfer",
                        vec!["transfer", "public_transfer"],
                    ) {
                        let type_params = module.signature_at(*type_parameters);
                        transferred.insert(self.module_env.globalize_signature(&type_params.0[0]));
                    }
                }
            }
        }

        transferred
    }

    /// Returns the object types that may be frozen by this function
    /// If `transitive` is false, only return objects directly frozen by this function
    /// If `transitive` is true, return objects frozen by both this function and its transitive callees
    pub fn get_frozen_objects(&'env self, transitive: bool) -> BTreeSet<Type> {
        let mut frozen = BTreeSet::new();
        if transitive {
            let callees = self.get_transitive_closure_of_called_functions();
            for callee in callees {
                let fenv = self.module_env.env.get_function(callee);
                frozen.extend(fenv.get_shared_objects(false));
            }
        } else {
            let module = &self.module_env.data.module;
            for b in self.get_bytecode() {
                if let Bytecode::CallGeneric(fi_idx) = b {
                    let FunctionInstantiation {
                        handle,
                        type_parameters,
                    } = module.function_instantiation_at(*fi_idx);
                    let f_ref = FunctionRef::from_idx(module, handle);
                    if is_framework_function(
                        &f_ref,
                        "transfer",
                        vec!["freeze_object", "public_freeze_object"],
                    ) {
                        let type_params = module.signature_at(*type_parameters);
                        frozen.insert(self.module_env.globalize_signature(&type_params.0[0]));
                    }
                }
            }
        }

        frozen
    }

    /// Returns the event types that may be emitted by this function
    /// If `transitive` is false, only return events directly emitted by this function
    /// If `transitive` is true, return events emitted by both this function and its transitive callees
    pub fn get_events(&'env self, transitive: bool) -> BTreeSet<Type> {
        let mut events = BTreeSet::new();
        if transitive {
            let callees = self.get_transitive_closure_of_called_functions();
            for callee in callees {
                let fenv = self.module_env.env.get_function(callee);
                events.extend(fenv.get_events(false));
            }
        } else {
            let module = &self.module_env.data.module;
            for b in self.get_bytecode() {
                if let Bytecode::CallGeneric(fi_idx) = b {
                    let FunctionInstantiation {
                        handle,
                        type_parameters,
                    } = module.function_instantiation_at(*fi_idx);
                    let f_ref = FunctionRef::from_idx(module, handle);
                    if is_framework_function(&f_ref, "event", vec!["emit"]) {
                        let type_params = module.signature_at(*type_parameters);
                        events.insert(self.module_env.globalize_signature(&type_params.0[0]));
                    }
                }
            }
        }

        events
    }
}

// =================================================================================================
// # Expression Environment

/// Represents context for an expression.
#[derive(Debug, Clone)]
pub struct ExpInfo {
    /// The associated location of this expression.
    loc: Loc,
    /// The type of this expression.
    ty: Type,
    /// The associated instantiation of type parameters for this expression, if applicable
    instantiation: Option<Vec<Type>>,
}

impl ExpInfo {
    pub fn new(loc: Loc, ty: Type) -> Self {
        ExpInfo {
            loc,
            ty,
            instantiation: None,
        }
    }
}

// =================================================================================================
// # Formatting

pub struct LocDisplay<'env> {
    loc: &'env Loc,
    env: &'env GlobalEnv,
    only_line: bool,
}

impl Loc {
    pub fn display<'env>(&'env self, env: &'env GlobalEnv) -> LocDisplay<'env> {
        LocDisplay {
            loc: self,
            env,
            only_line: false,
        }
    }

    pub fn display_line_only<'env>(&'env self, env: &'env GlobalEnv) -> LocDisplay<'env> {
        LocDisplay {
            loc: self,
            env,
            only_line: true,
        }
    }
}

impl fmt::Display for LocDisplay<'_> {
    fn fmt(&self, f: &mut fmt::Formatter<'_>) -> fmt::Result {
        if let Some((fname, pos)) = self.env.get_file_and_location(self.loc) {
            if self.only_line {
                write!(f, "at {}:{}", fname, pos.line + LineOffset(1))
            } else {
                let offset = self.loc.span.end() - self.loc.span.start();
                write!(
                    f,
                    "at {}:{}:{}+{}",
                    fname,
                    pos.line + LineOffset(1),
                    pos.column + ColumnOffset(1),
                    offset,
                )
            }
        } else {
            write!(f, "{:?}", self.loc)
        }
    }
}

pub trait GetNameString {
    fn get_name_for_display(&self, env: &GlobalEnv) -> String;
}

impl GetNameString for QualifiedId<DatatypeId> {
    fn get_name_for_display(&self, env: &GlobalEnv) -> String {
        match env.get_struct_or_enum_qid(*self) {
            StructOrEnumEnv::Struct(struct_env) => struct_env.get_full_name_str(),
            StructOrEnumEnv::Enum(enum_env) => enum_env.get_full_name_str(),
        }
    }
}

impl GetNameString for QualifiedId<FunId> {
    fn get_name_for_display(&self, env: &GlobalEnv) -> String {
        env.get_function_qid(*self).get_full_name_str()
    }
}

impl<Id: Clone> fmt::Display for EnvDisplay<'_, QualifiedId<Id>>
where
    QualifiedId<Id>: GetNameString,
{
    fn fmt(&self, f: &mut Formatter<'_>) -> fmt::Result {
        f.write_str(&self.val.get_name_for_display(self.env))
    }
}

impl<Id: Clone> fmt::Display for EnvDisplay<'_, QualifiedInstId<Id>>
where
    QualifiedId<Id>: GetNameString,
{
    fn fmt(&self, f: &mut Formatter<'_>) -> fmt::Result {
        write!(f, "{}", self.env.display(&self.val.to_qualified_id()))?;
        if !self.val.inst.is_empty() {
            let tctx = TypeDisplayContext::WithEnv {
                env: self.env,
                type_param_names: None,
            };
            write!(f, "<")?;
            let mut sep = "";
            for ty in &self.val.inst {
                write!(f, "{}{}", sep, ty.display(&tctx))?;
                sep = ", ";
            }
            write!(f, ">")?;
        }
        Ok(())
    }
}

fn filter_out_sensetives(input: &str) -> String {
    if input.is_empty() {
        return input.to_string();
    }
<<<<<<< HEAD
    let filter_regex = Regex::new(r"/Users/[^/]+/\.move/[^/]+/crates/([^/]+)/").unwrap();
    filter_regex.replace_all(&input, "$1/").to_string()
=======
    let filter_regex = Regex::new(r"/Users/[^/]+/\.move/[^/]+/(?:crates|packages)/([^/]+)/").unwrap();
    filter_regex
        .replace_all(&input,"$1/")
        .to_string()
>>>>>>> 8baa9220
}<|MERGE_RESOLUTION|>--- conflicted
+++ resolved
@@ -4510,13 +4510,8 @@
     if input.is_empty() {
         return input.to_string();
     }
-<<<<<<< HEAD
-    let filter_regex = Regex::new(r"/Users/[^/]+/\.move/[^/]+/crates/([^/]+)/").unwrap();
-    filter_regex.replace_all(&input, "$1/").to_string()
-=======
     let filter_regex = Regex::new(r"/Users/[^/]+/\.move/[^/]+/(?:crates|packages)/([^/]+)/").unwrap();
     filter_regex
         .replace_all(&input,"$1/")
         .to_string()
->>>>>>> 8baa9220
 }